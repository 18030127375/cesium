defineSuite([
        'DataSources/KmlDataSource',
        'DataSources/KmlLookAt',
        'DataSources/KmlCamera',
        'DataSources/KmlTour',
        'DataSources/KmlTourWait',
        'DataSources/KmlTourFlyTo',
        'Core/BoundingRectangle',
        'Core/Cartesian2',
        'Core/Cartesian3',
        'Core/ClockRange',
        'Core/ClockStep',
        'Core/Color',
        'Core/combine',
        'Core/DefaultProxy',
        'Core/Event',
        'Core/Iso8601',
        'Core/JulianDate',
        'Core/loadBlob',
        'Core/loadWithXhr',
        'Core/Math',
        'Core/NearFarScalar',
        'Core/Rectangle',
        'Core/RequestErrorEvent',
        'Core/RuntimeError',
        'Core/HeadingPitchRange',
        'Core/HeadingPitchRoll',
        'DataSources/ColorMaterialProperty',
        'DataSources/EntityCollection',
        'DataSources/ImageMaterialProperty',
        'Scene/Camera',
        'Scene/HeightReference',
        'Scene/HorizontalOrigin',
        'Scene/LabelStyle',
        'Scene/SceneMode',
        'Specs/createCamera',
        'Specs/pollToPromise',
        'ThirdParty/when'
    ], function(
        KmlDataSource,
        KmlLookAt,
        KmlCamera,
        KmlTour,
        KmlTourWait,
        KmlTourFlyTo,
        BoundingRectangle,
        Cartesian2,
        Cartesian3,
        ClockRange,
        ClockStep,
        Color,
        combine,
        DefaultProxy,
        Event,
        Iso8601,
        JulianDate,
        loadBlob,
        loadWithXhr,
        CesiumMath,
        NearFarScalar,
        Rectangle,
        RequestErrorEvent,
        RuntimeError,
        HeadingPitchRange,
        HeadingPitchRoll,
        ColorMaterialProperty,
        EntityCollection,
        ImageMaterialProperty,
        Camera,
        HeightReference,
        HorizontalOrigin,
        LabelStyle,
        SceneMode,
        createCamera,
        pollToPromise,
        when) {
    "use strict";

    var parser = new DOMParser();

    //simple.png in the DATA/KML directory
    var image = 'data:image/png;base64,iVBORw0KGgoAAAANSUhEUgAAAAEAAAABCAMAAAAoyzS7AAADAFBMVEUAAP8AAAAAAAAAAAAAAAAAAAAAAAAAAAAAAAAAAAAAAAAAAAAAAAAAAAAAAAAAAAAAAAAAAAAAAAAAAAAAAAAAAAAAAAAAAAAAAAAAAAAAAAAAAAAAAAAAAAAAAAAAAAAAAAAAAAAAAAAAAAAAAAAAAAAAAAAAAAAAAAAAAAAAAAAAAAAAAAAAAAAAAAAAAAAAAAAAAAAAAAAAAAAAAAAAAAAAAAAAAAAAAAAAAAAAAAAAAAAAAAAAAAAAAAAAAAAAAAAAAAAAAAAAAAAAAAAAAAAAAAAAAAAAAAAAAAAAAAAAAAAAAAAAAAAAAAAAAAAAAAAAAAAAAAAAAAAAAAAAAAAAAAAAAAAAAAAAAAAAAAAAAAAAAAAAAAAAAAAAAAAAAAAAAAAAAAAAAAAAAAAAAAAAAAAAAAAAAAAAAAAAAAAAAAAAAAAAAAAAAAAAAAAAAAAAAAAAAAAAAAAAAAAAAAAAAAAAAAAAAAAAAAAAAAAAAAAAAAAAAAAAAAAAAAAAAAAAAAAAAAAAAAAAAAAAAAAAAAAAAAAAAAAAAAAAAAAAAAAAAAAAAAAAAAAAAAAAAAAAAAAAAAAAAAAAAAAAAAAAAAAAAAAAAAAAAAAAAAAAAAAAAAAAAAAAAAAAAAAAAAAAAAAAAAAAAAAAAAAAAAAAAAAAAAAAAAAAAAAAAAAAAAAAAAAAAAAAAAAAAAAAAAAAAAAAAAAAAAAAAAAAAAAAAAAAAAAAAAAAAAAAAAAAAAAAAAAAAAAAAAAAAAAAAAAAAAAAAAAAAAAAAAAAAAAAAAAAAAAAAAAAAAAAAAAAAAAAAAAAAAAAAAAAAAAAAAAAAAAAAAAAAAAAAAAAAAAAAAAAAAAAAAAAAAAAAAAAAAAAAAAAAAAAAAAAAAAAAAAAAAAAAAAAAAAAAAAAAAAAAAAAAAAAAAAAAAAAAAAAAAAAAAAAAAAAAAAAAAAAAAAAAAAAAAAAAAAAAAAAAAAAAAAAAAAAAAAAAAAAAAAAAAAAAAAAAAAAAAAAAADHM2paAAAAGHRFWHRTb2Z0d2FyZQBQYWludC5ORVQgdjMuMzap5+IlAAAACklEQVQI12NgAAAAAgAB4iG8MwAAAABJRU5ErkJggg==';

    var uberStyle = '\
        <Style>\
            <LineStyle>\
              <color>aaaaaaaa</color>\
              <width>2</width>\
            </LineStyle>\
            <PolyStyle>\
              <color>cccccccc</color>\
              <fill>0</fill>\
              <outline>0</outline>\
            </PolyStyle>\
            <IconStyle>\
              <color>dddddddd</color>\
              <scale>3</scale>\
              <heading>45</heading>\
              <Icon>\
                <href>test.png</href>\
              </Icon>\
              <hotSpot x="1"  y="2" xunits="pixels" yunits="pixels"/>\
            </IconStyle>\
            <LabelStyle>\
              <color>eeeeeeee</color>\
              <scale>4</scale>\
            </LabelStyle>\
        </Style>';

    var uberLineColor = Color.fromBytes(0xaa, 0xaa, 0xaa, 0xaa);
    var uberLineWidth = 2;

    var uberPolyColor = Color.fromBytes(0xcc, 0xcc, 0xcc, 0xcc);
    var uberPolyFill = false;
    var uberPolyOutline = false;

    var uberIconColor = Color.fromBytes(0xdd, 0xdd, 0xdd, 0xdd);
    var uberIconScale = 3;
    var uberIconHeading = CesiumMath.toRadians(-45);
    var uberIconHotspot = new Cartesian2(45, -42);

    var uberLabelColor = Color.fromBytes(0xee, 0xee, 0xee, 0xee);
    var uberLabelScale = 4;

    var options = {
        camera : {
            positionWC : new Cartesian3(0.0, 0.0, 0.0),
            directionWC : new Cartesian3(0.0, 0.0, 1.0),
            upWC : new Cartesian3(0.0, 1.0, 0.0),
            pitch : 0.0,
            heading : 0.0,
            frustum : {
                aspectRatio : 1.0,
                fov : CesiumMath.PI_OVER_FOUR
            },
            computeViewRectangle : function() {
                return Rectangle.MAX_VALUE;
            },
            pickEllipsoid : function() {
                return undefined;
            }
        },
        canvas : {
            clientWidth : 512,
            clientHeight : 512
        }
    };

    beforeEach(function() {
        // Reset camera - x value will change during onStop tests
        options.camera.positionWC.x = 0.0;
    });

    it('default constructor has expected values', function() {
        var dataSource = new KmlDataSource(options);
        expect(dataSource.name).toBeUndefined();
        expect(dataSource.clock).toBeUndefined();
        expect(dataSource.entities).toBeInstanceOf(EntityCollection);
        expect(dataSource.isLoading).toBe(false);
        expect(dataSource.changedEvent).toBeInstanceOf(Event);
        expect(dataSource.errorEvent).toBeInstanceOf(Event);
        expect(dataSource.loadingEvent).toBeInstanceOf(Event);
        expect(dataSource.unsupportedNodeEvent).toBeInstanceOf(Event);
        expect(dataSource.show).toBe(true);
    });

    it('setting name raises changed event', function() {
        var dataSource = new KmlDataSource(options);

        var spy = jasmine.createSpy('changedEvent');
        dataSource.changedEvent.addEventListener(spy);

        var newName = 'garfield';
        dataSource.name = newName;
        expect(dataSource.name).toEqual(newName);
        expect(spy.calls.count()).toEqual(1);
        expect(spy).toHaveBeenCalledWith(dataSource);
    });

    it('show sets underlying entity collection show.', function() {
        var dataSource = new KmlDataSource(options);

        dataSource.show = false;
        expect(dataSource.show).toBe(false);
        expect(dataSource.show).toEqual(dataSource.entities.show);

        dataSource.show = true;
        expect(dataSource.show).toBe(true);
        expect(dataSource.show).toEqual(dataSource.entities.show);
    });

    it('load throws with undefined KML', function() {
        var dataSource = new KmlDataSource(options);
        expect(function() {
            dataSource.load(undefined);
        }).toThrowDeveloperError();
    });

    it('load works with a KMZ file', function() {
        var dataSource = new KmlDataSource(options);
        return loadBlob('Data/KML/simple.kmz').then(function(blob) {
            return dataSource.load(blob);
        }).then(function(source) {
            expect(source).toBe(dataSource);
            expect(source.entities.values.length).toEqual(1);
        });
    });

    it('load rejects loading non-KMZ file', function() {
        var dataSource = new KmlDataSource(options);
        var spy = jasmine.createSpy('errorEvent');
        dataSource.errorEvent.addEventListener(spy);

        return loadBlob('Data/Images/Blue.png').then(function(blob) {
            return dataSource.load(blob);
        }).otherwise(function(e) {
            expect(e).toBeInstanceOf(RuntimeError);
            expect(spy).toHaveBeenCalled();
        });
    });

    it('load rejects KMZ file with no KML contained', function() {
        return loadBlob('Data/KML/empty.kmz').then(function(blob) {
            return KmlDataSource.load(blob, options);
        }).otherwise(function(e) {
            expect(e).toBeInstanceOf(RuntimeError);
            expect(e.message).toEqual('KMZ file does not contain a KML document.');
        });
    });

    it('load works with a KML URL', function() {
        var dataSource = new KmlDataSource(options);
        return dataSource.load('Data/KML/simple.kml', options).then(function(source) {
            expect(source).toBe(dataSource);
            expect(source.entities.values.length).toEqual(1);
        });
    });

    it('load works with a KMZ URL', function() {
        var dataSource = new KmlDataSource(options);
        return dataSource.load('Data/KML/simple.kmz').then(function(source) {
            expect(source).toBe(dataSource);
            expect(source.entities.values.length).toEqual(1);
        });
    });

<<<<<<< HEAD
    it('load inserts missing namespace declaration into kml', function() {
        return KmlDataSource.load('Data/KML/undeclaredNamespaces.kml').then(funtion(source) {
            expect(source).toBe(dataSource);
            expect(source.entities.values.length).toEqual(1);
        });
    });

    it('load inserts missing namespace declaration into kmz', function() {
        return KmlDataSource.load('Data/KML/undeclaredNamespaces.kmz').then(funtion(source) {
=======
    it('load inserts missing namespace declaration', function() {
        var dataSource = new KmlDataSource(options);
        return dataSource.load('Data/KML/undeclaredNamespaces.kml').then(function(source) {
>>>>>>> 83cd5f78
            expect(source).toBe(dataSource);
            expect(source.entities.values.length).toEqual(1);
        });
    });

    it('load rejects nonexistent URL', function() {
        return KmlDataSource.load('test.invalid', options).otherwise(function(e) {
            expect(e).toBeInstanceOf(RequestErrorEvent);
        });
    });

    it('load rejects loading non-KML URL', function() {
        return KmlDataSource.load('Data/Images/Blue.png', options).otherwise(function(e) {
            expect(e).toBeInstanceOf(RuntimeError);
        });
    });

    it('load rejects valid KMZ zip URL with no KML contained', function() {
        return KmlDataSource.load('Data/KML/empty.kmz', options).otherwise(function(e) {
            expect(e).toBeInstanceOf(RuntimeError);
            expect(e.message).toEqual('KMZ file does not contain a KML document.');
        });
    });

    it('sets DataSource name from Document', function() {
        var kml = '<?xml version="1.0" encoding="UTF-8"?>\
            <Document>\
            <name>NameInKml</name>\
            </Document>';

        return KmlDataSource.load(parser.parseFromString(kml, "text/xml"), {
            camera : options.camera,
            canvas : options. canvas,
            sourceUri : 'NameFromUri.kml'
        }).then(function(dataSource) {
            expect(dataSource.name).toEqual('NameInKml', options);
        });
    });

    it('sets DataSource name from Document with KML element', function() {
        var kml = '<?xml version="1.0" encoding="UTF-8"?>\
            <kml>\
            <Document>\
            <name>NameInKml</name>\
            </Document>\
            </kml>';

        return KmlDataSource.load(parser.parseFromString(kml, "text/xml"), {
            camera : options.camera,
            canvas : options. canvas,
            sourceUri : 'NameFromUri.kml'
        }).then(function(dataSource) {
            expect(dataSource.name).toEqual('NameInKml', options);
        });
    });

    it('sets DataSource name from sourceUri when not in file', function() {
        var kml = '<?xml version="1.0" encoding="UTF-8"?>\
            <Document>\
            </Document>';

        return KmlDataSource.load(parser.parseFromString(kml, "text/xml"), {
            camera : options.camera,
            canvas : options.canvas,
            sourceUri : 'NameFromUri.kml'
        }).then(function(dataSource) {
            expect(dataSource.name).toEqual('NameFromUri.kml');
        });
    });

    it('raises changed event when the name changes', function() {
        var kml = '<?xml version="1.0" encoding="UTF-8"?>\
            <Document>\
            <name>NameInKml</name>\
            </Document>';

        var dataSource = new KmlDataSource(options);

        var spy = jasmine.createSpy('changedEvent');
        dataSource.changedEvent.addEventListener(spy);

        return dataSource.load(parser.parseFromString(kml, "text/xml")).then(function() {
            //Initial load
            expect(spy).toHaveBeenCalledWith(dataSource);

            spy.calls.reset();
            return dataSource.load(parser.parseFromString(kml, "text/xml")).then(function() {
                //Loading KML with same name
                expect(spy).not.toHaveBeenCalled();

                kml = kml.replace('NameInKml', 'newName');
                spy.calls.reset();
                return dataSource.load(parser.parseFromString(kml, "text/xml")).then(function() {
                    //Loading KML with different name.
                    expect(spy).toHaveBeenCalledWith(dataSource);
                });
            });
        });
    });

    it('raises loadingEvent event at start and end of load', function() {
        var dataSource = new KmlDataSource(options);

        var spy = jasmine.createSpy('loadingEvent');
        dataSource.loadingEvent.addEventListener(spy);

        var promise = dataSource.load('Data/KML/simple.kml');
        expect(spy).toHaveBeenCalledWith(dataSource, true);
        spy.calls.reset();

        return promise.then(function() {
            expect(spy).toHaveBeenCalledWith(dataSource, false);
        });
    });

    it('raises unsupportedNodeEvent event when parsing an unsupported kml node type', function() {
        var dataSource = new KmlDataSource(options);
        var spy = jasmine.createSpy('unsupportedNodeEvent');
        dataSource.unsupportedNodeEvent.addEventListener(spy);

        return dataSource.load('Data/KML/unsupported.kml').then(function() {
            var nodeNames = ['PhotoOverlay', 'ScreenOverlay'];
            expect(spy.calls.count()).toEqual(2);
            for (var i = 0; i < nodeNames.length; i++) {
                var args = spy.calls.argsFor(i);
                expect(args.length).toEqual(7);
                expect(args[0]).toBe(dataSource);
                expect(args[2].localName).toEqual(nodeNames[i]);
                expect(args[3]).toBeInstanceOf(EntityCollection);
                expect(args[4]).toBeInstanceOf(EntityCollection);
            }
        });
    });

    it('sets DatasourceClock based on feature availability', function() {
        var beginDate = JulianDate.fromIso8601('2000-01-01');
        var endDate = JulianDate.fromIso8601('2000-01-04');

        var kml = '<?xml version="1.0" encoding="UTF-8"?>\
        <Document xmlns="http://www.opengis.net/kml/2.2"\
                  xmlns:gx="http://www.google.com/kml/ext/2.2">\
          <GroundOverlay>\
            <TimeSpan>\
              <begin>2000-01-01</begin>\
              <end>2000-01-03</end>\
            </TimeSpan>\
          </GroundOverlay>\
          <Placemark>\
            <gx:Track>\
              <when>2000-01-02</when>\
              <gx:coord>1 2 3</gx:coord>\
              <when>2000-01-04</when>\
              <gx:coord>4 5 6</gx:coord>\
            </gx:Track>\
          </Placemark>\
        </Document>';

        return KmlDataSource.load(parser.parseFromString(kml, "text/xml"), options).then(function(dataSource) {
            var clock = dataSource.clock;
            expect(dataSource.clock).toBeDefined();
            expect(clock.startTime).toEqual(beginDate);
            expect(clock.stopTime).toEqual(endDate);
            expect(clock.currentTime).toEqual(beginDate);
            expect(clock.clockRange).toEqual(ClockRange.LOOP_STOP);
            expect(clock.clockStep).toEqual(ClockStep.SYSTEM_CLOCK_MULTIPLIER);
            expect(clock.multiplier).toEqual(JulianDate.secondsDifference(endDate, beginDate) / 60);
            return dataSource;
        }).then(function(dataSource) {
            //Loading a static data set should clear the clock.
            kml = '<?xml version="1.0" encoding="UTF-8"?>\
                <Document xmlns="http://www.opengis.net/kml/2.2"\
                          xmlns:gx="http://www.google.com/kml/ext/2.2">\
                  <GroundOverlay>\
                  </GroundOverlay>\
                </Document>';

            return dataSource.load(parser.parseFromString(kml, "text/xml"), options);
        }).then(function(dataSource) {
            expect(dataSource.clock).toBeUndefined();
        });
    });

    it('Feature: id', function() {
        var kml = '<?xml version="1.0" encoding="UTF-8"?>\
        <Placemark id="Bob">\
        </Placemark>';

        return KmlDataSource.load(parser.parseFromString(kml, "text/xml"), options).then(function(dataSource) {
            var entity = dataSource.entities.values[0];
            expect(entity.id).toBe('Bob');
        });
    });

    it('Feature: duplicate id', function() {
        var kml = '<?xml version="1.0" encoding="UTF-8"?>\
        <Document xmlns="http://www.opengis.net/kml/2.2"\
                  xmlns:gx="http://www.google.com/kml/ext/2.2">\
            <Placemark id="Bob">\
            </Placemark>\
            <Placemark id="Bob">\
            </Placemark>\
        </Document>';

        return KmlDataSource.load(parser.parseFromString(kml, "text/xml"), options).then(function(dataSource) {
            var entities = dataSource.entities.values;
            expect(entities[0].id).toBe('Bob');
            expect(entities[1].id).not.toBe('Bob');
        });
    });

    it('Feature: name', function() {
        var kml = '<?xml version="1.0" encoding="UTF-8"?>\
        <Placemark>\
            <name>bob</name>\
        </Placemark>';

        return KmlDataSource.load(parser.parseFromString(kml, "text/xml"), options).then(function(dataSource) {
            var entity = dataSource.entities.values[0];
            expect(entity.name).toBe('bob');
            expect(entity.label).toBeDefined();
            expect(entity.label.text.getValue()).toBe('bob');
        });
    });

    it('Feature: address', function() {
        var kml = '<?xml version="1.0" encoding="UTF-8"?>\
        <Placemark>\
            <address>1826 South 16th Street</address>\
        </Placemark>';

        return KmlDataSource.load(parser.parseFromString(kml, "text/xml"), options).then(function(dataSource) {
            var entity = dataSource.entities.values[0];
            expect(entity.kml.address).toBe('1826 South 16th Street');
        });
    });

    it('Feature: phoneNumber', function() {
        var kml = '<?xml version="1.0" encoding="UTF-8"?>\
        <Placemark>\
            <phoneNumber>555-555-5555</phoneNumber>\
        </Placemark>';

        return KmlDataSource.load(parser.parseFromString(kml, "text/xml"), options).then(function(dataSource) {
            var entity = dataSource.entities.values[0];
            expect(entity.kml.phoneNumber).toBe('555-555-5555');
        });
    });

    it('Feature: Snippet', function() {
        var kml = '<?xml version="1.0" encoding="UTF-8"?>\
        <Placemark>\
            <Snippet>Hey!</Snippet>\
        </Placemark>';

        return KmlDataSource.load(parser.parseFromString(kml, "text/xml"), options).then(function(dataSource) {
            var entity = dataSource.entities.values[0];
            expect(entity.kml.snippet).toBe('Hey!');
        });
    });

    it('Feature: atom:author', function() {
        var kml = '<?xml version="1.0" encoding="UTF-8"?>\
        <Placemark xmlns="http://www.opengis.net/kml/2.2"\
            xmlns:atom="http://www.w3.org/2005/Atom">\
            <atom:author>\
                <atom:name>J.R.R. Tolkien</atom:name>\
                <atom:email>gandalf@greyhavens.invalid</atom:email>\
                <atom:uri>http://greyhavens.invalid</atom:uri>\
            </atom:author>\
        </Placemark>';

        return KmlDataSource.load(parser.parseFromString(kml, "text/xml"), options).then(function(dataSource) {
            var entity = dataSource.entities.values[0];
            expect(entity.kml).toBeDefined();
            expect(entity.kml.author).toBeDefined();
            expect(entity.kml.author.name).toBe('J.R.R. Tolkien');
            expect(entity.kml.author.email).toBe('gandalf@greyhavens.invalid');
            expect(entity.kml.author.uri).toBe('http://greyhavens.invalid');
        });
    });

    it('Feature: atom:link', function() {
        var kml = '<?xml version="1.0" encoding="UTF-8"?>\
        <Placemark xmlns="http://www.opengis.net/kml/2.2"\
                   xmlns:atom="http://www.w3.org/2005/Atom">\
            <atom:link\
                href="http://test.invalid"\
                hreflang="en-US"\
                rel="alternate"\
                type="text/plain"\
                title="Invalid!"\
                length="123"/>\
        </Placemark>';

        return KmlDataSource.load(parser.parseFromString(kml, "text/xml"), options).then(function(dataSource) {
            var entity = dataSource.entities.values[0];
            expect(entity.kml).toBeDefined();
            expect(entity.kml.link).toBeDefined();
            expect(entity.kml.link.href).toEqual('http://test.invalid');
            expect(entity.kml.link.hreflang).toEqual('en-US');
            expect(entity.kml.link.rel).toEqual('alternate');
            expect(entity.kml.link.type).toEqual('text/plain');
            expect(entity.kml.link.title).toEqual('Invalid!');
            expect(entity.kml.link.length).toEqual('123');
        });
    });

    it('Feature: TimeSpan with begin and end', function() {
        var endDate = JulianDate.fromIso8601('1945-08-06');
        var beginDate = JulianDate.fromIso8601('1941-12-07');

        var kml = '<?xml version="1.0" encoding="UTF-8"?>\
        <Placemark>\
            <TimeSpan>\
              <begin>1945-08-06</begin>\
              <end>1941-12-07</end>\
            </TimeSpan>\
        </Placemark>';

        return KmlDataSource.load(parser.parseFromString(kml, "text/xml"), options).then(function(dataSource) {
            var entity = dataSource.entities.values[0];
            expect(entity.availability).toBeDefined();
            expect(entity.availability.start).toEqual(beginDate);
            expect(entity.availability.stop).toEqual(endDate);
        });
    });

    it('Feature: TimeSpan flips dates when end is earlier', function() {
        var endDate = JulianDate.fromIso8601('1945-08-06');
        var beginDate = JulianDate.fromIso8601('1941-12-07');

        var kml = '<?xml version="1.0" encoding="UTF-8"?>\
        <Placemark>\
            <TimeSpan>\
              <begin>1941-12-07</begin>\
              <end>1945-08-06</end>\
            </TimeSpan>\
        </Placemark>';

        return KmlDataSource.load(parser.parseFromString(kml, "text/xml"), options).then(function(dataSource) {
            var entity = dataSource.entities.values[0];
            expect(entity.availability).toBeDefined();
            expect(entity.availability.start).toEqual(beginDate);
            expect(entity.availability.stop).toEqual(endDate);
        });
    });

    it('Feature: TimeSpan gracefully handles empty fields', function() {
        var kml = '<?xml version="1.0" encoding="UTF-8"?>\
        <Placemark>\
            <TimeSpan>\
            </TimeSpan>\
        </Placemark>';

        return KmlDataSource.load(parser.parseFromString(kml, "text/xml"), options).then(function(dataSource) {
            var entity = dataSource.entities.values[0];
            expect(entity.availability).toBeUndefined();
        });
    });

    it('Feature: TimeSpan works with end only interval', function() {
        var date = JulianDate.fromIso8601('1941-12-07');

        var kml = '<?xml version="1.0" encoding="UTF-8"?>\
        <Placemark>\
            <TimeSpan>\
              <end>1941-12-07</end>\
            </TimeSpan>\
        </Placemark>';

        return KmlDataSource.load(parser.parseFromString(kml, "text/xml"), options).then(function(dataSource) {
            var entity = dataSource.entities.values[0];
            expect(entity.availability).toBeDefined();
            expect(entity.availability.start).toEqual(Iso8601.MINIMUM_VALUE);
            expect(entity.availability.stop).toEqual(date);
        });
    });

    it('Feature: TimeSpan works with begin only interval', function() {
        var date = JulianDate.fromIso8601('1941-12-07');

        var kml = '<?xml version="1.0" encoding="UTF-8"?>\
        <Placemark>\
            <TimeSpan>\
              <begin>1941-12-07</begin>\
            </TimeSpan>\
        </Placemark>';

        return KmlDataSource.load(parser.parseFromString(kml, "text/xml"), options).then(function(dataSource) {
            var entity = dataSource.entities.values[0];
            expect(entity.availability).toBeDefined();
            expect(entity.availability.start).toEqual(date);
            expect(entity.availability.stop).toEqual(Iso8601.MAXIMUM_VALUE);
        });
    });

    it('Feature: TimeStamp works', function() {
        var date = JulianDate.fromIso8601('1941-12-07');

        var kml = '<?xml version="1.0" encoding="UTF-8"?>\
        <Placemark>\
            <TimeStamp>\
              <when>1941-12-07</when>\
            </TimeStamp>\
        </Placemark>';

        return KmlDataSource.load(parser.parseFromString(kml, "text/xml"), options).then(function(dataSource) {
            var entity = dataSource.entities.values[0];
            expect(entity.availability).toBeDefined();
            expect(entity.availability.start).toEqual(date);
            expect(entity.availability.stop).toEqual(Iso8601.MAXIMUM_VALUE);
        });
    });

    it('Feature: visibility works', function() {
        var kml = '<?xml version="1.0" encoding="UTF-8"?>\
        <Placemark>\
            <visibility>0</visibility>\
        </Placemark>';

        return KmlDataSource.load(parser.parseFromString(kml, "text/xml"), options).then(function(dataSource) {
            var entity = dataSource.entities.values[0];
            expect(entity.show).toBe(false);
        });
    });

    it('Feature: TimeStamp gracefully handles empty fields', function() {
        var kml = '<?xml version="1.0" encoding="UTF-8"?>\
        <Placemark>\
            <TimeStamp>\
            </TimeStamp>\
        </Placemark>';

        return KmlDataSource.load(parser.parseFromString(kml, "text/xml"), options).then(function(dataSource) {
            var entity = dataSource.entities.values[0];
            expect(entity.availability).toBeUndefined();
        });
    });

    it('Feature: TimeStamp gracefully handles empty when field', function() {
        var kml = '<?xml version="1.0" encoding="UTF-8"?>\
        <Placemark>\
            <TimeStamp>\
              <when></when>\
            </TimeStamp>\
        </Placemark>';

        return KmlDataSource.load(parser.parseFromString(kml, "text/xml"), options).then(function(dataSource) {
            var entity = dataSource.entities.values[0];
            expect(entity.availability).toBeUndefined();
        });
    });

    it('Feature: ExtendedData <Data> schema', function() {
        var kml = '<?xml version="1.0" encoding="UTF-8"?>\
        <Placemark>\
            <ExtendedData>\
                <Data name="prop1">\
                    <displayName>Property 1</displayName>\
                    <value>1</value>\
                </Data>\
                <Data name="prop2">\
                    <value>2</value>\
                </Data>\
                <Data name="prop3">\
                    <displayName>Property 3</displayName>\
                </Data>\
            </ExtendedData>\
        </Placemark>';

        return KmlDataSource.load(parser.parseFromString(kml, "text/xml"), options).then(function(dataSource) {
            var entity = dataSource.entities.values[0];
            expect(entity.kml.extendedData).toBeDefined();

            expect(entity.kml.extendedData.prop1).toBeDefined();
            expect(entity.kml.extendedData.prop1.displayName).toEqual('Property 1');
            expect(entity.kml.extendedData.prop1.value).toEqual('1');

            expect(entity.kml.extendedData.prop2).toBeDefined();
            expect(entity.kml.extendedData.prop2.displayName).toBeUndefined();
            expect(entity.kml.extendedData.prop2.value).toEqual('2');

            expect(entity.kml.extendedData.prop3).toBeDefined();
            expect(entity.kml.extendedData.prop3.displayName).toEqual('Property 3');
            expect(entity.kml.extendedData.prop3.value).toBeUndefined();
        });
    });

    it('GroundOverlay: Sets defaults', function() {
        var kml = '<?xml version="1.0" encoding="UTF-8"?>\
        <GroundOverlay>\
        </GroundOverlay>';

        return KmlDataSource.load(parser.parseFromString(kml, "text/xml"), options).then(function(dataSource) {
            var entity = dataSource.entities.values[0];
            expect(entity.name).toBeUndefined();
            expect(entity.availability).toBeUndefined();
            expect(entity.description).toBeUndefined();
            expect(entity.rectangle).toBeDefined();
            expect(entity.rectangle.height).toBeUndefined();
            expect(entity.rectangle.rotation).toBeUndefined();
            expect(entity.rectangle.coordinates).toBeUndefined();
            expect(entity.rectangle.material).toBeUndefined();
        });
    });

    it('GroundOverlay: Sets rectangle image material', function() {
        var kml = '<?xml version="1.0" encoding="UTF-8"?>\
        <GroundOverlay>\
            <Icon>\
                <href>http://test.invalid/image.png</href>\
            </Icon>\
        </GroundOverlay>';

        return KmlDataSource.load(parser.parseFromString(kml, "text/xml"), options).then(function(dataSource) {
            var entity = dataSource.entities.values[0];
            expect(entity.rectangle.material).toBeInstanceOf(ImageMaterialProperty);
            expect(entity.rectangle.material.image.getValue()).toEqual('http://test.invalid/image.png');
        });
    });

    it('GroundOverlay: Sets rectangle image material', function() {
        var kml = '<?xml version="1.0" encoding="UTF-8"?>\
        <GroundOverlay>\
            <color>7F0000FF</color>\
            <Icon>\
                <href>http://test.invalid/image.png</href>\
            </Icon>\
        </GroundOverlay>';

        return KmlDataSource.load(parser.parseFromString(kml, "text/xml"), options).then(function(dataSource) {
            var entity = dataSource.entities.values[0];
            expect(entity.rectangle.material).toBeInstanceOf(ImageMaterialProperty);
            expect(entity.rectangle.material.image.getValue()).toEqual('http://test.invalid/image.png');
            expect(entity.rectangle.material.color.getValue()).toEqual(new Color(1.0, 0.0, 0.0, 127/255));
        });
    });

    it('GroundOverlay: Sets rectangle color material', function() {
        var color = Color.fromBytes(0xcc, 0xdd, 0xee, 0xff);
        var kml = '<?xml version="1.0" encoding="UTF-8"?>\
        <GroundOverlay>\
            <color>ffeeddcc</color>\
        </GroundOverlay>';

        return KmlDataSource.load(parser.parseFromString(kml, "text/xml"), options).then(function(dataSource) {
            var entity = dataSource.entities.values[0];
            expect(entity.rectangle.material).toBeInstanceOf(ColorMaterialProperty);
            expect(entity.rectangle.material.color.getValue()).toEqual(color);
        });
    });

    it('GroundOverlay: Sets rectangle coordinates and rotation', function() {
        var kml = '<?xml version="1.0" encoding="UTF-8"?>\
        <GroundOverlay>\
            <LatLonBox>\
                <west>3</west>\
                <south>1</south>\
                <east>4</east>\
                <north>2</north>\
                <rotation>45</rotation>\
            </LatLonBox>\
        </GroundOverlay>';

        return KmlDataSource.load(parser.parseFromString(kml, "text/xml"), options).then(function(dataSource) {
            var entity = dataSource.entities.values[0];
            expect(entity.polygon).toBeUndefined();
            expect(entity.rectangle.coordinates.getValue()).toEqualEpsilon(Rectangle.fromDegrees(3, 1, 4, 2), CesiumMath.EPSILON14);
            expect(entity.rectangle.rotation.getValue()).toEqual(Math.PI / 4);
            expect(entity.rectangle.stRotation.getValue()).toEqual(Math.PI / 4);
        });
    });

    it('GroundOverlay: Handles wrapping longitude.', function() {
        var kml = '<?xml version="1.0" encoding="UTF-8"?>\
        <GroundOverlay>\
            <LatLonBox>\
                <west>-180</west>\
                <south>-90</south>\
                <east>180</east>\
                <north>90</north>\
            </LatLonBox>\
        </GroundOverlay>';

        return KmlDataSource.load(parser.parseFromString(kml, "text/xml"), options).then(function(dataSource) {
            var entity = dataSource.entities.values[0];
            expect(entity.polygon).toBeUndefined();
            expect(entity.rectangle.coordinates.getValue()).toEqual(Rectangle.fromDegrees(-180, -90, 180, 90));
        });
    });

    it('GroundOverlay: Handles out-of-range latitudes.', function() {
        var kml = '<?xml version="1.0" encoding="UTF-8"?>\
        <GroundOverlay>\
            <LatLonBox>\
                <west>-180</west>\
                <south>-100</south>\
                <east>180</east>\
                <north>100</north>\
            </LatLonBox>\
        </GroundOverlay>';

        return KmlDataSource.load(parser.parseFromString(kml, "text/xml"), options).then(function(dataSource) {
            var entity = dataSource.entities.values[0];
            expect(entity.polygon).toBeUndefined();
            expect(entity.rectangle.coordinates.getValue()).toEqual(Rectangle.fromDegrees(-180, -90, 180, 90));
        });
    });

    it('GroundOverlay: Sets polygon coordinates for gx:LatLonQuad', function() {
        var kml = '<?xml version="1.0" encoding="UTF-8"?>\
        <GroundOverlay xmlns="http://www.opengis.net/kml/2.2"\
                       xmlns:gx="http://www.google.com/kml/ext/2.2">\
            <gx:LatLonQuad>\
                <coordinates>\
                1,2 3,4 5,6 7,8\
                </coordinates>\
            </gx:LatLonQuad>\
        </GroundOverlay>';

        return KmlDataSource.load(parser.parseFromString(kml, "text/xml"), options).then(function(dataSource) {
            var entity = dataSource.entities.values[0];
            expect(entity.rectangle).toBeUndefined();
            expect(entity.polygon.hierarchy.getValue().positions).toEqualEpsilon(Cartesian3.fromDegreesArray([1, 2, 3, 4, 5, 6, 7, 8]), CesiumMath.EPSILON14);
        });
    });

    it('GroundOverlay: Sets polygon image for gx:LatLonQuad', function() {
        var kml = '<?xml version="1.0" encoding="UTF-8"?>\
        <GroundOverlay xmlns="http://www.opengis.net/kml/2.2"\
                       xmlns:gx="http://www.google.com/kml/ext/2.2">\
            <Icon>\
                <href>http://test.invalid/image.png</href>\
            </Icon>\
            <gx:LatLonQuad>\
                <coordinates>\
                1,2 3,4 5,6 7,8\
                </coordinates>\
            </gx:LatLonQuad>\
        </GroundOverlay>';

        return KmlDataSource.load(parser.parseFromString(kml, "text/xml"), options).then(function(dataSource) {
            var entity = dataSource.entities.values[0];
            expect(entity.polygon.material).toBeInstanceOf(ImageMaterialProperty);
            expect(entity.polygon.material.image.getValue()).toEqual('http://test.invalid/image.png');
        });
    });

    it('GroundOverlay: Sets rectangle absolute height', function() {
        var kml = '<?xml version="1.0" encoding="UTF-8"?>\
        <GroundOverlay>\
            <altitudeMode>absolute</altitudeMode>\
            <altitude>23</altitude>\
        </GroundOverlay>';

        return KmlDataSource.load(parser.parseFromString(kml, "text/xml"), options).then(function(dataSource) {
            var entity = dataSource.entities.values[0];
            expect(entity.rectangle.height.getValue()).toEqual(23);
        });
    });

    it('Styles: supports local styles with styleUrl', function() {
        var kml = '<?xml version="1.0" encoding="UTF-8"?>\
            <Document>\
            <Style id="testStyle">\
              <IconStyle>\
                  <scale>3</scale>\
              </IconStyle>\
            </Style>\
            <Placemark>\
              <styleUrl>#testStyle</styleUrl>\
            </Placemark>\
            </Document>';

        return KmlDataSource.load(parser.parseFromString(kml, "text/xml"), options).then(function(dataSource) {
            var entities = dataSource.entities.values;
            expect(entities.length).toEqual(1);
            expect(entities[0].billboard.scale.getValue()).toEqual(3.0);
        });
    });

    it('Styles: supports local styles with styleUrl missing #', function() {
        var kml = '<?xml version="1.0" encoding="UTF-8"?>\
            <Document>\
            <Style id="testStyle">\
              <IconStyle>\
                  <scale>3</scale>\
              </IconStyle>\
            </Style>\
            <Placemark>\
              <styleUrl>testStyle</styleUrl>\
            </Placemark>\
            </Document>';

        return KmlDataSource.load(parser.parseFromString(kml, "text/xml"), options).then(function(dataSource) {
            var entities = dataSource.entities.values;
            expect(entities.length).toEqual(1);
            expect(entities[0].billboard.scale.getValue()).toEqual(3.0);
        });
    });

    it('Styles: supports external styles with styleUrl', function() {
        var kml = '<?xml version="1.0" encoding="UTF-8"?>\
            <Placemark>\
              <styleUrl>Data/KML/externalStyle.kml#testStyle</styleUrl>\
            </Placemark>';

        return KmlDataSource.load(parser.parseFromString(kml, "text/xml"), options).then(function(dataSource) {
            var entities = dataSource.entities.values;
            expect(entities[0].billboard.scale.getValue()).toEqual(3.0);
        });
    });

    it('Styles: supports external style maps with styleUrl', function() {
        var kml = '<?xml version="1.0" encoding="UTF-8"?>\
            <Placemark>\
              <styleUrl>Data/KML/externalStyle.kml#testStyleMap</styleUrl>\
            </Placemark>';

        return KmlDataSource.load(parser.parseFromString(kml, "text/xml"), options).then(function(dataSource) {
            var entities = dataSource.entities.values;
            expect(entities[0].billboard.scale.getValue()).toEqual(3.0);
        });
    });

    it('Styles: inline styles take precedance over shared styles', function() {
        var kml = '<?xml version="1.0" encoding="UTF-8"?>\
            <Document>\
            <Style id="testStyle">\
              <IconStyle>\
                  <scale>3</scale>\
                  <Icon>\
                    <href>http://test.invalid</href>\
                  </Icon>\
              </IconStyle>\
            </Style>\
            <Placemark>\
              <styleUrl>#testStyle</styleUrl>\
              <Style>\
                <IconStyle>\
                  <scale>2</scale>\
                  <heading>4</heading>\
                </IconStyle>\
              </Style>\
            </Placemark>\
            </Document>';

        return KmlDataSource.load(parser.parseFromString(kml, "text/xml"), options).then(function(dataSource) {
            var entities = dataSource.entities.values;
            expect(entities.length).toEqual(1);

            var billboard = entities[0].billboard;
            expect(billboard.scale.getValue()).toEqual(2.0);
            expect(billboard.rotation.getValue()).toEqual(CesiumMath.toRadians(-4.0));
            expect(billboard.image.getValue()).toEqual('http://test.invalid');
        });
    });

    it('Styles: colorMode random', function() {
        CesiumMath.setRandomNumberSeed(0);

        var kml = '<?xml version="1.0" encoding="UTF-8"?>\
            <Placemark>\
              <Style>\
                  <IconStyle>\
                      <color>ccffffff</color>\
                      <colorMode>random</colorMode>\
                  </IconStyle>\
              </Style>\
            </Placemark>';

        return KmlDataSource.load(parser.parseFromString(kml, "text/xml"), options).then(function(dataSource) {
            var generatedColor = dataSource.entities.values[0].billboard.color.getValue();
            expect(generatedColor.red).toBeLessThan(1.0);
            expect(generatedColor.green).toBeLessThan(1.0);
            expect(generatedColor.blue).toBeLessThan(1.0);
            expect(generatedColor.alpha).toEqual(0.8);
        });
    });

    it('Styles: colorMode random black', function() {
        CesiumMath.setRandomNumberSeed(0);

        var kml = '<?xml version="1.0" encoding="UTF-8"?>\
            <Placemark>\
              <Style>\
                  <IconStyle>\
                      <color>cc000000</color>\
                      <colorMode>random</colorMode>\
                  </IconStyle>\
              </Style>\
            </Placemark>';

        return KmlDataSource.load(parser.parseFromString(kml, "text/xml"), options).then(function(dataSource) {
            var generatedColor = dataSource.entities.values[0].billboard.color.getValue();
            expect(generatedColor.red).toEqual(0);
            expect(generatedColor.green).toEqual(0);
            expect(generatedColor.blue).toEqual(0);
            expect(generatedColor.alpha).toEqual(0.8);
        });
    });

    it('Styles: empty color', function() {
        CesiumMath.setRandomNumberSeed(0);

        var kml = '<?xml version="1.0" encoding="UTF-8"?>\
            <Placemark>\
              <Style>\
                  <IconStyle>\
                      <color></color>\
                  </IconStyle>\
              </Style>\
            </Placemark>';

        return KmlDataSource.load(parser.parseFromString(kml, "text/xml"), options).then(function(dataSource) {
            expect(dataSource.entities.values[0].billboard.color).toBeUndefined();
        });
    });

    it('Styles: Applies expected styles to Point geometry', function() {
        var kml = '<?xml version="1.0" encoding="UTF-8"?>\
        <Document xmlns="http://www.opengis.net/kml/2.2"\
                  xmlns:gx="http://www.google.com/kml/ext/2.2">\
          <Placemark>' + uberStyle + '\
            <name>TheName</name>\
            <Point>\
              <altitudeMode>absolute</altitudeMode>\
              <coordinates>1,2,3</coordinates>\
            </Point>\
          </Placemark>\
        </Document>';

        return KmlDataSource.load(parser.parseFromString(kml, "text/xml"), options).then(function(dataSource) {
            var entity = dataSource.entities.values[0];

            expect(entity.label).toBeDefined();
            expect(entity.label.text.getValue()).toEqual('TheName');
            expect(entity.label.fillColor.getValue()).toEqual(uberLabelColor);
            expect(entity.label.scale.getValue()).toEqual(uberLabelScale);

            expect(entity.billboard.color.getValue()).toEqual(uberIconColor);
            expect(entity.billboard.scale.getValue()).toEqual(uberIconScale);
            expect(entity.billboard.rotation.getValue()).toEqual(uberIconHeading);
            expect(entity.billboard.image.getValue()).toEqual('test.png');
            expect(entity.billboard.pixelOffset.getValue()).toEqual(uberIconHotspot);

            expect(entity.polyline).toBeUndefined();
        });
    });

    it('Styles: Applies expected styles to extruded Point geometry', function() {
        var kml = '<?xml version="1.0" encoding="UTF-8"?>\
        <Document xmlns="http://www.opengis.net/kml/2.2"\
                  xmlns:gx="http://www.google.com/kml/ext/2.2">\
          <Placemark>' + uberStyle + '\
            <name>TheName</name>\
            <Point>\
              <extrude>1</extrude>\
              <altitudeMode>absolute</altitudeMode>\
              <coordinates>1,2,3</coordinates>\
            </Point>\
          </Placemark>\
        </Document>';

        return KmlDataSource.load(parser.parseFromString(kml, "text/xml"), options).then(function(dataSource) {
            var entity = dataSource.entities.values[0];

            expect(entity.label.text.getValue()).toEqual('TheName');
            expect(entity.label.fillColor.getValue()).toEqual(uberLabelColor);
            expect(entity.label.scale.getValue()).toEqual(uberLabelScale);

            expect(entity.billboard.color.getValue()).toEqual(uberIconColor);
            expect(entity.billboard.scale.getValue()).toEqual(uberIconScale);
            expect(entity.billboard.rotation.getValue()).toEqual(uberIconHeading);
            expect(entity.billboard.image.getValue()).toEqual('test.png');
            expect(entity.billboard.pixelOffset.getValue()).toEqual(uberIconHotspot);

            expect(entity.polyline.material).toBeInstanceOf(ColorMaterialProperty);
            expect(entity.polyline.material.color.getValue()).toEqual(uberLineColor);
            expect(entity.polyline.width.getValue()).toEqual(uberLineWidth);
        });
    });

    it('Styles: Applies expected styles to LineString geometry', function() {
        var kml = '<?xml version="1.0" encoding="UTF-8"?>\
        <Document xmlns="http://www.opengis.net/kml/2.2"\
                  xmlns:gx="http://www.google.com/kml/ext/2.2">\
          <Placemark>' + uberStyle + '\
            <name>TheName</name>\
            <LineString>\
            <coordinates>1,2,3 \
                         4,5,6 \
            </coordinates>\
            </LineString>\
          </Placemark>\
        </Document>';

        return KmlDataSource.load(parser.parseFromString(kml, "text/xml"), options).then(function(dataSource) {
            var entity = dataSource.entities.values[0];
            expect(entity.polyline.material).toBeInstanceOf(ColorMaterialProperty);
            expect(entity.polyline.material.color.getValue()).toEqual(uberLineColor);
            expect(entity.polyline.width.getValue()).toEqual(uberLineWidth);

            expect(entity.label).toBeUndefined();
            expect(entity.wall).toBeUndefined();
        });
    });

    it('Styles: Applies expected styles to extruded LineString geometry', function() {
        var kml = '<?xml version="1.0" encoding="UTF-8"?>\
        <Document xmlns="http://www.opengis.net/kml/2.2"\
                  xmlns:gx="http://www.google.com/kml/ext/2.2">\
          <Placemark>' + uberStyle + '\
            <name>TheName</name>\
            <LineString>\
            <extrude>1</extrude>\
            <altitudeMode>absolute</altitudeMode>\
            <coordinates>1,2,3 \
                         4,5,6 \
            </coordinates>\
            </LineString>\
          </Placemark>\
        </Document>';

        return KmlDataSource.load(parser.parseFromString(kml, "text/xml"), options).then(function(dataSource) {
            var entity = dataSource.entities.values[0];

            expect(entity.wall.material).toBeInstanceOf(ColorMaterialProperty);
            expect(entity.wall.material.color.getValue()).toEqual(uberPolyColor);
            expect(entity.wall.fill.getValue()).toEqual(uberPolyFill);
            expect(entity.wall.outline.getValue()).toEqual(true);
            expect(entity.wall.outlineColor.getValue()).toEqual(uberLineColor);
            expect(entity.wall.outlineWidth.getValue()).toEqual(uberLineWidth);

            expect(entity.polyline).toBeUndefined();
            expect(entity.label).toBeUndefined();
        });
    });

    it('Styles: Applies expected styles to Polygon geometry', function() {
        var kml = '<?xml version="1.0" encoding="UTF-8"?>\
        <Document xmlns="http://www.opengis.net/kml/2.2"\
                  xmlns:gx="http://www.google.com/kml/ext/2.2">\
          <Placemark>' + uberStyle + '\
          <Polygon>\
            <extrude>1</extrude>\
            <altitudeMode>absolute</altitudeMode>\
              <outerBoundaryIs>\
                <LinearRing>\
                  <coordinates>\
                    1,2,3\
                    4,5,6\
                    7,8,9\
                   </coordinates>\
                </LinearRing>\
              </outerBoundaryIs>\
            </Polygon>\
            </Placemark>\
        </Document>';

        return KmlDataSource.load(parser.parseFromString(kml, "text/xml"), options).then(function(dataSource) {
            var entity = dataSource.entities.values[0];

            expect(entity.polygon.material).toBeInstanceOf(ColorMaterialProperty);
            expect(entity.polygon.material.color.getValue()).toEqual(uberPolyColor);
            expect(entity.polygon.fill.getValue()).toEqual(uberPolyFill);
            expect(entity.polygon.outline.getValue()).toEqual(uberPolyOutline);
            expect(entity.polygon.outlineColor.getValue()).toEqual(uberLineColor);
            expect(entity.polygon.outlineWidth.getValue()).toEqual(uberLineWidth);

            expect(entity.label).toBeUndefined();
        });
    });

    it('Styles: Applies expected styles to gx:Track geometry', function() {
        var kml = '<?xml version="1.0" encoding="UTF-8"?>\
        <Document xmlns="http://www.opengis.net/kml/2.2"\
                  xmlns:gx="http://www.google.com/kml/ext/2.2">\
          <Placemark>' + uberStyle + '\
            <name>TheName</name>\
            <gx:Track>\
              <altitudeMode>absolute</altitudeMode>\
              <when>2000-01-01T00:00:02Z</when>\
            <gx:coord>7 8 9</gx:coord>\
          </gx:Track>\
          </Placemark>\
        </Document>';

        return KmlDataSource.load(parser.parseFromString(kml, "text/xml"), options).then(function(dataSource) {
            var entity = dataSource.entities.values[0];

            expect(entity.label).toBeDefined();
            expect(entity.label.text.getValue()).toEqual('TheName');
            expect(entity.label.fillColor.getValue()).toEqual(uberLabelColor);
            expect(entity.label.scale.getValue()).toEqual(uberLabelScale);

            expect(entity.billboard.color.getValue()).toEqual(uberIconColor);
            expect(entity.billboard.scale.getValue()).toEqual(uberIconScale);
            expect(entity.billboard.rotation.getValue()).toEqual(uberIconHeading);
            expect(entity.billboard.image.getValue()).toEqual('test.png');
            expect(entity.billboard.pixelOffset.getValue()).toEqual(uberIconHotspot);

            expect(entity.path).toBeDefined();
            expect(entity.path.material).toBeInstanceOf(ColorMaterialProperty);
            expect(entity.path.material.color.getValue()).toEqual(uberLineColor);
            expect(entity.path.width.getValue()).toEqual(uberLineWidth);
            expect(entity.path.leadTime.getValue()).toEqual(0);
            expect(entity.path.trailTime).toBeUndefined();

            expect(entity.polyline).toBeUndefined();
        });
    });

    it('Styles: Applies expected styles to extruded gx:Track geometry', function() {
        var kml = '<?xml version="1.0" encoding="UTF-8"?>\
        <Document xmlns="http://www.opengis.net/kml/2.2"\
                  xmlns:gx="http://www.google.com/kml/ext/2.2">\
          <Placemark>' + uberStyle + '\
            <name>TheName</name>\
            <gx:Track>\
              <extrude>1</extrude>\
              <altitudeMode>absolute</altitudeMode>\
              <when>2000-01-01T00:00:02Z</when>\
              <gx:coord>7 8 9</gx:coord>\
            </gx:Track>\
          </Placemark>\
        </Document>';

        return KmlDataSource.load(parser.parseFromString(kml, "text/xml"), options).then(function(dataSource) {
            var entity = dataSource.entities.values[0];

            expect(entity.label.text.getValue()).toEqual('TheName');
            expect(entity.label.fillColor.getValue()).toEqual(uberLabelColor);
            expect(entity.label.scale.getValue()).toEqual(uberLabelScale);

            expect(entity.billboard.color.getValue()).toEqual(uberIconColor);
            expect(entity.billboard.scale.getValue()).toEqual(uberIconScale);
            expect(entity.billboard.rotation.getValue()).toEqual(uberIconHeading);
            expect(entity.billboard.image.getValue()).toEqual('test.png');
            expect(entity.billboard.pixelOffset.getValue()).toEqual(uberIconHotspot);

            expect(entity.path).toBeDefined();
            expect(entity.path.material).toBeInstanceOf(ColorMaterialProperty);
            expect(entity.path.material.color.getValue()).toEqual(uberLineColor);
            expect(entity.path.width.getValue()).toEqual(uberLineWidth);
            expect(entity.path.leadTime.getValue()).toEqual(0);
            expect(entity.path.trailTime).toBeUndefined();

            expect(entity.polyline.material).toBeInstanceOf(ColorMaterialProperty);
            expect(entity.polyline.material.color.getValue()).toEqual(uberLineColor);
            expect(entity.polyline.width.getValue()).toEqual(uberLineWidth);
        });
    });

    it('Styles: Applies expected styles to gx:MultiTrack geometry', function() {
        var kml = '<?xml version="1.0" encoding="UTF-8"?>\
        <Document xmlns="http://www.opengis.net/kml/2.2"\
                  xmlns:gx="http://www.google.com/kml/ext/2.2">\
          <Placemark>' + uberStyle + '\
            <name>TheName</name>\
            <gx:MultiTrack>\
              <gx:Track>\
                <altitudeMode>absolute</altitudeMode>\
                <when>2000-01-01T00:00:02Z</when>\
              <gx:coord>7 8 9</gx:coord>\
              </gx:Track>\
            </gx:MultiTrack>\
          </Placemark>\
        </Document>';

        return KmlDataSource.load(parser.parseFromString(kml, "text/xml"), options).then(function(dataSource) {
            var entity = dataSource.entities.values[0];

            expect(entity.label).toBeDefined();
            expect(entity.label.text.getValue()).toEqual('TheName');
            expect(entity.label.fillColor.getValue()).toEqual(uberLabelColor);
            expect(entity.label.scale.getValue()).toEqual(uberLabelScale);

            expect(entity.billboard.color.getValue()).toEqual(uberIconColor);
            expect(entity.billboard.scale.getValue()).toEqual(uberIconScale);
            expect(entity.billboard.rotation.getValue()).toEqual(uberIconHeading);
            expect(entity.billboard.image.getValue()).toEqual('test.png');
            expect(entity.billboard.pixelOffset.getValue()).toEqual(uberIconHotspot);

            expect(entity.path).toBeDefined();
            expect(entity.path.material).toBeInstanceOf(ColorMaterialProperty);
            expect(entity.path.material.color.getValue()).toEqual(uberLineColor);
            expect(entity.path.width.getValue()).toEqual(uberLineWidth);
            expect(entity.path.leadTime.getValue()).toEqual(0);
            expect(entity.path.trailTime).toBeUndefined();

            expect(entity.polyline).toBeUndefined();
        });
    });

    it('Styles: Applies expected styles to extruded gx:MultiTrack geometry', function() {
        var kml = '<?xml version="1.0" encoding="UTF-8"?>\
        <Document xmlns="http://www.opengis.net/kml/2.2"\
                  xmlns:gx="http://www.google.com/kml/ext/2.2">\
          <Placemark>' + uberStyle + '\
            <name>TheName</name>\
            <gx:MultiTrack>\
              <gx:Track>\
                <extrude>1</extrude>\
                <altitudeMode>absolute</altitudeMode>\
                <when>2000-01-01T00:00:02Z</when>\
                <gx:coord>7 8 9</gx:coord>\
              </gx:Track>\
            </gx:MultiTrack>\
          </Placemark>\
        </Document>';

        return KmlDataSource.load(parser.parseFromString(kml, "text/xml"), options).then(function(dataSource) {
            var entity = dataSource.entities.values[0];

            expect(entity.label.text.getValue()).toEqual('TheName');
            expect(entity.label.fillColor.getValue()).toEqual(uberLabelColor);
            expect(entity.label.scale.getValue()).toEqual(uberLabelScale);

            expect(entity.billboard.color.getValue()).toEqual(uberIconColor);
            expect(entity.billboard.scale.getValue()).toEqual(uberIconScale);
            expect(entity.billboard.rotation.getValue()).toEqual(uberIconHeading);
            expect(entity.billboard.image.getValue()).toEqual('test.png');
            expect(entity.billboard.pixelOffset.getValue()).toEqual(uberIconHotspot);

            expect(entity.path).toBeDefined();
            expect(entity.path.material).toBeInstanceOf(ColorMaterialProperty);
            expect(entity.path.material.color.getValue()).toEqual(uberLineColor);
            expect(entity.path.width.getValue()).toEqual(uberLineWidth);
            expect(entity.path.leadTime.getValue()).toEqual(0);
            expect(entity.path.trailTime).toBeUndefined();

            expect(entity.polyline.material).toBeInstanceOf(ColorMaterialProperty);
            expect(entity.polyline.material.color.getValue()).toEqual(uberLineColor);
            expect(entity.polyline.width.getValue()).toEqual(uberLineWidth);
        });
    });

    it('Styles: Applies local StyleMap', function() {
        var kml = '<?xml version="1.0" encoding="UTF-8"?>\
        <Document xmlns="http://www.opengis.net/kml/2.2">\
          <Placemark>\
            <StyleMap>\
              <Pair>\
                <key>normal</key>\
                <Style>\
                  <IconStyle>\
                    <scale>2</scale>\
                  </IconStyle>\
                </Style>\
              </Pair>\
            </StyleMap>\
          </Placemark>\
        </Document>';

        return KmlDataSource.load(parser.parseFromString(kml, "text/xml"), options).then(function(dataSource) {
            var entity = dataSource.entities.values[0];
            expect(entity.billboard.scale.getValue()).toBe(2.0);
        });
    });

    it('Styles: Applies normal styleUrl StyleMap', function() {
        var kml = '<?xml version="1.0" encoding="UTF-8"?>\
        <Document xmlns="http://www.opengis.net/kml/2.2">\
          <StyleMap id="styleMapExample">\
            <Pair>\
              <key>normal</key>\
              <Style>\
                <IconStyle>\
                  <scale>2</scale>\
                </IconStyle>\
              </Style>\
            </Pair>\
          </StyleMap>\
          <Placemark>\
            <styleUrl>#styleMapExample</styleUrl>\
          </Placemark>\
        </Document>';

        return KmlDataSource.load(parser.parseFromString(kml, "text/xml"), options).then(function(dataSource) {
            var entity = dataSource.entities.values[0];
            expect(entity.billboard.scale.getValue()).toBe(2.0);
        });
    });

    it('Styles: Applies normal StyleMap containing styleUrl', function() {
        var kml = '<?xml version="1.0" encoding="UTF-8"?>\
        <Document xmlns="http://www.opengis.net/kml/2.2">\
          <Style id="normalStyle">\
            <IconStyle>\
              <scale>2</scale>\
            </IconStyle>\
          </Style>\
          <StyleMap id="styleMapExample">\
            <Pair>\
              <key>normal</key>\
              <styleUrl>#normalStyle</styleUrl>\
            </Pair>\
          </StyleMap>\
          <Placemark>\
            <styleUrl>#styleMapExample</styleUrl>\
            </Placemark>\
        </Document>';

        return KmlDataSource.load(parser.parseFromString(kml, "text/xml"), options).then(function(dataSource) {
            var entity = dataSource.entities.values[0];
            expect(entity.billboard.scale.getValue()).toBe(2.0);
        });
    });

    it('Styles: Applies normal StyleMap containing styleUrl without #', function() {
        var kml = '<?xml version="1.0" encoding="UTF-8"?>\
        <Document xmlns="http://www.opengis.net/kml/2.2">\
          <Style id="normalStyle">\
            <IconStyle>\
              <scale>2</scale>\
            </IconStyle>\
          </Style>\
          <StyleMap id="styleMapExample">\
            <Pair>\
              <key>normal</key>\
              <styleUrl>normalStyle</styleUrl>\
            </Pair>\
          </StyleMap>\
          <Placemark>\
            <styleUrl>#styleMapExample</styleUrl>\
            </Placemark>\
        </Document>';

        return KmlDataSource.load(parser.parseFromString(kml, "text/xml"), options).then(function(dataSource) {
            var entity = dataSource.entities.values[0];
            expect(entity.billboard.scale.getValue()).toBe(2.0);
        });
    });

    it('IconStyle: handles empty element', function() {
        var kml = '<?xml version="1.0" encoding="UTF-8"?>\
          <Placemark>\
            <Style>\
              <IconStyle>\
              </IconStyle>\
            </Style>\
          </Placemark>';

        return KmlDataSource.load(parser.parseFromString(kml, "text/xml"), options).then(function(dataSource) {
            var entities = dataSource.entities.values;
            expect(entities[0].billboard).toBeDefined();
        });
    });

    it('IconStyle: Sets billboard image absolute path', function() {
        var kml = '<?xml version="1.0" encoding="UTF-8"?>\
          <Placemark>\
              <Style>\
                  <IconStyle>\
                      <Icon>\
                          <href>http://test.invalid/image.png</href>\
                      </Icon>\
                  </IconStyle>\
              </Style>\
          </Placemark>';

        return KmlDataSource.load(parser.parseFromString(kml, "text/xml"), options).then(function(dataSource) {
            var entities = dataSource.entities.values;
            var billboard = entities[0].billboard;
            expect(billboard.image.getValue()).toEqual('http://test.invalid/image.png');
        });
    });

    it('IconStyle: Sets billboard with root:// Url', function() {
        var kml = '<?xml version="1.0" encoding="UTF-8"?>\
          <Placemark>\
              <Style>\
                  <IconStyle>\
                      <Icon>\
                          <href>root://icons/palette-3</href>\
                      </Icon>\
                  </IconStyle>\
              </Style>\
          </Placemark>';

        return KmlDataSource.load(parser.parseFromString(kml, "text/xml"), options).then(function(dataSource) {
            var entities = dataSource.entities.values;
            var billboard = entities[0].billboard;
            expect(billboard.image.getValue()).toEqual('https://maps.google.com/mapfiles/kml/pal3/icon56.png');
        });
    });

    it('IconStyle: Sets billboard image relative path', function() {
        var kml = '<?xml version="1.0" encoding="UTF-8"?>\
          <Placemark>\
              <Style>\
                  <IconStyle>\
                      <Icon>\
                          <href>image.png</href>\
                      </Icon>\
                  </IconStyle>\
              </Style>\
          </Placemark>';

        return KmlDataSource.load(parser.parseFromString(kml, "text/xml"), {
            camera : options.camera,
            canvas : options.canvas,
            sourceUri : 'http://test.invalid'
        }).then(function(dataSource) {
            var entities = dataSource.entities.values;
            var billboard = entities[0].billboard;
            expect(billboard.image.getValue()).toEqual('http://test.invalid/image.png');
        });
    });

    it('IconStyle: Sets billboard image inside KMZ', function() {
        return KmlDataSource.load('Data/KML/simple.kmz', options).then(function(dataSource) {
            var entities = dataSource.entities.values;
            var billboard = entities[0].billboard;
            expect(billboard.image.getValue()).toEqual(image);
        });
    });

    it('IconStyle: Sets billboard image with proxy', function() {
        var kml = '<?xml version="1.0" encoding="UTF-8"?>\
          <Placemark>\
              <Style>\
                  <IconStyle>\
                      <Icon>\
                          <href>image.png</href>\
                      </Icon>\
                  </IconStyle>\
              </Style>\
          </Placemark>';

        return KmlDataSource.load(parser.parseFromString(kml, "text/xml"), {
            camera : options.camera,
            canvas : options.canvas,
            sourceUri : 'http://test.invalid',
            proxy : new DefaultProxy('/proxy/')
        }).then(function(dataSource) {
            var entities = dataSource.entities.values;
            var billboard = entities[0].billboard;
            expect(billboard.image.getValue()).toEqual(dataSource._proxy.getURL('http://test.invalid/image.png'));
        });
    });

    it('IconStyle: Sets billboard image with query', function() {
        var kml = '<?xml version="1.0" encoding="UTF-8"?>\
          <Placemark>\
              <Style>\
                  <IconStyle>\
                      <Icon>\
                          <href>image.png</href>\
                      </Icon>\
                  </IconStyle>\
              </Style>\
          </Placemark>';

        return KmlDataSource.load(parser.parseFromString(kml, "text/xml"), {
            camera : options.camera,
            canvas : options.canvas,
            sourceUri : 'http://test.invalid',
            query : {
                "test": true
            }
        }).then(function(dataSource) {
            var entities = dataSource.entities.values;
            var billboard = entities[0].billboard;
            expect(billboard.image.getValue()).toEqual('http://test.invalid/image.png?test=true');
        });
    });

    it('IconStyle: Sets billboard image with subregion', function() {
        var kml = '<?xml version="1.0" encoding="UTF-8"?>\
          <Placemark xmlns="http://www.opengis.net/kml/2.2"\
                     xmlns:gx="http://www.google.com/kml/ext/2.2">\
            <Style>\
              <IconStyle>\
                <Icon>\
                  <href>whiteShapes.png</href>\
                  <gx:x>49</gx:x>\
                  <gx:y>43</gx:y>\
                  <gx:w>18</gx:w>\
                  <gx:h>18</gx:h>\
                </Icon>\
              </IconStyle>\
            </Style>\
          </Placemark>';

        return KmlDataSource.load(parser.parseFromString(kml, "text/xml"), options).then(function(dataSource) {
            var billboard = dataSource.entities.values[0].billboard;
            expect(billboard.image.getValue()).toEqual('whiteShapes.png');
            expect(billboard.imageSubRegion.getValue()).toEqual(new BoundingRectangle(49, 43, 18, 18));
        });
    });

    it('IconStyle: Sets billboard image with hotSpot fractions', function() {
        var kml = '<?xml version="1.0" encoding="UTF-8"?>\
                  <Placemark>\
                    <Style>\
                      <IconStyle>\
                        <hotSpot x="0.25"  y="0.75" xunits="fraction" yunits="fraction"/>\
                      </IconStyle>\
                    </Style>\
                  </Placemark>';

        return KmlDataSource.load(parser.parseFromString(kml, "text/xml"), options).then(function(dataSource) {
            var billboard = dataSource.entities.values[0].billboard;
            expect(billboard.pixelOffset.getValue()).toEqual(new Cartesian2(8, 8));
        });
    });

    it('IconStyle: Sets billboard image with hotSpot pixels', function() {
        var kml = '<?xml version="1.0" encoding="UTF-8"?>\
                  <Placemark>\
                    <Style>\
                      <IconStyle>\
                        <hotSpot x="1"  y="2" xunits="pixels" yunits="pixels"/>\
                      </IconStyle>\
                    </Style>\
                  </Placemark>';

        return KmlDataSource.load(parser.parseFromString(kml, "text/xml"), options).then(function(dataSource) {
            var billboard = dataSource.entities.values[0].billboard;
            expect(billboard.pixelOffset.getValue()).toEqual(new Cartesian2(15, -14));
        });
    });

    it('IconStyle: Sets billboard image with hotSpot insetPixels', function() {
        var kml = '<?xml version="1.0" encoding="UTF-8"?>\
                  <Placemark>\
                    <Style>\
                      <IconStyle>\
                        <hotSpot x="1"  y="2" xunits="insetPixels" yunits="insetPixels"/>\
                      </IconStyle>\
                    </Style>\
                  </Placemark>';

        return KmlDataSource.load(parser.parseFromString(kml, "text/xml"), options).then(function(dataSource) {
            var billboard = dataSource.entities.values[0].billboard;
            expect(billboard.pixelOffset.getValue()).toEqual(new Cartesian2(-15, 14));
        });
    });

    it('IconStyle: Sets color', function() {
        var color = Color.fromBytes(0xcc, 0xdd, 0xee, 0xff);
        var kml = '<?xml version="1.0" encoding="UTF-8"?>\
          <Placemark>\
            <Style>\
              <IconStyle>\
                <color>ffeeddcc</color>\
              </IconStyle>\
            </Style>\
          </Placemark>';

        return KmlDataSource.load(parser.parseFromString(kml, "text/xml"), options).then(function(dataSource) {
            var entities = dataSource.entities.values;
            expect(entities[0].billboard.color.getValue()).toEqual(color);
        });
    });

    it('IconStyle: Sets scale', function() {
        var kml = '<?xml version="1.0" encoding="UTF-8"?>\
            <Placemark>\
            <Style>\
              <IconStyle>\
                <scale>2.2</scale>\
              </IconStyle>\
            </Style>\
          </Placemark>';

        return KmlDataSource.load(parser.parseFromString(kml, "text/xml"), options).then(function(dataSource) {
            var entities = dataSource.entities.values;
            expect(entities[0].billboard.scale.getValue()).toEqual(2.2);
        });
    });

    it('IconStyle: Sets heading', function() {
        var kml = '<?xml version="1.0" encoding="UTF-8"?>\
            <Placemark>\
            <Style>\
              <IconStyle>\
                <heading>4</heading>\
              </IconStyle>\
            </Style>\
          </Placemark>';

        return KmlDataSource.load(parser.parseFromString(kml, "text/xml"), options).then(function(dataSource) {
            var entities = dataSource.entities.values;
            expect(entities[0].billboard.rotation.getValue()).toEqual(CesiumMath.toRadians(-4));
            expect(entities[0].billboard.alignedAxis.getValue()).toEqual(Cartesian3.UNIT_Z);
        });
    });

    it('BalloonStyle: specify all properties', function() {
        var kml = '<?xml version="1.0" encoding="UTF-8"?>\
        <Placemark id="The ID">\
            <Style>\
            <BalloonStyle>\
                <bgColor>00224466</bgColor>\
                <textColor>66442200</textColor>\
                <text>$[name] $[description] $[address] $[Snippet] $[id] $[prop1/displayName] $[prop1] $[prop2/displayName] $[prop2]</text>\
            </BalloonStyle>\
            </Style>\
            <name>The Name</name>\
            <description>The Description</description>\
            <address>The Address</address>\
            <Snippet>The Snippet</Snippet>\
            <ExtendedData>\
            <Data name="prop1">\
                <displayName>The Property</displayName>\
                <value>The Value</value>\
            </Data>\
            </ExtendedData>\
        </Placemark>';

        return KmlDataSource.load(parser.parseFromString(kml, "text/xml"), options).then(function(dataSource) {
            var entity = dataSource.entities.values[0];

            var element = document.createElement('div');
            element.innerHTML = entity.description.getValue();

            var div = element.firstChild;
            expect(div.style['word-wrap']).toEqual('break-word');
            expect(div.style['background-color']).toEqual('rgba(102, 68, 34, 0)');
            expect(div.style.color).toEqual('rgba(0, 34, 68, 0.4)');
            expect(div.textContent).toEqual('The Name The Description The Address The Snippet The ID The Property The Value $[prop2/displayName] $[prop2]');
        });
    });

    it('BalloonStyle: entity replacement removes missing values', function() {
        var kml = '<?xml version="1.0" encoding="UTF-8"?>\
        <Placemark>\
            <Style>\
            <BalloonStyle>\
                <text>$[name] $[description] $[address] $[Snippet]</text>\
            </BalloonStyle>\
            </Style>\
        </Placemark>';

        return KmlDataSource.load(parser.parseFromString(kml, "text/xml"), options).then(function(dataSource) {
            var entity = dataSource.entities.values[0];

            var element = document.createElement('div');
            element.innerHTML = entity.description.getValue();

            var div = element.firstChild;
            expect(div.textContent).toEqual('   ');
        });
    });

    it('BalloonStyle: description without BalloonStyle', function() {
        var kml = '<?xml version="1.0" encoding="UTF-8"?>\
        <Placemark>\
            <description>The Description</description>\
        </Placemark>';

        return KmlDataSource.load(parser.parseFromString(kml, "text/xml"), options).then(function(dataSource) {
            var entity = dataSource.entities.values[0];

            var element = document.createElement('div');
            element.innerHTML = entity.description.getValue();

            var div = element.firstChild;
            expect(div.style['word-wrap']).toEqual('break-word');
            expect(div.style['background-color']).toEqual('rgb(255, 255, 255)');
            expect(div.style.color).toEqual('rgb(0, 0, 0)');
            expect(div.textContent).toEqual('The Description');
        });
    });

    it('BalloonStyle: creates table from ExtendedData', function() {
        var kml = '<?xml version="1.0" encoding="UTF-8"?>\
            <Placemark>\
                <ExtendedData>\
                    <Data name="prop1">\
                        <displayName>Property 1</displayName>\
                        <value>1</value>\
                    </Data>\
                    <Data name="prop2">\
                        <value>2</value>\
                    </Data>\
                    <Data name="prop3">\
                        <displayName>Property 3</displayName>\
                    </Data>\
                </ExtendedData>\
            </Placemark>';

        return KmlDataSource.load(parser.parseFromString(kml, "text/xml"), options).then(function(dataSource) {
            var entity = dataSource.entities.values[0];

            var element = document.createElement('div');
            element.innerHTML = entity.description.getValue();

            var div = element.firstChild;
            expect(div.style['word-wrap']).toEqual('break-word');
            expect(div.style['background-color']).toEqual('rgb(255, 255, 255)');
            expect(div.style.color).toEqual('rgb(0, 0, 0)');

            var table = div.firstChild;
            expect(table.localName).toEqual('table');

            expect(table.rows.length).toBe(3);
            expect(table.rows[0].cells.length).toEqual(2);
            expect(table.rows[1].cells.length).toEqual(2);
            expect(table.rows[2].cells.length).toEqual(2);

            expect(table.rows[0].cells[0].textContent).toEqual('Property 1');
            expect(table.rows[1].cells[0].textContent).toEqual('prop2');
            expect(table.rows[2].cells[0].textContent).toEqual('Property 3');

            expect(table.rows[0].cells[1].textContent).toEqual('1');
            expect(table.rows[1].cells[1].textContent).toEqual('2');
            expect(table.rows[2].cells[1].textContent).toEqual('');
        });
    });

    it('BalloonStyle: does not create a description for empty ExtendedData', function() {
        var kml = '<?xml version="1.0" encoding="UTF-8"?>\
            <Placemark>\
                <ExtendedData>\
                </ExtendedData>\
            </Placemark>';

        return KmlDataSource.load(parser.parseFromString(kml, "text/xml"), options).then(function(dataSource) {
            var entity = dataSource.entities.values[0];
            expect(entity.description).toBeUndefined();
        });
    });

    it('BalloonStyle: description creates links from text', function() {
        var kml = '<?xml version="1.0" encoding="UTF-8"?>\
        <Placemark>\
            <description>http://cesiumjs.org</description>\
        </Placemark>';

        return KmlDataSource.load(parser.parseFromString(kml, "text/xml"), options).then(function(dataSource) {
            var entity = dataSource.entities.values[0];

            var element = document.createElement('div');
            element.innerHTML = entity.description.getValue();

            var a = element.firstChild.firstChild;
            expect(a.localName).toEqual('a');
            expect(a.getAttribute('href')).toEqual('http://cesiumjs.org');
            expect(a.getAttribute('target')).toEqual('_blank');
        });
    });

    it('BalloonStyle: relative description paths absolute to sourceUri', function() {
        var kml = '<?xml version="1.0" encoding="UTF-8"?>\
        <Placemark>\
            <description><![CDATA[<img src="foo/bar.png"/>]]></description>\
        </Placemark>';

        return KmlDataSource.load(parser.parseFromString(kml, "text/xml"), {
            camera : options.camera,
            canvas : options.canvas,
            sourceUri : 'http://test.invalid'
        }).then(function(dataSource) {
            var entity = dataSource.entities.values[0];

            var element = document.createElement('div');
            element.innerHTML = entity.description.getValue();

            var a = element.firstChild.firstChild;
            expect(a.localName).toEqual('img');
            expect(a.getAttribute('src')).toEqual('http://test.invalid/foo/bar.png');
        });
    });

    it('BalloonStyle: description retargets existing links to _blank', function() {
        var kml = '<?xml version="1.0" encoding="UTF-8"?>\
        <Placemark>\
            <description><![CDATA[<a href="http://cesiumjs.org" target="_self">Homepage</a>]]></description>\
        </Placemark>';

        return KmlDataSource.load(parser.parseFromString(kml, "text/xml"), options).then(function(dataSource) {
            var entity = dataSource.entities.values[0];

            var element = document.createElement('div');
            element.innerHTML = entity.description.getValue();

            var a = element.firstChild.firstChild;
            expect(a.localName).toEqual('a');
            expect(a.textContent).toEqual('Homepage');
            expect(a.getAttribute('href')).toEqual('http://cesiumjs.org');
            expect(a.getAttribute('target')).toEqual('_blank');
        });
    });

    it('BalloonStyle: description does not create links from non-explicit urls', function() {
        var kml = '<?xml version="1.0" encoding="UTF-8"?>\
        <Placemark>\
            <description>states.id google.com</description>\
        </Placemark>';

        return KmlDataSource.load(parser.parseFromString(kml, "text/xml"), options).then(function(dataSource) {
            var entity = dataSource.entities.values[0];

            var element = document.createElement('div');
            element.innerHTML = entity.description.getValue();

            var div = element.firstChild;
            expect(div.innerHTML).toEqual('states.id google.com');
        });
    });

    it('BalloonStyle: description is rewritten for embedded kmz links and images', function() {
        return KmlDataSource.load('Data/KML/simple.kmz', options).then(function(dataSource) {
            var entity = dataSource.entities.values[0];
            var description = entity.description.getValue();
            var div = document.createElement('div');
            div.innerHTML = description;

            expect(div.textContent).toEqual('image.png image.png');
            var children = div.firstChild.querySelectorAll('*');
            expect(children.length).toEqual(2);

            var link = children[0];
            expect(link.localName).toEqual('a');
            expect(link.getAttribute('href')).toEqual(image);
            expect(link.getAttribute('download')).toEqual('image.png');

            var img = children[1];
            expect(img.localName).toEqual('img');
            expect(img.src).toEqual(image);
        });
    });

    it('LabelStyle: Sets defaults', function() {
        var kml = '<?xml version="1.0" encoding="UTF-8"?>\
          <Placemark>\
            <Style>\
              <LabelStyle>\
              </LabelStyle>\
            </Style>\
          </Placemark>';

        return KmlDataSource.load(parser.parseFromString(kml, "text/xml"), options).then(function(dataSource) {
            var entities = dataSource.entities.values;
            var label = entities[0].label;
            expect(label).toBeDefined();

            expect(label.text).toBeUndefined();
            expect(label.fillColor).toBeUndefined();
            expect(label.outlineColor).toBeUndefined();
            expect(label.outlineWidth).toBeUndefined();
            expect(label.show).toBeUndefined();
            expect(label.scale).toBeUndefined();
            expect(label.verticalOrigin).toBeUndefined();
            expect(label.eyeOffset).toBeUndefined();
            expect(label.pixelOffsetScaleByDistance).toBeUndefined();

            expect(label.text).toBeUndefined();
            expect(label.fillColor).toBeUndefined();
            expect(label.outlineColor).toBeUndefined();
            expect(label.outlineWidth).toBeUndefined();
            expect(label.show).toBeUndefined();
            expect(label.scale).toBeUndefined();
            expect(label.verticalOrigin).toBeUndefined();
            expect(label.eyeOffset).toBeUndefined();
            expect(label.pixelOffsetScaleByDistance).toBeUndefined();

            expect(label.font.getValue()).toEqual('16px sans-serif');
            expect(label.style.getValue()).toEqual(LabelStyle.FILL_AND_OUTLINE);
            expect(label.horizontalOrigin.getValue()).toEqual(HorizontalOrigin.LEFT);
            expect(label.pixelOffset.getValue()).toEqual(new Cartesian2(17, 0));
            expect(label.translucencyByDistance.getValue()).toEqual(new NearFarScalar(3000000, 1.0, 5000000, 0.0));
        });
    });

    it('LabelStyle: Sets color', function() {
        var color = Color.fromBytes(0xcc, 0xdd, 0xee, 0xff);
        var kml = '<?xml version="1.0" encoding="UTF-8"?>\
          <Placemark>\
            <Style>\
              <LabelStyle>\
                <color>ffeeddcc</color>\
              </LabelStyle>\
            </Style>\
          </Placemark>';

        return KmlDataSource.load(parser.parseFromString(kml, "text/xml"), options).then(function(dataSource) {
            var entities = dataSource.entities.values;
            expect(entities[0].label.fillColor.getValue()).toEqual(color);
        });
    });

    it('LabelStyle: Sets scale', function() {
        var kml = '<?xml version="1.0" encoding="UTF-8"?>\
            <Placemark>\
              <Style>\
                <IconStyle>\
                    <scale>2</scale>\
                </IconStyle>\
                <LabelStyle>\
                </LabelStyle>\
              </Style>\
            </Placemark>';

        return KmlDataSource.load(parser.parseFromString(kml, "text/xml"), options).then(function(dataSource) {
            var entities = dataSource.entities.values;
            expect(entities[0].label.pixelOffset.getValue()).toEqual(new Cartesian2(33, 0));
        });
    });

    it('LabelStyle: Sets pixelOffset when billboard scaled', function() {
        var kml = '<?xml version="1.0" encoding="UTF-8"?>\
          <Placemark>\
            <Style>\
              <IconStyle>\
                <scale>3</scale>\
              </IconStyle>\
            </Style>\
          </Placemark>';

        return KmlDataSource.load(parser.parseFromString(kml, "text/xml"), options).then(function(dataSource) {
            var entities = dataSource.entities.values;
            expect(entities[0].label.pixelOffset.getValue()).toEqual(new Cartesian3(3 * 16 + 1, 0));
        });
    });

    it('LabelStyle: Sets pixelOffset when billboard scaled', function() {
        var kml = '<?xml version="1.0" encoding="UTF-8"?>\
          <Placemark>\
            <Style>\
              <IconStyle>\
                <scale>0</scale>\
              </IconStyle>\
            </Style>\
          </Placemark>';

        return KmlDataSource.load(parser.parseFromString(kml, "text/xml"), options).then(function(dataSource) {
            var entities = dataSource.entities.values;
            expect(entities[0].label.pixelOffset).toBeUndefined();
            expect(entities[0].label.horizontalOrigin).toBeUndefined();
        });
    });

    it('LineStyle: Sets defaults', function() {
        var kml = '<?xml version="1.0" encoding="UTF-8"?>\
          <Placemark>\
            <Style>\
              <LineStyle>\
              </LineStyle>\
            </Style>\
          </Placemark>';

        return KmlDataSource.load(parser.parseFromString(kml, "text/xml"), options).then(function(dataSource) {
            var entities = dataSource.entities.values;
            var polyline = entities[0].polyline;
            expect(polyline).toBeDefined();

            expect(polyline.positions).toBeUndefined();
            expect(polyline.followSurface).toBeUndefined();
            expect(polyline.width).toBeUndefined();
            expect(polyline.show).toBeUndefined();
            expect(polyline.material).toBeUndefined();
            expect(polyline.granularity).toBeUndefined();
        });
    });

    it('LineStyle: Sets color', function() {
        var color = Color.fromBytes(0xcc, 0xdd, 0xee, 0xff);
        var kml = '<?xml version="1.0" encoding="UTF-8"?>\
          <Placemark>\
            <Style>\
              <LineStyle>\
                <color>ffeeddcc</color>\
              </LineStyle>\
            </Style>\
          </Placemark>';

        return KmlDataSource.load(parser.parseFromString(kml, "text/xml"), options).then(function(dataSource) {
            var entities = dataSource.entities.values;
            var polyline = entities[0].polyline;
            expect(polyline.material).toBeInstanceOf(ColorMaterialProperty);
            expect(polyline.material.color.getValue()).toEqual(color);
        });
    });

    it('LineStyle: Sets width', function() {
        var kml = '<?xml version="1.0" encoding="UTF-8"?>\
          <Placemark>\
            <Style>\
              <LineStyle>\
                <width>2.75</width>\
              </LineStyle>\
            </Style>\
          </Placemark>';

        return KmlDataSource.load(parser.parseFromString(kml, "text/xml"), options).then(function(dataSource) {
            var entities = dataSource.entities.values;
            var polyline = entities[0].polyline;
            expect(polyline.width.getValue()).toEqual(2.75);
        });
    });

    it('PolyStyle: Sets defaults', function() {
        var kml = '<?xml version="1.0" encoding="UTF-8"?>\
          <Placemark>\
            <Style>\
              <PolyStyle>\
              </PolyStyle>\
            </Style>\
          </Placemark>';

        return KmlDataSource.load(parser.parseFromString(kml, "text/xml"), options).then(function(dataSource) {
            var entities = dataSource.entities.values;
            var polygon = entities[0].polygon;
            expect(polygon).toBeDefined();

            expect(polygon.hierarchy).toBeUndefined();
            expect(polygon.height).toBeUndefined();
            expect(polygon.extrudedHeight).toBeUndefined();
            expect(polygon.show).toBeUndefined();
            expect(polygon.fill).toBeUndefined();
            expect(polygon.material).toBeUndefined();
            expect(polygon.outlineWidth).toBeUndefined();
            expect(polygon.stRotation).toBeUndefined();
            expect(polygon.granularity).toBeUndefined();
            expect(polygon.perPositionHeight).toBeUndefined();

            expect(polygon.outline.getValue()).toBe(true);
            expect(polygon.outlineColor.getValue()).toEqual(Color.WHITE);
        });
    });

    it('PolyStyle: Sets color', function() {
        var color = Color.fromBytes(0xcc, 0xdd, 0xee, 0xff);
        var kml = '<?xml version="1.0" encoding="UTF-8"?>\
          <Placemark>\
            <Style>\
              <PolyStyle>\
                <color>ffeeddcc</color>\
              </PolyStyle>\
            </Style>\
          </Placemark>';

        return KmlDataSource.load(parser.parseFromString(kml, "text/xml"), options).then(function(dataSource) {
            var entities = dataSource.entities.values;
            var polygon = entities[0].polygon;
            expect(polygon.material).toBeInstanceOf(ColorMaterialProperty);
            expect(polygon.material.color.getValue()).toEqual(color);
        });
    });

    it('PolyStyle: Sets fill', function() {
        var kml = '<?xml version="1.0" encoding="UTF-8"?>\
          <Placemark>\
            <Style>\
              <PolyStyle>\
                <fill>0</fill>\
              </PolyStyle>\
            </Style>\
          </Placemark>';

        return KmlDataSource.load(parser.parseFromString(kml, "text/xml"), options).then(function(dataSource) {
            var entities = dataSource.entities.values;
            var polygon = entities[0].polygon;
            expect(polygon.fill.getValue()).toEqual(false);
        });
    });

    it('PolyStyle: Sets outline', function() {
        var kml = '<?xml version="1.0" encoding="UTF-8"?>\
          <Placemark>\
            <Style>\
              <PolyStyle>\
                <outline>0</outline>\
              </PolyStyle>\
            </Style>\
          </Placemark>';

        return KmlDataSource.load(parser.parseFromString(kml, "text/xml"), options).then(function(dataSource) {
            var entities = dataSource.entities.values;
            var polygon = entities[0].polygon;
            expect(polygon.outline.getValue()).toEqual(false);
        });
    });

    it('Folder: sets parent property', function() {
        var kml = '<?xml version="1.0" encoding="UTF-8"?>\
        <Folder id="parent">\
            <Placemark id="child">\
            </Placemark>\
        </Folder>';

        return KmlDataSource.load(parser.parseFromString(kml, "text/xml"), options).then(function(dataSource) {
            var entities = dataSource.entities;
            var folder = entities.getById('parent');
            var placemark = entities.getById('child');

            expect(entities.values.length).toBe(2);
            expect(folder).toBeDefined();
            expect(placemark.parent).toBe(folder);
        });
    });

    it('Folder: timespan for folder', function() {
        var kml = '<?xml version="1.0" encoding="UTF-8"?>\
          <Folder>\
            <Placemark id="child">\
            </Placemark>\
            <TimeSpan>\
              <begin>2000-01-01</begin>\
              <end>2000-01-03</end>\
            </TimeSpan>\
          </Folder>';

        return KmlDataSource.load(parser.parseFromString(kml, "text/xml"), options).then(function(dataSource) {
            var start = JulianDate.fromIso8601('2000-01-01');
            var stop = JulianDate.fromIso8601('2000-01-03');

            var entities = dataSource.entities.values;
            expect(entities.length).toBe(2);
            var interval = entities[0].availability;
            expect(interval.start).toEqual(start);
            expect(interval.stop).toEqual(stop);

            expect(entities[0].availability).toEqual(entities[1].availability);
        });
    });

    it('Folder: timespan for folder and feature', function() {
        var kml = '<?xml version="1.0" encoding="UTF-8"?>\
          <Folder>\
            <Placemark id="child">\
                <TimeSpan>\
                  <begin>2000-01-02</begin>\
                  <end>2000-01-03</end>\
                </TimeSpan>\
            </Placemark>\
            <TimeSpan>\
              <begin>2000-01-01</begin>\
              <end>2000-01-04</end>\
            </TimeSpan>\
          </Folder>';

        return KmlDataSource.load(parser.parseFromString(kml, "text/xml"), options).then(function(dataSource) {
            var startFolder = JulianDate.fromIso8601('2000-01-01');
            var stopFolder = JulianDate.fromIso8601('2000-01-04');
            var startFeature = JulianDate.fromIso8601('2000-01-02');
            var stopFeature = JulianDate.fromIso8601('2000-01-03');

            var entities = dataSource.entities.values;
            expect(entities.length).toBe(2);
            var interval = entities[0].availability;
            expect(interval.start).toEqual(startFolder);
            expect(interval.stop).toEqual(stopFolder);

            interval = entities[1].availability;
            expect(interval.start).toEqual(startFeature);
            expect(interval.stop).toEqual(stopFeature);
        });
    });

    it('Folder: timestamp for folder', function() {
        var kml = '<?xml version="1.0" encoding="UTF-8"?>\
          <Folder>\
            <Placemark id="child">\
            </Placemark>\
            <TimeStamp>\
              <when>2000-01-03</when>\
            </TimeStamp>\
          </Folder>';

        return KmlDataSource.load(parser.parseFromString(kml, "text/xml"), options).then(function(dataSource) {
            var start = JulianDate.fromIso8601('2000-01-03');

            var entities = dataSource.entities.values;
            expect(entities.length).toBe(2);
            var interval = entities[0].availability;
            expect(interval.start).toEqual(start);
            expect(interval.stop).toEqual(Iso8601.MAXIMUM_VALUE);

            expect(entities[0].availability).toEqual(entities[1].availability);
        });
    });

    it('Folder: timestamp for folder and feature', function() {
        var kml = '<?xml version="1.0" encoding="UTF-8"?>\
          <Folder>\
            <Placemark id="child">\
                <TimeSpan>\
                  <begin>2000-01-04</begin>\
                  <end>2000-01-05</end>\
                </TimeSpan>\
            </Placemark>\
            <TimeStamp>\
              <when>2000-01-03</when>\
            </TimeStamp>\
          </Folder>';

        return KmlDataSource.load(parser.parseFromString(kml, "text/xml"), options).then(function(dataSource) {
            var startFolder = JulianDate.fromIso8601('2000-01-03');
            var startFeature = JulianDate.fromIso8601('2000-01-04');
            var stopFeature = JulianDate.fromIso8601('2000-01-05');

            var entities = dataSource.entities.values;
            expect(entities.length).toBe(2);
            var interval = entities[0].availability;
            expect(interval.start).toEqual(startFolder);
            expect(interval.stop).toEqual(Iso8601.MAXIMUM_VALUE);

            interval = entities[1].availability;
            expect(interval.start).toEqual(startFeature);
            expect(interval.stop).toEqual(stopFeature);
        });
    });

    it('Geometry Point: handles empty Point', function() {
        var kml = '<?xml version="1.0" encoding="UTF-8"?>\
          <Placemark>\
            <Point>\
            </Point>\
          </Placemark>';

        return KmlDataSource.load(parser.parseFromString(kml, "text/xml"), options).then(function(dataSource) {
            var entities = dataSource.entities.values;
            expect(entities.length).toEqual(1);
            expect(entities[0].position.getValue(Iso8601.MINIMUM_VALUE)).toEqual(Cartesian3.fromDegrees(0, 0, 0));
            expect(entities[0].polyline).toBeUndefined();
        });
    });

    it('Geometry Point: handles invalid coordinates', function() {
        var kml = '<?xml version="1.0" encoding="UTF-8"?>\
          <Placemark>\
            <Point>\
            <altitudeMode>absolute</altitudeMode>\
            <coordinates>1,2,3,4</coordinates>\
            </Point>\
          </Placemark>';

        return KmlDataSource.load(parser.parseFromString(kml, "text/xml"), options).then(function(dataSource) {
            var entities = dataSource.entities.values;
            expect(entities.length).toEqual(1);
            expect(entities[0].position.getValue(Iso8601.MINIMUM_VALUE)).toEqual(Cartesian3.fromDegrees(1, 2, 3));
            expect(entities[0].polyline).toBeUndefined();
        });
    });

    it('Geometry Point: handles empty coordinates', function() {
        var kml = '<?xml version="1.0" encoding="UTF-8"?>\
          <Placemark>\
            <Point>\
            <coordinates></coordinates>\
            </Point>\
          </Placemark>';

        return KmlDataSource.load(parser.parseFromString(kml, "text/xml"), options).then(function(dataSource) {
            var entities = dataSource.entities.values;
            expect(entities.length).toEqual(1);
            expect(entities[0].position.getValue(Iso8601.MINIMUM_VALUE)).toEqual(Cartesian3.fromDegrees(0, 0, 0));
            expect(entities[0].polyline).toBeUndefined();
        });
    });

    it('Geometry Point: sets heightReference to clampToGround', function() {
        var kml = '<?xml version="1.0" encoding="UTF-8"?>\
          <Placemark>\
            <Point>\
              <coordinates>1,2,3</coordinates>\
            </Point>\
          </Placemark>';

        return KmlDataSource.load(parser.parseFromString(kml, "text/xml"), {
            camera : options.camera,
            canvas : options.canvas,
            clampToGround : true
        }).then(function(dataSource) {
            var entities = dataSource.entities.values;
            expect(entities.length).toEqual(1);
            expect(entities[0].billboard.heightReference.getValue(Iso8601.MINIMUM_VALUE)).toEqual(HeightReference.CLAMP_TO_GROUND);
            expect(entities[0].polyline).toBeUndefined();
        });
    });

    it('Geometry Point: sets position altitudeMode absolute', function() {
        var kml = '<?xml version="1.0" encoding="UTF-8"?>\
          <Placemark>\
            <Point>\
              <altitudeMode>absolute</altitudeMode>\
              <coordinates>1,2,3</coordinates>\
            </Point>\
          </Placemark>';

        return KmlDataSource.load(parser.parseFromString(kml, "text/xml"), options).then(function(dataSource) {
            var entities = dataSource.entities.values;
            expect(entities.length).toEqual(1);
            expect(entities[0].position.getValue(Iso8601.MINIMUM_VALUE)).toEqual(Cartesian3.fromDegrees(1, 2, 3));
            expect(entities[0].billboard.pixelOffset).toBeUndefined();
            expect(entities[0].polyline).toBeUndefined();
        });
    });

    it('Geometry Point: sets position altitudeMode relativeToGround', function() {
        var kml = '<?xml version="1.0" encoding="UTF-8"?>\
          <Placemark>\
            <Point>\
              <altitudeMode>relativeToGround</altitudeMode>\
              <coordinates>1,2,3</coordinates>\
            </Point>\
          </Placemark>';

        return KmlDataSource.load(parser.parseFromString(kml, "text/xml"), options).then(function(dataSource) {
            var entities = dataSource.entities.values;
            expect(entities.length).toEqual(1);
            expect(entities[0].position.getValue(Iso8601.MINIMUM_VALUE)).toEqual(Cartesian3.fromDegrees(1, 2, 3));
            expect(entities[0].billboard.pixelOffset).toBeUndefined();
            expect(entities[0].polyline).toBeUndefined();
        });
    });

    it('Geometry Point: does not extrude when altitudeMode is clampToGround', function() {
        var kml = '<?xml version="1.0" encoding="UTF-8"?>\
          <Placemark>\
            <Point>\
              <altitudeMode>clampToGround</altitudeMode>\
              <coordinates>1,2</coordinates>\
              <extrude>1</extrude>\
            </Point>\
          </Placemark>';

        return KmlDataSource.load(parser.parseFromString(kml, "text/xml"), options).then(function(dataSource) {
            var entities = dataSource.entities.values;
            expect(entities.length).toEqual(1);
            expect(entities[0].position.getValue(Iso8601.MINIMUM_VALUE)).toEqual(Cartesian3.fromDegrees(1, 2, 0));
            expect(entities[0].billboard.pixelOffset).toBeUndefined();
            expect(entities[0].polyline).toBeUndefined();
        });
    });

    it('Geometry Point: does not extrude when gx:altitudeMode is clampToSeaFloor', function() {
        var kml = '<?xml version="1.0" encoding="UTF-8"?>\
          <Placemark xmlns="http://www.opengis.net/kml/2.2"\
                     xmlns:gx="http://www.google.com/kml/ext/2.2">\
            <Point>\
              <gx:altitudeMode>clampToSeaFloor</gx:altitudeMode>\
              <coordinates>1,2</coordinates>\
              <extrude>1</extrude>\
            </Point>\
          </Placemark>';

        return KmlDataSource.load(parser.parseFromString(kml, "text/xml"), options).then(function(dataSource) {
            var entities = dataSource.entities.values;
            expect(entities.length).toEqual(1);
            expect(entities[0].position.getValue(Iso8601.MINIMUM_VALUE)).toEqual(Cartesian3.fromDegrees(1, 2));
            expect(entities[0].polyline).toBeUndefined();
        });
    });

    it('Geometry Point: extrudes when altitudeMode is relativeToGround', function() {
        var kml = '<?xml version="1.0" encoding="UTF-8"?>\
          <Placemark>\
            <Point>\
              <altitudeMode>relativeToGround</altitudeMode>\
              <coordinates>1,2,3</coordinates>\
              <extrude>1</extrude>\
            </Point>\
          </Placemark>';

        return KmlDataSource.load(parser.parseFromString(kml, "text/xml"), options).then(function(dataSource) {
            var entities = dataSource.entities.values;
            expect(entities.length).toEqual(1);
            expect(entities[0].position.getValue(Iso8601.MINIMUM_VALUE)).toEqual(Cartesian3.fromDegrees(1, 2, 3));
            expect(entities[0].polyline).toBeDefined();

            var positions = entities[0].polyline.positions.getValue(Iso8601.MINIMUM_VALUE);
            expect(positions).toEqualEpsilon([Cartesian3.fromDegrees(1, 2, 3), Cartesian3.fromDegrees(1, 2, 0)], CesiumMath.EPSILON13);
        });
    });

    it('Geometry Point: extrudes when gx:altitudeMode is relativeToSeaFloor', function() {
        var kml = '<?xml version="1.0" encoding="UTF-8"?>\
          <Placemark xmlns="http://www.opengis.net/kml/2.2"\
                     xmlns:gx="http://www.google.com/kml/ext/2.2">\
            <Point>\
              <gx:altitudeMode>relativeToSeaFloor</gx:altitudeMode>\
              <coordinates>1,2,3</coordinates>\
              <extrude>1</extrude>\
            </Point>\
          </Placemark>';

        return KmlDataSource.load(parser.parseFromString(kml, "text/xml"), options).then(function(dataSource) {
            var entities = dataSource.entities.values;
            expect(entities.length).toEqual(1);
            expect(entities[0].position.getValue(Iso8601.MINIMUM_VALUE)).toEqual(Cartesian3.fromDegrees(1, 2, 3));
            expect(entities[0].polyline).toBeDefined();

            var positions = entities[0].polyline.positions.getValue(Iso8601.MINIMUM_VALUE);
            expect(positions).toEqualEpsilon([Cartesian3.fromDegrees(1, 2, 3), Cartesian3.fromDegrees(1, 2, 0)], CesiumMath.EPSILON13);
        });
    });

    it('Geometry Point: extrudes when altitudeMode is absolute', function() {
        var kml = '<?xml version="1.0" encoding="UTF-8"?>\
          <Placemark>\
            <Point>\
              <altitudeMode>absolute</altitudeMode>\
              <coordinates>1,2,3</coordinates>\
              <extrude>1</extrude>\
            </Point>\
          </Placemark>';

        return KmlDataSource.load(parser.parseFromString(kml, "text/xml"), options).then(function(dataSource) {
            var entities = dataSource.entities.values;
            expect(entities.length).toEqual(1);
            expect(entities[0].position.getValue(Iso8601.MINIMUM_VALUE)).toEqual(Cartesian3.fromDegrees(1, 2, 3));
            expect(entities[0].polyline).toBeDefined();

            var positions = entities[0].polyline.positions.getValue(Iso8601.MINIMUM_VALUE);
            expect(positions).toEqualEpsilon([Cartesian3.fromDegrees(1, 2, 3), Cartesian3.fromDegrees(1, 2, 0)], CesiumMath.EPSILON13);
        });
    });

    it('Geometry Polygon: handles empty coordinates', function() {
        var kml = '<?xml version="1.0" encoding="UTF-8"?>\
          <Placemark>\
            <Polygon>\
              <outerBoundaryIs>\
                <LinearRing>\
                  <coordinates>\
                 </coordinates>\
                </LinearRing>\
              </outerBoundaryIs>\
            </Polygon>\
          </Placemark>';

        return KmlDataSource.load(parser.parseFromString(kml, "text/xml"), options).then(function(dataSource) {
            var entity = dataSource.entities.values[0];
            expect(entity.polygon.hierarchy).toBeUndefined();
        });
    });

    it('Geometry Polygon: without holes', function() {
        var kml = '<?xml version="1.0" encoding="UTF-8"?>\
          <Placemark>\
            <Polygon>\
              <outerBoundaryIs>\
                <LinearRing>\
                  <coordinates>\
                    1,2,3\
                    4,5,6\
                    7,8,9\
                 </coordinates>\
                </LinearRing>\
              </outerBoundaryIs>\
            </Polygon>\
          </Placemark>';

        return KmlDataSource.load(parser.parseFromString(kml, "text/xml"), options).then(function(dataSource) {
            var entity = dataSource.entities.values[0];
            var coordinates = [Cartesian3.fromDegrees(1, 2, 3), Cartesian3.fromDegrees(4, 5, 6), Cartesian3.fromDegrees(7, 8, 9)];
            expect(entity.polygon.hierarchy.getValue().positions).toEqual(coordinates);
        });
    });

    it('Geometry Polygon: with holes', function() {
        var kml = '<?xml version="1.0" encoding="UTF-8"?>\
          <Placemark>\
            <Polygon>\
            <outerBoundaryIs>\
            <LinearRing>\
              <coordinates>\
                1,2,3\
                4,5,6\
                7,8,9\
             </coordinates>\
            </LinearRing>\
            </outerBoundaryIs>\
            <innerBoundaryIs>\
            <LinearRing>\
              <coordinates>\
                1.1,2.1,3.1\
                4.1,5.1,6.1\
                7.1,8.1,9.1\
             </coordinates>\
            </LinearRing>\
            </innerBoundaryIs>\
            <innerBoundaryIs>\
            <LinearRing>\
              <coordinates>\
                1.2,2.2,3.2\
                4.2,5.2,6.2\
                7.2,8.2,9.2\
             </coordinates>\
            </LinearRing>\
            </innerBoundaryIs>\
            </Polygon>\
          </Placemark>';

        return KmlDataSource.load(parser.parseFromString(kml, "text/xml"), options).then(function(dataSource) {
            var entity = dataSource.entities.values[0];
            var coordinates = [Cartesian3.fromDegrees(1, 2, 3), Cartesian3.fromDegrees(4, 5, 6), Cartesian3.fromDegrees(7, 8, 9)];
            var holeCoordinates = [Cartesian3.fromDegrees(1.1, 2.1, 3.1), Cartesian3.fromDegrees(4.1, 5.1, 6.1), Cartesian3.fromDegrees(7.1, 8.1, 9.1)];
            var holeCoordinates2 = [Cartesian3.fromDegrees(1.2, 2.2, 3.2), Cartesian3.fromDegrees(4.2, 5.2, 6.2), Cartesian3.fromDegrees(7.2, 8.2, 9.2)];

            var hierarchy = entity.polygon.hierarchy.getValue();
            expect(hierarchy.positions).toEqual(coordinates);
            expect(hierarchy.holes.length).toEqual(2);

            expect(hierarchy.holes[0].positions).toEqual(holeCoordinates);
            expect(hierarchy.holes[0].holes).toEqual([]);

            expect(hierarchy.holes[1].positions).toEqual(holeCoordinates2);
            expect(hierarchy.holes[1].holes).toEqual([]);
        });
    });

    it('Geometry Polygon: altitudeMode relativeToGround and can extrude', function() {
        var kml = '<?xml version="1.0" encoding="UTF-8"?>\
          <Placemark>\
            <Polygon>\
              <altitudeMode>relativeToGround</altitudeMode>\
              <extrude>1</extrude>\
            </Polygon>\
          </Placemark>';

        return KmlDataSource.load(parser.parseFromString(kml, "text/xml"), options).then(function(dataSource) {
            var entity = dataSource.entities.values[0];
            expect(entity.polygon.perPositionHeight.getValue()).toEqual(true);
            expect(entity.polygon.extrudedHeight.getValue()).toEqual(0);
        });
    });

    it('Geometry Polygon: altitudeMode absolute and can extrude', function() {
        var kml = '<?xml version="1.0" encoding="UTF-8"?>\
          <Placemark>\
            <Polygon>\
              <altitudeMode>absolute</altitudeMode>\
              <extrude>1</extrude>\
            </Polygon>\
          </Placemark>';

        return KmlDataSource.load(parser.parseFromString(kml, "text/xml"), options).then(function(dataSource) {
            var entity = dataSource.entities.values[0];
            expect(entity.polygon.perPositionHeight.getValue()).toEqual(true);
            expect(entity.polygon.extrudedHeight.getValue()).toEqual(0);
        });
    });

    it('Geometry Polygon: altitudeMode clampToGround and cannot extrude', function() {
        var kml = '<?xml version="1.0" encoding="UTF-8"?>\
          <Placemark xmlns="http://www.opengis.net/kml/2.2"\
                     xmlns:gx="http://www.google.com/kml/ext/2.2">\
            <Polygon>\
              <altitudeMode>clampToGround</altitudeMode>\
              <extrude>1</extrude>\
            </Polygon>\
          </Placemark>';

        return KmlDataSource.load(parser.parseFromString(kml, "text/xml"), options).then(function(dataSource) {
            var entity = dataSource.entities.values[0];
            expect(entity.polygon.perPositionHeight).toBeUndefined();
            expect(entity.polygon.extrudedHeight).toBeUndefined();
        });
    });

    it('Geometry Polygon: gx:altitudeMode relativeToSeaFloor and can extrude', function() {
        var kml = '<?xml version="1.0" encoding="UTF-8"?>\
          <Placemark xmlns="http://www.opengis.net/kml/2.2"\
                     xmlns:gx="http://www.google.com/kml/ext/2.2">\
            <Polygon>\
              <gx:altitudeMode>relativeToSeaFloor</gx:altitudeMode>\
              <extrude>1</extrude>\
            </Polygon>\
          </Placemark>';

        return KmlDataSource.load(parser.parseFromString(kml, "text/xml"), options).then(function(dataSource) {
            var entity = dataSource.entities.values[0];
            expect(entity.polygon.perPositionHeight.getValue()).toEqual(true);
            expect(entity.polygon.extrudedHeight.getValue()).toEqual(0);
        });
    });

    it('Geometry Polygon: gx:altitudeMode clampToSeaFloor and can extrude', function() {
        var kml = '<?xml version="1.0" encoding="UTF-8"?>\
          <Placemark xmlns="http://www.opengis.net/kml/2.2"\
                     xmlns:gx="http://www.google.com/kml/ext/2.2">\
            <Polygon>\
              <gx:altitudeMode>clampToSeaFloor</gx:altitudeMode>\
              <extrude>1</extrude>\
            </Polygon>\
          </Placemark>';

        return KmlDataSource.load(parser.parseFromString(kml, "text/xml"), options).then(function(dataSource) {
            var entity = dataSource.entities.values[0];
            expect(entity.polygon.perPositionHeight).toBeUndefined();
            expect(entity.polygon.extrudedHeight).toBeUndefined();
        });
    });

    it('Geometry LineString: handles empty element', function() {
        var kml = '<?xml version="1.0" encoding="UTF-8"?>\
            <Placemark>\
            <LineString>\
            </LineString>\
            </Placemark>';

        return KmlDataSource.load(parser.parseFromString(kml, "text/xml"), options).then(function(dataSource) {
            var entities = dataSource.entities.values;
            expect(entities.length).toEqual(1);

            var entity = entities[0];
            expect(entity.wall).toBeUndefined();
            expect(entity.polyline).toBeDefined();
            expect(entity.polyline.followSurface.getValue()).toEqual(false);
        });
    });

    it('Geometry LineString: sets positions (clampToGround default)', function() {
        var kml = '<?xml version="1.0" encoding="UTF-8"?>\
            <Placemark>\
            <LineString>\
              <coordinates>1,2,3 \
                           4,5,6 \
              </coordinates>\
            </LineString>\
            </Placemark>';

        return KmlDataSource.load(parser.parseFromString(kml, "text/xml"), options).then(function(dataSource) {
            var entities = dataSource.entities.values;
            expect(entities.length).toEqual(1);

            var entity = entities[0];
            expect(entity.wall).toBeUndefined();
            expect(entity.polyline).toBeDefined();

            var positions = entity.polyline.positions.getValue(Iso8601.MINIMUM_VALUE);
            expect(positions).toEqualEpsilon([Cartesian3.fromDegrees(1, 2), Cartesian3.fromDegrees(4, 5)], CesiumMath.EPSILON10);
            expect(entity.polyline.followSurface.getValue()).toEqual(false);
        });
    });

    it('Geometry LineString: sets wall positions when extruded', function() {
        var kml = '<?xml version="1.0" encoding="UTF-8"?>\
            <Placemark>\
            <LineString>\
              <altitudeMode>absolute</altitudeMode>\
              <extrude>1</extrude>\
              <coordinates>1,2,3 \
                           4,5,6 \
              </coordinates>\
            </LineString>\
            </Placemark>';

        return KmlDataSource.load(parser.parseFromString(kml, "text/xml"), options).then(function(dataSource) {
            var entities = dataSource.entities.values;
            expect(entities.length).toEqual(1);

            var entity = entities[0];
            expect(entity.polyline).toBeUndefined();
            expect(entity.wall).toBeDefined();

            var positions = entity.wall.positions.getValue(Iso8601.MINIMUM_VALUE);
            expect(positions).toEqualEpsilon([Cartesian3.fromDegrees(1, 2, 3), Cartesian3.fromDegrees(4, 5, 6)], CesiumMath.EPSILON10);
        });
    });

    it('Geometry LineString: sets positions altitudeMode clampToGround, cannot extrude, can tessellate', function() {
        var kml = '<?xml version="1.0" encoding="UTF-8"?>\
            <Placemark>\
            <LineString>\
                <altitudeMode>clampToGround</altitudeMode>\
                <extrude>1</extrude>\
                <tessellate>1</tessellate>\
                <coordinates>1,2,3 4,5,6</coordinates>\
            </LineString>\
            </Placemark>';

        return KmlDataSource.load(parser.parseFromString(kml, "text/xml"), options).then(function(dataSource) {
            var entities = dataSource.entities.values;
            expect(entities.length).toEqual(1);

            var entity = entities[0];
            expect(entity.polyline.followSurface).toBeUndefined();
            var positions = entity.polyline.positions.getValue(Iso8601.MINIMUM_VALUE);
            expect(positions).toEqualEpsilon([Cartesian3.fromDegrees(1, 2), Cartesian3.fromDegrees(4, 5)], CesiumMath.EPSILON10);
        });
    });

    it('Geometry LineString: sets positions altitudeMode gx:clampToSeaFloor, cannot extrude, can tessellate', function() {
        var kml = '<?xml version="1.0" encoding="UTF-8"?>\
            <Placemark xmlns="http://www.opengis.net/kml/2.2"\
                       xmlns:gx="http://www.google.com/kml/ext/2.2">\
            <LineString>\
                <gx:altitudeMode>clampToSeaFloor</gx:altitudeMode>\
                <extrude>1</extrude>\
                <tessellate>1</tessellate>\
                <coordinates>1,2,3 4,5,6</coordinates>\
            </LineString>\
            </Placemark>';

        return KmlDataSource.load(parser.parseFromString(kml, "text/xml"), options).then(function(dataSource) {
            var entities = dataSource.entities.values;
            expect(entities.length).toEqual(1);

            var entity = entities[0];
            expect(entity.polyline.followSurface).toBeUndefined();
            var positions = entity.polyline.positions.getValue(Iso8601.MINIMUM_VALUE);
            expect(positions).toEqualEpsilon([Cartesian3.fromDegrees(1, 2), Cartesian3.fromDegrees(4, 5)], CesiumMath.EPSILON10);
        });
    });

    it('Geometry LineString: sets positions altitudeMode gx:relativeToSeaFloor, can extrude, cannot tessellate', function() {
        var kml = '<?xml version="1.0" encoding="UTF-8"?>\
        <Placemark xmlns="http://www.opengis.net/kml/2.2"\
                   xmlns:gx="http://www.google.com/kml/ext/2.2">\
        <LineString>\
            <gx:altitudeMode>relativeToSeaFloor</gx:altitudeMode>\
            <extrude>1</extrude>\
            <tessellate>1</tessellate>\
            <coordinates>1,2,3 4,5,6</coordinates>\
        </LineString>\
        </Placemark>';

        return KmlDataSource.load(parser.parseFromString(kml, "text/xml"), options).then(function(dataSource) {
            var entities = dataSource.entities.values;
            expect(entities.length).toEqual(1);

            var entity = entities[0];
            expect(entity.polyline).toBeUndefined(true);
            expect(entity.wall).toBeDefined();
            var positions = entity.wall.positions.getValue(Iso8601.MINIMUM_VALUE);
            expect(positions).toEqualEpsilon([Cartesian3.fromDegrees(1, 2, 3), Cartesian3.fromDegrees(4, 5, 6)], CesiumMath.EPSILON10);
        });
    });

    it('Geometry LineString: sets positions altitudeMode relativeToGround, can extrude, cannot tessellate', function() {
        var kml = '<?xml version="1.0" encoding="UTF-8"?>\
            <Placemark>\
            <LineString>\
                <altitudeMode>relativeToGround</altitudeMode>\
                <extrude>1</extrude>\
                <tessellate>1</tessellate>\
                <coordinates>1,2,3 4,5,6</coordinates>\
            </LineString>\
            </Placemark>';

        return KmlDataSource.load(parser.parseFromString(kml, "text/xml"), options).then(function(dataSource) {
            var entities = dataSource.entities.values;
            expect(entities.length).toEqual(1);

            var entity = entities[0];
            expect(entity.polyline).toBeUndefined();
            expect(entity.wall).toBeDefined();
            var positions = entity.wall.positions.getValue(Iso8601.MINIMUM_VALUE);
            expect(positions).toEqualEpsilon([Cartesian3.fromDegrees(1, 2, 3), Cartesian3.fromDegrees(4, 5, 6)], CesiumMath.EPSILON10);
        });
    });

    it('Geometry LineString: sets positions altitudeMode absolute, can extrude, cannot tessellate', function() {
        var kml = '<?xml version="1.0" encoding="UTF-8"?>\
            <Placemark>\
            <LineString>\
                <altitudeMode>absolute</altitudeMode>\
                <extrude>1</extrude>\
                <tessellate>1</tessellate>\
                <coordinates>1,2,3 4,5,6</coordinates>\
            </LineString>\
            </Placemark>';

        return KmlDataSource.load(parser.parseFromString(kml, "text/xml"), options).then(function(dataSource) {
            var entities = dataSource.entities.values;
            expect(entities.length).toEqual(1);

            var entity = entities[0];
            expect(entity.polyline).toBeUndefined();
            expect(entity.wall).toBeDefined();
            var positions = entity.wall.positions.getValue(Iso8601.MINIMUM_VALUE);
            expect(positions).toEqualEpsilon([Cartesian3.fromDegrees(1, 2, 3), Cartesian3.fromDegrees(4, 5, 6)], CesiumMath.EPSILON10);
        });
    });

    it('Geometry gx:Track: sets position and availability', function() {
        var kml = '<?xml version="1.0" encoding="UTF-8"?>\
            <Placemark xmlns="http://www.opengis.net/kml/2.2"\
                       xmlns:gx="http://www.google.com/kml/ext/2.2">\
              <gx:Track>\
                <when>2000-01-01T00:00:00Z</when>\
                <gx:coord>1 2 3</gx:coord>\
                <when>2000-01-01T00:00:01Z</when>\
                <gx:coord>4 5 6</gx:coord>\
                <when>2000-01-01T00:00:02Z</when>\
                <gx:coord>7 8 9</gx:coord>\
              </gx:Track>\
            </Placemark>';

        return KmlDataSource.load(parser.parseFromString(kml, "text/xml"), {
            camera : options.camera,
            canvas : options.canvas,
            clampToGround : true
        }).then(function(dataSource) {
            var time1 = JulianDate.fromIso8601('2000-01-01T00:00:00Z');
            var time2 = JulianDate.fromIso8601('2000-01-01T00:00:01Z');
            var time3 = JulianDate.fromIso8601('2000-01-01T00:00:02Z');

            var entity = dataSource.entities.values[0];
            expect(entity.position.getValue(time1)).toEqualEpsilon(Cartesian3.fromDegrees(1, 2, 3), CesiumMath.EPSILON12);
            expect(entity.position.getValue(time2)).toEqualEpsilon(Cartesian3.fromDegrees(4, 5, 6), CesiumMath.EPSILON12);
            expect(entity.position.getValue(time3)).toEqualEpsilon(Cartesian3.fromDegrees(7, 8, 9), CesiumMath.EPSILON12);
            expect(entity.billboard.heightReference.getValue(time1)).toEqual(HeightReference.CLAMP_TO_GROUND);
            expect(entity.billboard.heightReference.getValue(time2)).toEqual(HeightReference.CLAMP_TO_GROUND);
            expect(entity.billboard.heightReference.getValue(time3)).toEqual(HeightReference.CLAMP_TO_GROUND);
            expect(entity.polyline).toBeUndefined();

            expect(entity.availability.start).toEqual(time1);
            expect(entity.availability.stop).toEqual(time3);
        });
    });

    it('Geometry gx:Track: sets position clampToGround, cannot extrude', function() {
        var kml = '<?xml version="1.0" encoding="UTF-8"?>\
            <Placemark xmlns="http://www.opengis.net/kml/2.2"\
                       xmlns:gx="http://www.google.com/kml/ext/2.2">\
              <gx:Track>\
                <altitudeMode>clampToGround</altitudeMode>\
                <extrude>1</extrude>\
                <when>2000-01-01T00:00:00Z</when>\
                <gx:coord>1 2 3</gx:coord>\
                <when>2000-01-01T00:00:01Z</when>\
                <gx:coord>4 5 6</gx:coord>\
                <when>2000-01-01T00:00:02Z</when>\
                <gx:coord>7 8 9</gx:coord>\
              </gx:Track>\
            </Placemark>';

        return KmlDataSource.load(parser.parseFromString(kml, "text/xml"), {
            camera : options.camera,
            canvas : options.canvas,
            clampToGround : true
        }).then(function(dataSource) {
            var time1 = JulianDate.fromIso8601('2000-01-01T00:00:00Z');
            var time2 = JulianDate.fromIso8601('2000-01-01T00:00:01Z');
            var time3 = JulianDate.fromIso8601('2000-01-01T00:00:02Z');

            var entity = dataSource.entities.values[0];
            expect(entity.position.getValue(time1)).toEqualEpsilon(Cartesian3.fromDegrees(1, 2, 3), CesiumMath.EPSILON12);
            expect(entity.position.getValue(time2)).toEqualEpsilon(Cartesian3.fromDegrees(4, 5, 6), CesiumMath.EPSILON12);
            expect(entity.position.getValue(time3)).toEqualEpsilon(Cartesian3.fromDegrees(7, 8, 9), CesiumMath.EPSILON12);
            expect(entity.billboard.heightReference.getValue(time1)).toEqual(HeightReference.CLAMP_TO_GROUND);
            expect(entity.billboard.heightReference.getValue(time2)).toEqual(HeightReference.CLAMP_TO_GROUND);
            expect(entity.billboard.heightReference.getValue(time3)).toEqual(HeightReference.CLAMP_TO_GROUND);
            expect(entity.polyline).toBeUndefined();
        });
    });

    it('Geometry gx:Track: sets position altitudeMode absolute, can extrude', function() {
        var kml = '<?xml version="1.0" encoding="UTF-8"?>\
            <Placemark xmlns="http://www.opengis.net/kml/2.2"\
                       xmlns:gx="http://www.google.com/kml/ext/2.2">\
              <gx:Track>\
                <altitudeMode>absolute</altitudeMode>\
                <extrude>1</extrude>\
                <when>2000-01-01T00:00:00Z</when>\
                <gx:coord>1 2 3</gx:coord>\
                <when>2000-01-01T00:00:01Z</when>\
                <gx:coord>4 5 6</gx:coord>\
                <when>2000-01-01T00:00:02Z</when>\
                <gx:coord>7 8 9</gx:coord>\
              </gx:Track>\
            </Placemark>';

        return KmlDataSource.load(parser.parseFromString(kml, "text/xml"), options).then(function(dataSource) {
            var time1 = JulianDate.fromIso8601('2000-01-01T00:00:00Z');
            var time2 = JulianDate.fromIso8601('2000-01-01T00:00:01Z');
            var time3 = JulianDate.fromIso8601('2000-01-01T00:00:02Z');

            var entity = dataSource.entities.values[0];
            expect(entity.position.getValue(time1)).toEqualEpsilon(Cartesian3.fromDegrees(1, 2, 3), CesiumMath.EPSILON12);
            expect(entity.position.getValue(time2)).toEqualEpsilon(Cartesian3.fromDegrees(4, 5, 6), CesiumMath.EPSILON12);
            expect(entity.position.getValue(time3)).toEqualEpsilon(Cartesian3.fromDegrees(7, 8, 9), CesiumMath.EPSILON12);

            expect(entity.polyline.positions.getValue(time1)).toEqualEpsilon([Cartesian3.fromDegrees(1, 2, 3), Cartesian3.fromDegrees(1, 2)], CesiumMath.EPSILON12);
            expect(entity.polyline.positions.getValue(time2)).toEqualEpsilon([Cartesian3.fromDegrees(4, 5, 6), Cartesian3.fromDegrees(4, 5)], CesiumMath.EPSILON12);
            expect(entity.polyline.positions.getValue(time3)).toEqualEpsilon([Cartesian3.fromDegrees(7, 8, 9), Cartesian3.fromDegrees(7, 8)], CesiumMath.EPSILON12);
        });
    });

    it('Geometry gx:Track: sets position altitudeMode relativeToGround, can extrude', function() {
        var kml = '<?xml version="1.0" encoding="UTF-8"?>\
            <Placemark xmlns="http://www.opengis.net/kml/2.2"\
                       xmlns:gx="http://www.google.com/kml/ext/2.2">\
              <gx:Track>\
                <altitudeMode>relativeToGround</altitudeMode>\
                <extrude>1</extrude>\
                <when>2000-01-01T00:00:00Z</when>\
                <gx:coord>1 2 3</gx:coord>\
                <when>2000-01-01T00:00:01Z</when>\
                <gx:coord>4 5 6</gx:coord>\
                <when>2000-01-01T00:00:02Z</when>\
                <gx:coord>7 8 9</gx:coord>\
              </gx:Track>\
            </Placemark>';

        return KmlDataSource.load(parser.parseFromString(kml, "text/xml"), options).then(function(dataSource) {
            var time1 = JulianDate.fromIso8601('2000-01-01T00:00:00Z');
            var time2 = JulianDate.fromIso8601('2000-01-01T00:00:01Z');
            var time3 = JulianDate.fromIso8601('2000-01-01T00:00:02Z');

            var entity = dataSource.entities.values[0];
            expect(entity.position.getValue(time1)).toEqualEpsilon(Cartesian3.fromDegrees(1, 2, 3), CesiumMath.EPSILON12);
            expect(entity.position.getValue(time2)).toEqualEpsilon(Cartesian3.fromDegrees(4, 5, 6), CesiumMath.EPSILON12);
            expect(entity.position.getValue(time3)).toEqualEpsilon(Cartesian3.fromDegrees(7, 8, 9), CesiumMath.EPSILON12);

            expect(entity.polyline.positions.getValue(time1)).toEqualEpsilon([Cartesian3.fromDegrees(1, 2, 3), Cartesian3.fromDegrees(1, 2)], CesiumMath.EPSILON12);
            expect(entity.polyline.positions.getValue(time2)).toEqualEpsilon([Cartesian3.fromDegrees(4, 5, 6), Cartesian3.fromDegrees(4, 5)], CesiumMath.EPSILON12);
            expect(entity.polyline.positions.getValue(time3)).toEqualEpsilon([Cartesian3.fromDegrees(7, 8, 9), Cartesian3.fromDegrees(7, 8)], CesiumMath.EPSILON12);
        });
    });

    it('Geometry gx:Track: sets position and availability when missing values', function() {
        var kml = '<?xml version="1.0" encoding="UTF-8"?>\
          <Placemark xmlns="http://www.opengis.net/kml/2.2"\
                     xmlns:gx="http://www.google.com/kml/ext/2.2">\
                <gx:Track>\
                    <when>2000-01-01T00:00:00Z</when>\
                    <gx:coord>1 2 3</gx:coord>\
                    <when>2000-01-01T00:00:01Z</when>\
                    <gx:coord>4 5 6</gx:coord>\
                    <when>2000-01-01T00:00:02Z</when>\
                </gx:Track>\
          </Placemark>';

        return KmlDataSource.load(parser.parseFromString(kml, "text/xml"), {
            camera : options.camera,
            canvas : options.canvas,
            clampToGround : true
        }).then(function(dataSource) {
            var time1 = JulianDate.fromIso8601('2000-01-01T00:00:00Z');
            var time2 = JulianDate.fromIso8601('2000-01-01T00:00:01Z');
            var time3 = JulianDate.fromIso8601('2000-01-01T00:00:02Z');

            var entity = dataSource.entities.values[0];
            expect(entity.position.getValue(time1)).toEqualEpsilon(Cartesian3.fromDegrees(1, 2, 3), CesiumMath.EPSILON12);
            expect(entity.position.getValue(time2)).toEqualEpsilon(Cartesian3.fromDegrees(4, 5, 6), CesiumMath.EPSILON12);
            expect(entity.position.getValue(time3)).toBeUndefined();

            // heightReference should be constant so its available all the time
            expect(entity.billboard.heightReference.getValue(time1)).toEqual(HeightReference.CLAMP_TO_GROUND);
            expect(entity.billboard.heightReference.getValue(time2)).toEqual(HeightReference.CLAMP_TO_GROUND);
            expect(entity.billboard.heightReference.getValue(time3)).toEqual(HeightReference.CLAMP_TO_GROUND);

            expect(entity.availability.start).toEqual(time1);
            expect(entity.availability.stop).toEqual(time2);
        });
    });

    it('Geometry gx:MultiTrack: sets position and availability without interpolate', function() {
        var kml = '<?xml version="1.0" encoding="UTF-8"?>\
          <Placemark xmlns="http://www.opengis.net/kml/2.2"\
                     xmlns:gx="http://www.google.com/kml/ext/2.2">\
              <gx:MultiTrack>\
                  <gx:Track>\
                    <when>2000-01-01T00:00:00Z</when>\
                    <gx:coord>1 2 3</gx:coord>\
                    <when>2000-01-01T00:00:01Z</when>\
                    <gx:coord>4 5 6</gx:coord>\
                  </gx:Track>\
                  <gx:Track>\
                    <when>2000-01-01T00:00:02Z</when>\
                    <gx:coord>6 5 4</gx:coord>\
                    <when>2000-01-01T00:00:03Z</when>\
                    <gx:coord>3 2 1</gx:coord>\
                  </gx:Track>\
              </gx:MultiTrack>\
          </Placemark>';

        return KmlDataSource.load(parser.parseFromString(kml, "text/xml"), options).then(function(dataSource) {
            var time1 = JulianDate.fromIso8601('2000-01-01T00:00:00Z');
            var time2 = JulianDate.fromIso8601('2000-01-01T00:00:01Z');
            var time3 = JulianDate.fromIso8601('2000-01-01T00:00:02Z');
            var time4 = JulianDate.fromIso8601('2000-01-01T00:00:03Z');

            var entity = dataSource.entities.values[0];
            expect(entity.availability.length).toEqual(2);
            expect(entity.availability.get(0).start).toEqual(time1);
            expect(entity.availability.get(0).stop).toEqual(time2);
            expect(entity.availability.get(1).start).toEqual(time3);
            expect(entity.availability.get(1).stop).toEqual(time4);

            expect(entity.position.getValue(time1)).toEqualEpsilon(Cartesian3.fromDegrees(1, 2), CesiumMath.EPSILON12);
            expect(entity.position.getValue(time2)).toEqualEpsilon(Cartesian3.fromDegrees(4, 5), CesiumMath.EPSILON12);
            expect(entity.position.getValue(time3)).toEqualEpsilon(Cartesian3.fromDegrees(6, 5), CesiumMath.EPSILON12);
            expect(entity.position.getValue(time4)).toEqualEpsilon(Cartesian3.fromDegrees(3, 2), CesiumMath.EPSILON12);
        });
    });

    it('Geometry gx:MultiTrack: sets position and availability with interpolate', function() {
        var kml = '<?xml version="1.0" encoding="UTF-8"?>\
          <Placemark xmlns="http://www.opengis.net/kml/2.2"\
                     xmlns:gx="http://www.google.com/kml/ext/2.2">\
              <gx:MultiTrack>\
                  <gx:interpolate>1</gx:interpolate>\
                  <gx:Track>\
                    <when>2000-01-01T00:00:00Z</when>\
                    <gx:coord>1 2 3</gx:coord>\
                    <when>2000-01-01T00:00:01Z</when>\
                    <gx:coord>4 5 6</gx:coord>\
                  </gx:Track>\
                  <gx:Track>\
                    <when>2000-01-01T00:00:02Z</when>\
                    <gx:coord>6 5 4</gx:coord>\
                    <when>2000-01-01T00:00:03Z</when>\
                    <gx:coord>3 2 1</gx:coord>\
                  </gx:Track>\
              </gx:MultiTrack>\
          </Placemark>';

        return KmlDataSource.load(parser.parseFromString(kml, "text/xml"), options).then(function(dataSource) {
            var time1 = JulianDate.fromIso8601('2000-01-01T00:00:00Z');
            var time2 = JulianDate.fromIso8601('2000-01-01T00:00:01Z');
            var time3 = JulianDate.fromIso8601('2000-01-01T00:00:02Z');
            var time4 = JulianDate.fromIso8601('2000-01-01T00:00:03Z');

            var entity = dataSource.entities.values[0];
            expect(entity.availability.length).toEqual(1);
            expect(entity.availability.get(0).start).toEqual(time1);
            expect(entity.availability.get(0).stop).toEqual(time4);

            expect(entity.position.getValue(time1)).toEqualEpsilon(Cartesian3.fromDegrees(1, 2), CesiumMath.EPSILON12);
            expect(entity.position.getValue(time2)).toEqualEpsilon(Cartesian3.fromDegrees(4, 5), CesiumMath.EPSILON12);
            expect(entity.position.getValue(time3)).toEqualEpsilon(Cartesian3.fromDegrees(6, 5), CesiumMath.EPSILON12);
            expect(entity.position.getValue(time4)).toEqualEpsilon(Cartesian3.fromDegrees(3, 2), CesiumMath.EPSILON12);
        });
    });

    it('Geometry gx:MultiTrack: sets position and availability altitudeMode absolute, extrude, with interpolate', function() {
        var kml = '<?xml version="1.0" encoding="UTF-8"?>\
          <Placemark xmlns="http://www.opengis.net/kml/2.2"\
                     xmlns:gx="http://www.google.com/kml/ext/2.2">\
              <gx:MultiTrack>\
                  <gx:interpolate>1</gx:interpolate>\
                  <gx:Track>\
                    <altitudeMode>absolute</altitudeMode>\
                    <extrude>1</extrude>\
                    <when>2000-01-01T00:00:00Z</when>\
                    <gx:coord>1 2 3</gx:coord>\
                    <when>2000-01-01T00:00:01Z</when>\
                    <gx:coord>4 5 6</gx:coord>\
                  </gx:Track>\
                  <gx:Track>\
                    <altitudeMode>absolute</altitudeMode>\
                    <extrude>1</extrude>\
                    <when>2000-01-01T00:00:02Z</when>\
                    <gx:coord>6 5 4</gx:coord>\
                    <when>2000-01-01T00:00:03Z</when>\
                    <gx:coord>3 2 1</gx:coord>\
                  </gx:Track>\
              </gx:MultiTrack>\
          </Placemark>';

        return KmlDataSource.load(parser.parseFromString(kml, "text/xml"), options).then(function(dataSource) {
            var time1 = JulianDate.fromIso8601('2000-01-01T00:00:00Z');
            var time2 = JulianDate.fromIso8601('2000-01-01T00:00:01Z');
            var time3 = JulianDate.fromIso8601('2000-01-01T00:00:02Z');
            var time4 = JulianDate.fromIso8601('2000-01-01T00:00:03Z');

            var entity = dataSource.entities.values[0];
            expect(entity.availability.length).toEqual(1);
            expect(entity.availability.get(0).start).toEqual(time1);
            expect(entity.availability.get(0).stop).toEqual(time4);

            expect(entity.position.getValue(time1)).toEqual(Cartesian3.fromDegrees(1, 2, 3));
            expect(entity.position.getValue(time2)).toEqual(Cartesian3.fromDegrees(4, 5, 6));
            expect(entity.position.getValue(time3)).toEqual(Cartesian3.fromDegrees(6, 5, 4));
            expect(entity.position.getValue(time4)).toEqual(Cartesian3.fromDegrees(3, 2, 1));
        });
    });

    it('Geometry MultiGeometry: sets expected properties', function() {
        var kml = '<?xml version="1.0" encoding="UTF-8"?>\
          <Placemark id="testID">\
          <MultiGeometry>\
            <name>TheName</name>\
            <description>TheDescription</description>\
              <Point id="point1">\
                <coordinates>1,2</coordinates>\
              </Point>\
              <Point id="point2">\
                <coordinates>3,4</coordinates>\
              </Point>\
          </MultiGeometry>\
          </Placemark>';

        return KmlDataSource.load(parser.parseFromString(kml, "text/xml"), options).then(function(dataSource) {
            var entities = dataSource.entities;
            expect(entities.values.length).toEqual(3);

            var multi = entities.getById('testID');
            expect(multi).toBeDefined();

            var point1 = entities.getById('testIDpoint1');
            expect(point1).toBeDefined();
            expect(point1.parent).toBe(multi);
            expect(point1.name).toBe(multi.name);
            expect(point1.description).toBe(multi.description);
            expect(point1.kml).toBe(multi.kml);
            expect(point1.position.getValue(Iso8601.MINIMUM_VALUE)).toEqualEpsilon(Cartesian3.fromDegrees(1, 2), CesiumMath.EPSILON13);

            var point2 = entities.getById('testIDpoint2');
            expect(point2).toBeDefined();
            expect(point2.parent).toBe(multi);
            expect(point2.name).toBe(multi.name);
            expect(point2.description).toBe(multi.description);
            expect(point2.kml).toBe(multi.kml);
            expect(point2.position.getValue(Iso8601.MINIMUM_VALUE)).toEqualEpsilon(Cartesian3.fromDegrees(3, 4), CesiumMath.EPSILON13);
        });
    });

    it('NetworkLink: Loads data', function() {
        return KmlDataSource.load('Data/KML/networkLink.kml', options).then(function(dataSource) {
            var entities = dataSource.entities.values;
            expect(entities.length).toEqual(2);
            expect(entities[0].id).toEqual('link');
            expect(entities[1].parent).toBe(entities[0]);
        });
    });

    it('NetworkLink: Appends query tokens to source URL', function() {
        var requestNetworkLink = when.defer();
        spyOn(loadWithXhr, 'load').and.callFake(function(url, responseType, method, data, headers, deferred, overrideMimeType) {
            requestNetworkLink.resolve(url);
            deferred.reject();
        });

        KmlDataSource.load('Data/KML/networkLink.kml', {
            camera : options.camera,
            canvas : options.canvas,
            query : {
                password: "PassW0rd",
                token: 229432
            }
        });

        return requestNetworkLink.promise.then(function(url) {
            expect(url).toEqual('Data/KML/networkLink.kml?password=PassW0rd&token=229432');
        });
    });

    it('NetworkLink: Appends query tokens to all URI', function() {
        var kml = '<?xml version="1.0" encoding="UTF-8"?>\
          <NetworkLink id="link">\
            <Link>\
              <href>./Data/KML/refresh.kml</href>\
              <viewRefreshMode>onStop</viewRefreshMode>\
            </Link>\
          </NetworkLink>';

        var requestNetworkLink = when.defer();
        spyOn(loadWithXhr, 'load').and.callFake(function(url, responseType, method, data, headers, deferred, overrideMimeType) {
            requestNetworkLink.resolve(url);
            deferred.reject();
        });

        KmlDataSource.load(parser.parseFromString(kml, "text/xml"), {
            camera: options.camera,
            canvas: options.canvas,
            query: {
                password: "Passw0rd",
                token: 32940
            }
        });

        return requestNetworkLink.promise.then(function(url) {
            expect(url).toEqual('./Data/KML/refresh.kml?password=Passw0rd&token=32940&BBOX=-180,-90,180,90');
        });
    });

    it('NetworkLink: onInterval', function() {
        var kml = '<?xml version="1.0" encoding="UTF-8"?>\
          <NetworkLink id="link">\
            <Link>\
              <href>./Data/KML/refresh.kml</href>\
              <refreshMode>onInterval</refreshMode>\
              <refreshInterval>1</refreshInterval>\
            </Link>\
          </NetworkLink>';

        return KmlDataSource.load(parser.parseFromString(kml, "text/xml"), options).then(function(dataSource) {
            var entities = dataSource.entities.values;
            expect(entities.length).toEqual(3);
            var link1 = entities[0];
            var folder1 = entities[1];
            var placemark1 = entities[2];
            expect(link1.id).toEqual('link');
            expect(folder1.parent).toBe(link1);
            expect(placemark1.parent).toBe(folder1);

            var spy = jasmine.createSpy('refreshEvent');
            dataSource.refreshEvent.addEventListener(spy);

            return pollToPromise(function() {
                dataSource.update(0);
                return (spy.calls.count() > 0);
            }).then(function() {
                expect(spy).toHaveBeenCalledWith(dataSource, './Data/KML/refresh.kml');

                expect(entities.length).toEqual(3);
                var link2 = entities[0];
                var folder2 = entities[1];
                var placemark2 = entities[2];
                expect(link2.id).toEqual('link');
                expect(folder2.parent).toBe(link2);
                expect(placemark2.parent).toBe(folder2);
                expect(link2).toEqual(link2);
                expect(folder2).not.toEqual(folder1);
                expect(placemark2).not.toEqual(placemark1);
            });
        });
    });

    it('NetworkLink: onExpire', function() {
        var kml = '<?xml version="1.0" encoding="UTF-8"?>\
          <NetworkLink id="link">\
            <Link>\
              <href>./Data/KML/refresh.kml</href>\
              <refreshMode>onExpire</refreshMode>\
            </Link>\
          </NetworkLink>';

        return KmlDataSource.load(parser.parseFromString(kml, "text/xml"), options).then(function(dataSource) {
            var entities = dataSource.entities.values;
            expect(entities.length).toEqual(3);
            var link1 = entities[0];
            var folder1 = entities[1];
            var placemark1 = entities[2];
            expect(link1.id).toEqual('link');
            expect(folder1.parent).toBe(link1);
            expect(placemark1.parent).toBe(folder1);

            var spy = jasmine.createSpy('refreshEvent');
            dataSource.refreshEvent.addEventListener(spy);

            dataSource.update(0); // Document is already expired so call once
            return pollToPromise(function() {
                return (spy.calls.count() > 0);
            }).then(function() {
                expect(spy).toHaveBeenCalledWith(dataSource, './Data/KML/refresh.kml');

                expect(entities.length).toEqual(3);
                var link2 = entities[0];
                var folder2 = entities[1];
                var placemark2 = entities[2];
                expect(link2.id).toEqual('link');
                expect(folder2.parent).toBe(link2);
                expect(placemark2.parent).toBe(folder2);
                expect(link2).toEqual(link2);
                expect(folder2).not.toEqual(folder1);
                expect(placemark2).not.toEqual(placemark1);
            });
        });
    });

    it('NetworkLink: onStop', function() {
        var kml = '<?xml version="1.0" encoding="UTF-8"?>\
          <NetworkLink id="link">\
            <Link>\
              <href>./Data/KML/refresh.kml</href>\
              <viewRefreshMode>onStop</viewRefreshMode>\
            </Link>\
          </NetworkLink>';

        return KmlDataSource.load(parser.parseFromString(kml, "text/xml"), options).then(function(dataSource) {
            var entities = dataSource.entities.values;
            expect(entities.length).toEqual(3);
            var link1 = entities[0];
            var folder1 = entities[1];
            var placemark1 = entities[2];
            expect(link1.id).toEqual('link');
            expect(folder1.parent).toBe(link1);
            expect(placemark1.parent).toBe(folder1);

            var spy = jasmine.createSpy('refreshEvent');
            dataSource.refreshEvent.addEventListener(spy);

            // Move the camera and call update to set the last camera view
            options.camera.positionWC.x = 1.0;
            dataSource.update(0);

            return pollToPromise(function() {
                return (spy.calls.count() > 0);
            }).then(function() {
                expect(spy).toHaveBeenCalledWith(dataSource, './Data/KML/refresh.kml?BBOX=-180,-90,180,90');

                expect(entities.length).toEqual(3);
                var link2 = entities[0];
                var folder2 = entities[1];
                var placemark2 = entities[2];
                expect(link2.id).toEqual('link');
                expect(folder2.parent).toBe(link2);
                expect(placemark2.parent).toBe(folder2);
                expect(link2).toEqual(link2);
                expect(folder2).not.toEqual(folder1);
                expect(placemark2).not.toEqual(placemark1);
            });
        });
    });

    it('NetworkLink: Url is correct on initial load', function() {
        var kml = '<?xml version="1.0" encoding="UTF-8"?>\
          <NetworkLink id="link">\
            <Link>\
              <href>./Data/KML/refresh.kml</href>\
            </Link>\
          </NetworkLink>';

        var requestNetworkLink = when.defer();
        spyOn(loadWithXhr, 'load').and.callFake(function(url, responseType, method, data, headers, deferred, overrideMimeType) {
            requestNetworkLink.resolve(url);
            deferred.reject();
        });

        KmlDataSource.load(parser.parseFromString(kml, "text/xml"), options);

        return requestNetworkLink.promise.then(function(url) {
            expect(url).toEqual('./Data/KML/refresh.kml');
        });
    });

    it('NetworkLink can accept invalid but common URL tag instead of Link', function(){
        var kml = '<?xml version="1.0" encoding="UTF-8"?>\
          <NetworkLink id="link">\
            <Url>\
              <href>./Data/KML/refresh.kml</href>\
            </Url>\
          </NetworkLink>';

        var requestNetworkLink = when.defer();
        spyOn(loadWithXhr, 'load').and.callFake(function(url, responseType, method, data, headers, deferred, overrideMimeType) {
            requestNetworkLink.resolve(url);
            deferred.reject();
        });

        KmlDataSource.load(parser.parseFromString(kml, "text/xml"), options);

        return requestNetworkLink.promise.then(function(url) {
            expect(url).toEqual('./Data/KML/refresh.kml');
        });
    });

    it('NetworkLink: Url is correct on initial load with onStop defaults', function() {
        var kml = '<?xml version="1.0" encoding="UTF-8"?>\
          <NetworkLink id="link">\
            <Link>\
              <href>./Data/KML/refresh.kml</href>\
              <viewRefreshMode>onStop</viewRefreshMode>\
            </Link>\
          </NetworkLink>';

        var requestNetworkLink = when.defer();
        spyOn(loadWithXhr, 'load').and.callFake(function(url, responseType, method, data, headers, deferred, overrideMimeType) {
            requestNetworkLink.resolve(url);
            deferred.reject();
        });

        KmlDataSource.load(parser.parseFromString(kml, "text/xml"), options);

        return requestNetworkLink.promise.then(function(url) {
            expect(url).toEqual('./Data/KML/refresh.kml?BBOX=-180,-90,180,90');
        });
    });

    it('NetworkLink: Url is correct on initial load with httpQuery without a ?', function() {
        var kml = '<?xml version="1.0" encoding="UTF-8"?>\
          <NetworkLink id="link">\
            <Link>\
              <href>./Data/KML/refresh.kml</href>\
              <viewRefreshMode>onInterval</viewRefreshMode>\
              <httpQuery>client=[clientName]-v[clientVersion]&amp;v=[kmlVersion]&amp;lang=[language]</httpQuery>\
            </Link>\
          </NetworkLink>';

        var requestNetworkLink = when.defer();
        spyOn(loadWithXhr, 'load').and.callFake(function(url, responseType, method, data, headers, deferred, overrideMimeType) {
            requestNetworkLink.resolve(url);
            deferred.reject();
        });

        KmlDataSource.load(parser.parseFromString(kml, "text/xml"), options);

        return requestNetworkLink.promise.then(function(url) {
            expect(url).toEqual('./Data/KML/refresh.kml?client=Cesium-v1&v=2.2&lang=English');
        });
    });

    it('NetworkLink: Url is correct on initial load with httpQuery with a ?', function() {
        var kml = '<?xml version="1.0" encoding="UTF-8"?>\
          <NetworkLink id="link">\
            <Link>\
              <href>./Data/KML/refresh.kml</href>\
              <viewRefreshMode>onInterval</viewRefreshMode>\
              <httpQuery>?client=[clientName]-v[clientVersion]&amp;v=[kmlVersion]&amp;lang=[language]</httpQuery>\
            </Link>\
          </NetworkLink>';

        var requestNetworkLink = when.defer();
        spyOn(loadWithXhr, 'load').and.callFake(function(url, responseType, method, data, headers, deferred, overrideMimeType) {
            requestNetworkLink.resolve(url);
            deferred.reject();
        });

        KmlDataSource.load(parser.parseFromString(kml, "text/xml"), options);

        return requestNetworkLink.promise.then(function(url) {
            expect(url).toEqual('./Data/KML/refresh.kml?client=Cesium-v1&v=2.2&lang=English');
        });
    });

    it('NetworkLink: Url is correct on initial load with httpQuery without a ? and options.query', function() {
        var kml = '<?xml version="1.0" encoding="UTF-8"?>\
          <NetworkLink id="link">\
            <Link>\
              <href>./Data/KML/refresh.kml</href>\
              <viewRefreshMode>onInterval</viewRefreshMode>\
              <httpQuery>client=[clientName]-v[clientVersion]&amp;v=[kmlVersion]&amp;lang=[language]</httpQuery>\
            </Link>\
          </NetworkLink>';

        var requestNetworkLink = when.defer();
        spyOn(loadWithXhr, 'load').and.callFake(function(url, responseType, method, data, headers, deferred, overrideMimeType) {
            requestNetworkLink.resolve(url);
            deferred.reject();
        });

        KmlDataSource.load(parser.parseFromString(kml, "text/xml"), {
            camera: options.camera,
            canvas: options.canvas,
            query: {
                "test": false,
                "token": 39
            }
        });

        return requestNetworkLink.promise.then(function(url) {
            expect(url).toEqual('./Data/KML/refresh.kml?test=false&token=39&client=Cesium-v1&v=2.2&lang=English');
        });
    });

    it('NetworkLink: Url is correct on initial load with httpQuery with a ? and options.query', function() {
        var kml = '<?xml version="1.0" encoding="UTF-8"?>\
          <NetworkLink id="link">\
            <Link>\
              <href>./Data/KML/refresh.kml</href>\
              <viewRefreshMode>onInterval</viewRefreshMode>\
              <httpQuery>?client=[clientName]-v[clientVersion]&amp;v=[kmlVersion]&amp;lang=[language]</httpQuery>\
            </Link>\
          </NetworkLink>';

        var requestNetworkLink = when.defer();
        spyOn(loadWithXhr, 'load').and.callFake(function(url, responseType, method, data, headers, deferred, overrideMimeType) {
            requestNetworkLink.resolve(url);
            deferred.reject();
        });

        KmlDataSource.load(parser.parseFromString(kml, "text/xml"), {
            camera: options.camera,
            canvas: options.canvas,
            query: {
                "test": true
            }
        });

        return requestNetworkLink.promise.then(function(url) {
            expect(url).toEqual('./Data/KML/refresh.kml?test=true&client=Cesium-v1&v=2.2&lang=English');
        });
    });

    it('NetworkLink: Url is correct on initial load with viewFormat without a ?', function() {
        var kml = '<?xml version="1.0" encoding="UTF-8"?>\
          <NetworkLink id="link">\
            <Link>\
              <href>./Data/KML/refresh.kml</href>\
              <viewRefreshMode>onInterval</viewRefreshMode>\
              <viewFormat>BBOX=[bboxWest],[bboxSouth],[bboxEast],[bboxNorth];CAMERA=\
[lookatLon],[lookatLat],[lookatRange],[lookatTilt],[lookatHeading];VIEW=\
[horizFov],[vertFov],[horizPixels],[vertPixels],[terrainEnabled]</viewFormat>\
            </Link>\
          </NetworkLink>';

        var requestNetworkLink = when.defer();
        spyOn(loadWithXhr, 'load').and.callFake(function(url, responseType, method, data, headers, deferred, overrideMimeType) {
            requestNetworkLink.resolve(url);
            deferred.reject();
        });

        KmlDataSource.load(parser.parseFromString(kml, "text/xml"), options);

        return requestNetworkLink.promise.then(function(url) {
            expect(url).toEqual('./Data/KML/refresh.kml?BBOX=-180,-90,180,90;CAMERA=0,0,6378137,0,0;VIEW=45,45,512,512,1');
        });
    });

    it('NetworkLink: Url is correct on initial load with viewFormat with a ?', function() {
        var kml = '<?xml version="1.0" encoding="UTF-8"?>\
          <NetworkLink id="link">\
            <Link>\
              <href>./Data/KML/refresh.kml</href>\
              <viewRefreshMode>onInterval</viewRefreshMode>\
              <viewFormat>?BBOX=[bboxWest],[bboxSouth],[bboxEast],[bboxNorth];CAMERA=\
[lookatLon],[lookatLat],[lookatRange],[lookatTilt],[lookatHeading];VIEW=\
[horizFov],[vertFov],[horizPixels],[vertPixels],[terrainEnabled]</viewFormat>\
            </Link>\
          </NetworkLink>';

        var requestNetworkLink = when.defer();
        spyOn(loadWithXhr, 'load').and.callFake(function(url, responseType, method, data, headers, deferred, overrideMimeType) {
            requestNetworkLink.resolve(url);
            deferred.reject();
        });

        KmlDataSource.load(parser.parseFromString(kml, "text/xml"), options);

        return requestNetworkLink.promise.then(function(url) {
            expect(url).toEqual('./Data/KML/refresh.kml?BBOX=-180,-90,180,90;CAMERA=0,0,6378137,0,0;VIEW=45,45,512,512,1');
        });
    });

    it('NetworkLink: Url is correct on initial load with viewFormat without a ? and options.query', function() {
        var kml = '<?xml version="1.0" encoding="UTF-8"?>\
          <NetworkLink id="link">\
            <Link>\
              <href>./Data/KML/refresh.kml</href>\
              <viewRefreshMode>onInterval</viewRefreshMode>\
              <viewFormat>BBOX=[bboxWest],[bboxSouth],[bboxEast],[bboxNorth];CAMERA=\
[lookatLon],[lookatLat],[lookatRange],[lookatTilt],[lookatHeading];VIEW=\
[horizFov],[vertFov],[horizPixels],[vertPixels],[terrainEnabled]</viewFormat>\
            </Link>\
          </NetworkLink>';

        var requestNetworkLink = when.defer();
        spyOn(loadWithXhr, 'load').and.callFake(function(url, responseType, method, data, headers, deferred, overrideMimeType) {
            requestNetworkLink.resolve(url);
            deferred.reject();
        });

        KmlDataSource.load(parser.parseFromString(kml, "text/xml"), {
            camera: options.camera,
            canvas: options.canvas,
            query: {
                "test": true
            }
        });

        return requestNetworkLink.promise.then(function(url) {
            expect(url).toEqual('./Data/KML/refresh.kml?test=true&BBOX=-180,-90,180,90;CAMERA=0,0,6378137,0,0;VIEW=45,45,512,512,1');
        });
    });

    it('NetworkLink: Url is correct on initial load with viewFormat with a ? and options.query', function() {
        var kml = '<?xml version="1.0" encoding="UTF-8"?>\
          <NetworkLink id="link">\
            <Link>\
              <href>./Data/KML/refresh.kml</href>\
              <viewRefreshMode>onInterval</viewRefreshMode>\
              <viewFormat>?BBOX=[bboxWest],[bboxSouth],[bboxEast],[bboxNorth];CAMERA=\
[lookatLon],[lookatLat],[lookatRange],[lookatTilt],[lookatHeading];VIEW=\
[horizFov],[vertFov],[horizPixels],[vertPixels],[terrainEnabled]</viewFormat>\
            </Link>\
          </NetworkLink>';

        var requestNetworkLink = when.defer();
        spyOn(loadWithXhr, 'load').and.callFake(function(url, responseType, method, data, headers, deferred, overrideMimeType) {
            requestNetworkLink.resolve(url);
            deferred.reject();
        });

        KmlDataSource.load(parser.parseFromString(kml, "text/xml"), {
            camera: options.camera,
            canvas: options.canvas,
            query: {
                "test": true
            }
        });

        return requestNetworkLink.promise.then(function(url) {
            expect(url).toEqual('./Data/KML/refresh.kml?test=true&BBOX=-180,-90,180,90;CAMERA=0,0,6378137,0,0;VIEW=45,45,512,512,1');
        });
    });

    it('NetworkLink: Url is correct on initial load with viewFormat and httpQuery', function() {
        var kml = '<?xml version="1.0" encoding="UTF-8"?>\
          <NetworkLink id="link">\
            <Link>\
              <href>./Data/KML/refresh.kml</href>\
              <viewRefreshMode>onInterval</viewRefreshMode>\
              <viewFormat>vf=1</viewFormat>\
              <httpQuery>hq=1</httpQuery>\
            </Link>\
          </NetworkLink>';

        var requestNetworkLink = when.defer();
        spyOn(loadWithXhr, 'load').and.callFake(function(url, responseType, method, data, headers, deferred, overrideMimeType) {
            requestNetworkLink.resolve(url);
            deferred.reject();
        });

        KmlDataSource.load(parser.parseFromString(kml, "text/xml"), options);

        return requestNetworkLink.promise.then(function(url) {
            expect(url).toEqual('./Data/KML/refresh.kml?vf=1&hq=1');
        });
    });

    it('NetworkLink: Url is correct on initial load with viewFormat and httpQuery and options.query', function() {
        var kml = '<?xml version="1.0" encoding="UTF-8"?>\
          <NetworkLink id="link">\
            <Link>\
              <href>./Data/KML/refresh.kml</href>\
              <viewRefreshMode>onInterval</viewRefreshMode>\
              <viewFormat>vf=1</viewFormat>\
              <httpQuery>hq=1</httpQuery>\
            </Link>\
          </NetworkLink>';

        var requestNetworkLink = when.defer();
        spyOn(loadWithXhr, 'load').and.callFake(function(url, responseType, method, data, headers, deferred, overrideMimeType) {
            requestNetworkLink.resolve(url);
            deferred.reject();
        });

        KmlDataSource.load(parser.parseFromString(kml, "text/xml"), {
            camera: options.camera,
            canvas: options.canvas,
            query: {
                "test": true
            }
        });

        return requestNetworkLink.promise.then(function(url) {
            expect(url).toEqual('./Data/KML/refresh.kml?test=true&vf=1&hq=1');
        });
    });

    it('NetworkLink: onStop when no globe is in view', function() {
        var kml = '<?xml version="1.0" encoding="UTF-8"?>\
          <NetworkLink id="link">\
            <Link>\
              <href>./Data/KML/refresh.kml</href>\
              <viewRefreshMode>onStop</viewRefreshMode>\
            </Link>\
          </NetworkLink>';

        var ourOptions = {
            camera : {
                positionWC : new Cartesian3(0.0, 0.0, 0.0),
                directionWC : new Cartesian3(0.0, 0.0, 1.0),
                upWC : new Cartesian3(0.0, 1.0, 0.0),
                pitch : 0.0,
                heading : 0.0,
                frustum : {
                    aspectRatio : 1.0,
                    fov : CesiumMath.PI_OVER_FOUR
                },
                computeViewRectangle : function() {
                    return undefined;
                },
                pickEllipsoid : function() {
                    return undefined;
                }
            },
            canvas : options.canvas
        };

        return KmlDataSource.load(parser.parseFromString(kml, "text/xml"), ourOptions).then(function(dataSource) {
            var entities = dataSource.entities.values;
            expect(entities.length).toEqual(3);
            var link1 = entities[0];
            var folder1 = entities[1];
            var placemark1 = entities[2];
            expect(link1.id).toEqual('link');
            expect(folder1.parent).toBe(link1);
            expect(placemark1.parent).toBe(folder1);

            var spy = jasmine.createSpy('refreshEvent');
            dataSource.refreshEvent.addEventListener(spy);

            // Move the camera and call update to set the last camera view
            ourOptions.camera.positionWC.x = 1.0;
            dataSource.update(0);

            return pollToPromise(function() {
                return (spy.calls.count() > 0);
            }).then(function() {
                expect(spy).toHaveBeenCalledWith(dataSource, './Data/KML/refresh.kml?BBOX=0,0,0,0');

                expect(entities.length).toEqual(3);
                var link2 = entities[0];
                var folder2 = entities[1];
                var placemark2 = entities[2];
                expect(link2.id).toEqual('link');
                expect(folder2.parent).toBe(link2);
                expect(placemark2.parent).toBe(folder2);
                expect(link2).toEqual(link2);
                expect(folder2).not.toEqual(folder1);
                expect(placemark2).not.toEqual(placemark1);
            });
        });
    });

    it('NetworkLink: timespan for network link', function() {
        var kml = '<?xml version="1.0" encoding="UTF-8"?>\
          <NetworkLink id="link">\
            <Link>\
              <href>./Data/KML/simple.kml</href>\
            </Link>\
            <TimeSpan>\
              <begin>2000-01-01</begin>\
              <end>2000-01-03</end>\
            </TimeSpan>\
          </NetworkLink>';

        return KmlDataSource.load(parser.parseFromString(kml, "text/xml"), options).then(function(dataSource) {
            var start = JulianDate.fromIso8601('2000-01-01');
            var stop = JulianDate.fromIso8601('2000-01-03');

            var entities = dataSource.entities.values;
            expect(entities.length).toBe(2);
            var interval = entities[0].availability;
            expect(interval.start).toEqual(start);
            expect(interval.stop).toEqual(stop);

            expect(entities[0].availability).toEqual(entities[1].availability);
        });
    });

    it('NetworkLink: timestamp for network link', function() {
        var kml = '<?xml version="1.0" encoding="UTF-8"?>\
          <NetworkLink id="link">\
            <Link>\
              <href>./Data/KML/simple.kml</href>\
            </Link>\
            <TimeStamp>\
              <when>2000-01-03</when>\
            </TimeStamp>\
          </NetworkLink>';

        return KmlDataSource.load(parser.parseFromString(kml, "text/xml"), options).then(function(dataSource) {
            var start = JulianDate.fromIso8601('2000-01-03');

            var entities = dataSource.entities.values;
            expect(entities.length).toBe(2);
            var interval = entities[0].availability;
            expect(interval.start).toEqual(start);
            expect(interval.stop).toEqual(Iso8601.MAXIMUM_VALUE);

            expect(entities[0].availability).toEqual(entities[1].availability);
        });
    });

    it('NetworkLink: within a kmz file', function() {
        return KmlDataSource.load('Data/KML/multilevel.kmz', options).then(function(dataSource) {
            var entities = dataSource.entities.values;
            expect(entities.length).toBe(3);
            expect(entities[1].billboard).not.toBeNull();
            expect(entities[1].position.getValue(Iso8601.MINIMUM_VALUE)).toEqual(Cartesian3.fromDegrees(1,2,3));

            // The root network link is loaded, then the children
            //  since its done recursively the lowest level entities
            //  end up in the collection first.
            expect(entities[0].parent).toBeUndefined();
            expect(entities[2].parent).toBe(entities[0]);
            expect(entities[1].parent).toBe(entities[2]);
        });
    });

    it('can load a KML file with explicit namespaces', function() {
        return KmlDataSource.load('Data/KML/namespaced.kml', options).then(function(dataSource) {
            expect(dataSource.entities.values.length).toBe(3);
        });
    });

	it('can load styles from a KML file with namespaces', function() {
		return KmlDataSource.load('Data/KML/namespaced.kml', options).then(function(dataSource) {
			console.debug(dataSource.entities.values[2]);
			var polyline = dataSource.entities.values[2].polyline;
			var expectedColor = Color.fromBytes(0xff, 0x00, 0xff, 0x00);
			var polylineColor = polyline.material.color.getValue();
			expect(polylineColor).toEqual(expectedColor);
			expect(polyline.width.getValue()).toEqual(10);
		});
	});

    it('Boolean values can use true string', function() {
        var kml = '<?xml version="1.0" encoding="UTF-8"?>\
          <Placemark>\
            <Polygon>\
              <altitudeMode>relativeToGround</altitudeMode>\
              <extrude>1</extrude>\
            </Polygon>\
          </Placemark>';

        return KmlDataSource.load(parser.parseFromString(kml, "text/xml"), options).then(function(dataSource) {
            var entity = dataSource.entities.values[0];
            expect(entity.polygon.perPositionHeight.getValue()).toEqual(true);
        });
    });

    it('Boolean values can use false string', function() {
        var kml = '<?xml version="1.0" encoding="UTF-8"?>\
          <Placemark>\
            <Polygon>\
              <altitudeMode>relativeToGround</altitudeMode>\
              <extrude>1</extrude>\
            </Polygon>\
          </Placemark>';

        return KmlDataSource.load(parser.parseFromString(kml, "text/xml"), options).then(function(dataSource) {
            var entity = dataSource.entities.values[0];
            expect(entity.polygon.perPositionHeight.getValue()).toEqual(true);
        });
    });

    it('Properly finds the root feature node when it is not the first child of the KML node', function() {
        var kml = '<?xml version="1.0" encoding="UTF-8"?>\
            <kml xmlns="http://www.opengis.net/kml/2.2">\
            <NetworkLinkControl>\
            </NetworkLinkControl>\
            <Placemark>\
            <name>bob</name>\
            </Placemark>\
            </kml>';

        return KmlDataSource.load(parser.parseFromString(kml, "text/xml"), options).then(function(dataSource) {
            var entity = dataSource.entities.values[0];
            expect(entity.name).toBe('bob');
            expect(entity.label).toBeDefined();
            expect(entity.label.text.getValue()).toBe('bob');
        });
    });

    it('Has entity collection with link to data source', function() {
        var dataSource = new KmlDataSource(options);
        var entityCollection = dataSource.entities;
        expect(entityCollection.owner).toEqual(dataSource);
    });

    it('Has entity with link to entity collection', function() {
        var kml = '<?xml version="1.0" encoding="UTF-8"?>\
          <Placemark>\
            <Polygon>\
              <altitudeMode>relativeToGround</altitudeMode>\
              <extrude>1</extrude>\
            </Polygon>\
          </Placemark>';
        return KmlDataSource.load(parser.parseFromString(kml, "text/xml"), options).then(function(dataSource) {
            var entityCollection = dataSource.entities;
            var entity = entityCollection.values[0];
            expect(entity.entityCollection).toEqual(entityCollection);
        });
    });

    it('GroundOverlay Icon with refreshMode shows warning', function() {
        var kml = '<?xml version="1.0" encoding="UTF-8"?>\
        <GroundOverlay>\
            <Icon>\
                <href>http://test.invalid/image.png</href>\
                <refreshMode>onInterval</refreshMode>\
            </Icon>\
        </GroundOverlay>';

        spyOn(console, 'warn').and.callThrough();

        return KmlDataSource.load(parser.parseFromString(kml, "text/xml"), options).then(function(dataSource) {
            expect(dataSource.entities.values.length).toEqual(1);
            expect(console.warn.calls.count()).toEqual(1);
			expect(console.warn).toHaveBeenCalledWith('KML - Unsupported Icon refreshMode: onInterval');
        });
    });

    it('GroundOverly Icon with viewRefreshMode shows warning', function() {
        var kml = '<?xml version="1.0" encoding="UTF-8"?>\
        <GroundOverlay>\
            <Icon>\
                <href>http://test.invalid/image.png</href>\
                <viewRefreshMode>onStop</viewRefreshMode>\
            </Icon>\
        </GroundOverlay>';

        spyOn(console, 'warn').and.callThrough();

        return KmlDataSource.load(parser.parseFromString(kml, "text/xml"), options).then(function(dataSource) {
            expect(dataSource.entities.values.length).toEqual(1);
            expect(console.warn.calls.count()).toEqual(1);
            expect(console.warn).toHaveBeenCalledWith('KML - Unsupported Icon viewRefreshMode: onStop');
        });
    });

    it('GroundOverly Icon with gx:x, gx:y, gx:w, gx:h shows warning', function() {
        var kml = '<?xml version="1.0" encoding="UTF-8"?>\
        <Document xmlns="http://www.opengis.net/kml/2.2"\
                  xmlns:gx="http://www.google.com/kml/ext/2.2">\
          <GroundOverlay>\
            <Icon>\
                <href>http://test.invalid/image.png</href>\
                <gx:x>1</gx:x>\
            </Icon>\
          </GroundOverlay>\
        </Document>';

        spyOn(console, 'warn').and.callThrough();

        return KmlDataSource.load(parser.parseFromString(kml, "text/xml"), options).then(function(dataSource) {
            expect(dataSource.entities.values.length).toEqual(1);
            expect(console.warn.calls.count()).toEqual(1);
            expect(console.warn).toHaveBeenCalledWith('KML - gx:x, gx:y, gx:w, gx:h aren\'t supported for GroundOverlays');
        });
    });

    it('LineStyle with gx extensions show warnings', function() {
        var kml = '<?xml version="1.0" encoding="UTF-8"?>\
        <Document xmlns="http://www.opengis.net/kml/2.2"\
                  xmlns:gx="http://www.google.com/kml/ext/2.2">\
          <Placemark>\
            <Style>\
              <LineStyle>\
                <gx:outerColor>dddddddd</gx:outerColor>\
                <gx:outerWidth>0.0</gx:outerWidth>\
                <gx:physicalWidth>0.0</gx:physicalWidth>\
                <gx:labelVisibility>0</gx:labelVisibility>\
              </LineStyle>\
            </Style>\
            <LineString>\
            <coordinates>1,2,3 \
                         4,5,6 \
            </coordinates>\
            </LineString>\
          </Placemark>\
        </Document>';

        spyOn(console, 'warn').and.callThrough();

        return KmlDataSource.load(parser.parseFromString(kml, "text/xml"), options).then(function(dataSource) {
            expect(dataSource.entities.values.length).toEqual(1);
            expect(console.warn.calls.count()).toEqual(4);
            expect(console.warn.calls.argsFor(0)[0]).toBe('KML - gx:outerColor is not supported in a LineStyle');
            expect(console.warn.calls.argsFor(1)[0]).toBe('KML - gx:outerWidth is not supported in a LineStyle');
            expect(console.warn.calls.argsFor(2)[0]).toBe('KML - gx:physicalWidth is not supported in a LineStyle');
            expect(console.warn.calls.argsFor(3)[0]).toBe('KML - gx:labelVisibility is not supported in a LineStyle');
        });
    });

    it('Folder with radioFolder listItemType shows warning', function() {
        var kml = '<?xml version="1.0" encoding="UTF-8"?>\
        <Folder>\
            <Style>\
                <ListStyle>\
                  <listItemType>radioFolder</listItemType>\
                </ListStyle>\
            </Style>\
        </Folder>';

        spyOn(console, 'warn').and.callThrough();

        return KmlDataSource.load(parser.parseFromString(kml, "text/xml"), options).then(function(dataSource) {
            expect(dataSource.entities.values.length).toEqual(1);
            expect(console.warn.calls.count()).toEqual(1);
            expect(console.warn).toHaveBeenCalledWith('KML - Unsupported ListStyle with listItemType: radioFolder');
        });
    });

    it('StyleMap with highlighted key shows warning', function() {
        var kml = '<?xml version="1.0" encoding="UTF-8"?>\
        <Placemark>\
          <StyleMap>\
            <Pair>\
              <key>normal</key>\
              <Style>\
              </Style>\
            </Pair>\
            <Pair>\
              <key>highlighted</key>\
              <Style>\
              </Style>\
            </Pair>\
          </StyleMap>\
        </Placemark>';

        spyOn(console, 'warn').and.callThrough();

        return KmlDataSource.load(parser.parseFromString(kml, "text/xml"), options).then(function(dataSource) {
            expect(dataSource.entities.values.length).toEqual(1);
            expect(console.warn.calls.count()).toEqual(1);
            expect(console.warn).toHaveBeenCalledWith('KML - Unsupported StyleMap key: highlighted');
        });
    });

    it('Linestrings with gx:drawOrder shows warning', function() {
        var kml = '<?xml version="1.0" encoding="UTF-8"?>\
          <Document xmlns="http://www.opengis.net/kml/2.2"\
                  xmlns:gx="http://www.google.com/kml/ext/2.2">\
            <Placemark>\
            <LineString>\
                <gx:drawOrder>1</gx:drawOrder>\
                <coordinates>1,2,3 \
                         4,5,6 \
            </coordinates>\
            </LineString>\
            </Placemark>\
          </Document>';

        spyOn(console, 'warn').and.callThrough();

        return KmlDataSource.load(parser.parseFromString(kml, "text/xml"), options).then(function(dataSource) {
            expect(dataSource.entities.values.length).toEqual(1);
            expect(console.warn.calls.count()).toEqual(1);
            expect(console.warn).toHaveBeenCalledWith('KML - gx:drawOrder is not supported in LineStrings');
        });
    });

    it('gx:Track with gx:angles shows warning)', function() {
        var kml = '<?xml version="1.0" encoding="UTF-8"?>\
            <Placemark xmlns="http://www.opengis.net/kml/2.2"\
                       xmlns:gx="http://www.google.com/kml/ext/2.2">\
              <gx:Track>\
                <when>2000-01-01T00:00:00Z</when>\
                <gx:coord>1 2 3</gx:coord>\
                <gx:angles>4 5 6</gx:angles>\
              </gx:Track>\
            </Placemark>';

        spyOn(console, 'warn').and.callThrough();

        return KmlDataSource.load(parser.parseFromString(kml, "text/xml"), options).then(function(dataSource) {
            expect(dataSource.entities.values.length).toEqual(1);
            expect(console.warn.calls.count()).toEqual(1);
            expect(console.warn).toHaveBeenCalledWith('KML - gx:angles are not supported in gx:Tracks');
        });
    });

    it('Model geometry shows warning)', function() {
        var kml = '<?xml version="1.0" encoding="UTF-8"?>\
            <Placemark>\
              <Model></Model>\
            </Placemark>';

        spyOn(console, 'warn').and.callThrough();

        return KmlDataSource.load(parser.parseFromString(kml, "text/xml"), options).then(function(dataSource) {
            expect(dataSource.entities.values.length).toEqual(1);
            expect(console.warn.calls.count()).toEqual(1);
            expect(console.warn).toHaveBeenCalledWith('KML - Unsupported geometry: Model');
        });
    });

    it('ExtendedData with SchemaData or custom XML show warnings', function() {
        var kml = '<?xml version="1.0" encoding="UTF-8"?>\
            <Placemark>\
              <LineString>\
                <coordinates>1,2,3 \
                         4,5,6 \
                </coordinates>\
              </LineString>\
              <ExtendedData xmlns:prefix="test">\
                <SchemaData></SchemaData>\
              </ExtendedData>\
            </Placemark>';

        spyOn(console, 'warn').and.callThrough();

        return KmlDataSource.load(parser.parseFromString(kml, "text/xml"), options).then(function(dataSource) {
            expect(dataSource.entities.values.length).toEqual(1);
            expect(console.warn.calls.count()).toEqual(2);
            expect(console.warn.calls.argsFor(0)[0]).toBe('KML - SchemaData is unsupported');
            expect(console.warn.calls.argsFor(1)[0]).toBe('KML - ExtendedData with xmlns:prefix is unsupported');
        });
    });

    it('Parse Camera and LookAt on features', function() {
        var kml = '<?xml version="1.0" encoding="UTF-8"?>\
            <Placemark>\
              <LineString>\
                <coordinates>1,2,3 \
                         4,5,6 \
                </coordinates>\
              </LineString>\
              <Camera></Camera>\
              <LookAt></LookAt>\
            </Placemark>';

        spyOn(console, 'warn').and.callThrough();

        return KmlDataSource.load(parser.parseFromString(kml, "text/xml"), options).then(function(dataSource) {
            expect(dataSource.entities.values.length).toEqual(1);
            var placemark = dataSource.entities.values[0];
            expect(placemark.kml.camera).toBeInstanceOf(KmlCamera);
            expect(placemark.kml.lookAt).toBeInstanceOf(KmlLookAt);
        });
    });

    it('Features with a Region shows warning', function() {
        var kml = '<?xml version="1.0" encoding="UTF-8"?>\
            <Placemark>\
              <LineString>\
                <coordinates>1,2,3 \
                         4,5,6 \
                </coordinates>\
              </LineString>\
              <Region></Region>\
            </Placemark>';

        spyOn(console, 'warn').and.callThrough();

        return KmlDataSource.load(parser.parseFromString(kml, "text/xml"), options).then(function(dataSource) {
            expect(dataSource.entities.values.length).toEqual(1);
            expect(console.warn.calls.count()).toEqual(1);
            expect(console.warn).toHaveBeenCalledWith('KML - Placemark Regions are unsupported');
        });
    });

    it('NetworkLink with a viewRefreshMode=onRegion shows warning', function() {
        var kml = '<?xml version="1.0" encoding="UTF-8"?>\
          <NetworkLink id="link">\
            <Link>\
              <href>./Data/KML/simple.kml</href>\
              <viewRefreshMode>onRegion</viewRefreshMode>\
            </Link>\
          </NetworkLink>';

        spyOn(console, 'warn').and.callThrough();

        return KmlDataSource.load(parser.parseFromString(kml, "text/xml"), options).then(function(dataSource) {
            expect(dataSource.entities.values.length).toEqual(2);
            expect(console.warn.calls.count()).toEqual(1);
            expect(console.warn).toHaveBeenCalledWith('KML - Unsupported viewRefreshMode: onRegion');
        });
    });

    it('Tour: reads gx:Tour)', function() {
        var kml = '<?xml version="1.0" encoding="UTF-8"?>\
            <Document xmlns="http://www.opengis.net/kml/2.2"\
                       xmlns:gx="http://www.google.com/kml/ext/2.2">\
              <gx:Tour id="id_123">\
                <name>Tour 1</name>\
                <gx:Playlist>\
                  <gx:Wait>\
                    <gx:duration>2</gx:duration>\
                  </gx:Wait>\
                  <gx:FlyTo>\
                    <gx:duration>3</gx:duration>\
                  </gx:FlyTo>\
                </gx:Playlist>\
              </gx:Tour>\
            </Document>';

        return KmlDataSource.load(parser.parseFromString(kml, "text/xml"), options).then(function(dataSource) {
            expect(dataSource.kmlTours.length).toEqual(1);
            var tour = dataSource.kmlTours[0];
            expect(tour).toBeInstanceOf(KmlTour);
            expect(tour.name).toEqual("Tour 1");
            expect(tour.id).toEqual("id_123");
            expect(tour.playlist.length).toEqual(2);

            expect(tour.playlist[0].duration).toEqual(2);
            expect(tour.playlist[0]).toBeInstanceOf(KmlTourWait);

            expect(tour.playlist[1].duration).toEqual(3);
            expect(tour.playlist[1]).toBeInstanceOf(KmlTourFlyTo);

        });
    });

    it('Tour: reads LookAt and Camera', function(){
        var kml = '<?xml version="1.0" encoding="UTF-8"?>\
            <Document xmlns="http://www.opengis.net/kml/2.2"\
                       xmlns:gx="http://www.google.com/kml/ext/2.2">\
              <gx:Tour>\
                <gx:Playlist>\
                  <gx:FlyTo>\
                    <gx:duration>5</gx:duration>\
                    <gx:flyToMode>bounce</gx:flyToMode>\
                    <LookAt>\
                        <longitude>10</longitude>\
                        <latitude>20</latitude>\
                        <altitude>30</altitude>\
                        <range>40</range>\
                        <tilt>50</tilt>\
                        <heading>60</heading>\
                    </LookAt>\
                  </gx:FlyTo>\
                  <gx:FlyTo>\
                    <gx:duration>4.1</gx:duration>\
                    <Camera>\
                      <longitude>170.0</longitude>\
                      <latitude>-43.0</latitude>\
                      <altitude>9700</altitude>\
                      <heading>-10.0</heading>\
                      <tilt>33.5</tilt>\
                      <roll>20</roll>\
                    </Camera>\
                  </gx:FlyTo>\
                </gx:Playlist>\
              </gx:Tour>\
            </Document>';

        return KmlDataSource.load(parser.parseFromString(kml, "text/xml"), options).then(function(dataSource) {
            expect(dataSource.kmlTours.length).toEqual(1);
            var tour = dataSource.kmlTours[0];
            expect(tour.playlist.length).toEqual(2);

            var flyto1 = tour.playlist[0];
            var flyto2 = tour.playlist[1];

            expect(flyto1.flyToMode).toEqual('bounce');
            expect(flyto1.duration).toEqual(5);
            expect(flyto1.view).toBeInstanceOf(KmlLookAt);

            expect(flyto2.duration).toEqual(4.1);
            expect(flyto2.view).toBeInstanceOf(KmlCamera);

            expect(flyto1.view.position).toBeInstanceOf(Cartesian3);
            expect(flyto2.view.position).toBeInstanceOf(Cartesian3);

            expect(flyto1.view.headingPitchRange).toBeInstanceOf(HeadingPitchRange);
            expect(flyto2.view.headingPitchRoll).toBeInstanceOf(HeadingPitchRoll);
        });
    });

    it('Tour: log KML Tour unsupported nodes', function() {
        var kml = '<?xml version="1.0" encoding="UTF-8"?>\
            <Document xmlns="http://www.opengis.net/kml/2.2"\
                       xmlns:gx="http://www.google.com/kml/ext/2.2">\
              <gx:Tour>\
                <gx:Playlist>\
                  <gx:AnimatedUpdate>\
                  </gx:AnimatedUpdate>\
                  <gx:TourControl>\
                  </gx:TourControl>\
                  <gx:SoundCue>\
                  </gx:SoundCue>\
                </gx:Playlist>\
              </gx:Tour>\
            </Document>';

        spyOn(console, 'warn').and.callThrough();

        return KmlDataSource.load(parser.parseFromString(kml, "text/xml"), options).then(function(dataSource) {
            expect(dataSource.kmlTours.length).toEqual(1);
            expect(dataSource.kmlTours[0].playlist.length).toEqual(0);
            expect(console.warn).toHaveBeenCalledWith('KML Tour unsupported node AnimatedUpdate');
            expect(console.warn).toHaveBeenCalledWith('KML Tour unsupported node TourControl');
            expect(console.warn).toHaveBeenCalledWith('KML Tour unsupported node SoundCue');
        });
    });

    it('NetworkLink: onExpire without an expires shows warning', function() {
        var kml = '<?xml version="1.0" encoding="UTF-8"?>\
          <NetworkLink id="link">\
            <Link>\
              <href>./Data/KML/simple.kml</href>\
              <refreshMode>onExpire</refreshMode>\
            </Link>\
          </NetworkLink>';

        spyOn(console, 'warn').and.callThrough();

        return KmlDataSource.load(parser.parseFromString(kml, "text/xml"), options).then(function(dataSource) {
            expect(dataSource.entities.values.length).toEqual(2);
            expect(console.warn.calls.count()).toEqual(1);
            expect(console.warn).toHaveBeenCalledWith('KML - refreshMode of onExpire requires the NetworkLinkControl to have an expires element');
        });
    });

    it('NetworkLink: Heading and pitch can be undefined if the camera is in morphing mode', function() {
        var kml = '<?xml version="1.0" encoding="UTF-8"?>\
          <NetworkLink id="link">\
            <Link>\
              <href>./Data/KML/simple.kml</href>\
              <refreshMode>onExpire</refreshMode>\
            </Link>\
          </NetworkLink>';

        var camera = createCamera({
            offset: Cartesian3.fromDegrees(-110, 30, 1000)
        });
        Camera.clone(options.camera, camera);

        var kmlOptions = {
            camera: camera,
            canvas: options.canvas
        };

        camera._mode = SceneMode.MORPHING;

        return KmlDataSource.load(parser.parseFromString(kml, "text/xml"), kmlOptions).then(function(dataSource) {
            expect(dataSource.entities.values.length).toEqual(2);
        });
    });

    it('when clampToGround is false, height isn\'t set if the polygon is extrudable' , function() {
        var kml = '<?xml version="1.0" encoding="UTF-8"?>\
          <Placemark>\
            <Polygon>\
              <altitudeMode>relativeToGround</altitudeMode>\
            </Polygon>\
          </Placemark>';

        return KmlDataSource.load(parser.parseFromString(kml, "text/xml"), options).then(function(dataSource) {
            var entity = dataSource.entities.values[0];
            expect(entity.polygon.perPositionHeight.getValue()).toEqual(true);
            expect(entity.polygon.height).toBeUndefined();
        });
    });

    it('when clampToGround is false, height is set to 0 if polygon isn\'t extrudable' , function() {
        var kml = '<?xml version="1.0" encoding="UTF-8"?>\
          <Placemark>\
            <Polygon>\
              <altitudeMode>clampToGround</altitudeMode>\
            </Polygon>\
          </Placemark>';

        return KmlDataSource.load(parser.parseFromString(kml, "text/xml"), options).then(function(dataSource) {
            var entity = dataSource.entities.values[0];
            expect(entity.polygon.perPositionHeight).toBeUndefined();
            expect(entity.polygon.height.getValue()).toEqual(0);
        });
    });

    it('when a LineString is clamped to ground and tesselated, entity has a corridor geometry and ColorProperty', function() {
        var kml = '<?xml version="1.0" encoding="UTF-8"?>\
            <Placemark>\
                <Style>\
                    <LineStyle>\
                        <color>FFFF0000</color>\
                    </LineStyle>\
                </Style>\
                <LineString>\
                    <altitudeMode>clampToGround</altitudeMode>\
                    <tessellate>true</tessellate>\
                    <coordinates>1,2,3\
                                4,5,6\
                    </coordinates>\
                </LineString>\
            </Placemark>';
        var clampToGroundOptions = combine(options, { clampToGround : true });
        return KmlDataSource.load(parser.parseFromString(kml, "text/xml"), clampToGroundOptions).then(function(dataSource) {
            var entity = dataSource.entities.values[0];
            expect(entity.corridor).toBeDefined();
            expect(entity.corridor.material).toBeInstanceOf(ColorMaterialProperty);
        });
    });
});<|MERGE_RESOLUTION|>--- conflicted
+++ resolved
@@ -244,21 +244,17 @@
         });
     });
 
-<<<<<<< HEAD
     it('load inserts missing namespace declaration into kml', function() {
-        return KmlDataSource.load('Data/KML/undeclaredNamespaces.kml').then(funtion(source) {
+        var dataSource = new KmlDataSource(options);
+        return dataSource.load('Data/KML/undeclaredNamespaces.kml').then(function(source) {
             expect(source).toBe(dataSource);
             expect(source.entities.values.length).toEqual(1);
         });
     });
 
     it('load inserts missing namespace declaration into kmz', function() {
-        return KmlDataSource.load('Data/KML/undeclaredNamespaces.kmz').then(funtion(source) {
-=======
-    it('load inserts missing namespace declaration', function() {
         var dataSource = new KmlDataSource(options);
-        return dataSource.load('Data/KML/undeclaredNamespaces.kml').then(function(source) {
->>>>>>> 83cd5f78
+        return dataSource.load('Data/KML/undeclaredNamespaces.kmz').then(function(source) {
             expect(source).toBe(dataSource);
             expect(source.entities.values.length).toEqual(1);
         });
