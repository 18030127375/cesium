--- conflicted
+++ resolved
@@ -1,60 +1,3 @@
-<<<<<<< HEAD
-import { Cartesian3 } from '../../Source/Cesium.js';
-import { Color } from '../../Source/Cesium.js';
-import { Credit } from '../../Source/Cesium.js';
-import { Event } from '../../Source/Cesium.js';
-import { JulianDate } from '../../Source/Cesium.js';
-import { PolygonHierarchy } from '../../Source/Cesium.js';
-import { RuntimeError } from '../../Source/Cesium.js';
-import { CallbackProperty } from '../../Source/Cesium.js';
-import { ConstantProperty } from '../../Source/Cesium.js';
-import { EntityCollection } from '../../Source/Cesium.js';
-import { GeoJsonDataSource } from '../../Source/Cesium.js';
-import { HeightReference } from '../../Source/Cesium.js';
-
-describe('DataSources/GeoJsonDataSource', function() {
-
-    var defaultMarkerSize;
-    var defaultSymbol;
-    var defaultMarkerColor;
-    var defaultStroke;
-    var defaultStrokeWidth;
-    var defaultFill;
-    var defaultClampToGround;
-
-    beforeAll(function() {
-        defaultMarkerSize = GeoJsonDataSource.markerSize;
-        defaultSymbol = GeoJsonDataSource.markerSymbol;
-        defaultMarkerColor = GeoJsonDataSource.markerColor;
-        defaultStroke = GeoJsonDataSource.stroke;
-        defaultStrokeWidth = GeoJsonDataSource.strokeWidth;
-        defaultFill = GeoJsonDataSource.fill;
-        defaultClampToGround = GeoJsonDataSource.clampToGround;
-    });
-
-    beforeEach(function() {
-        GeoJsonDataSource.markerSize = defaultMarkerSize;
-        GeoJsonDataSource.markerSymbol = defaultSymbol;
-        GeoJsonDataSource.markerColor = defaultMarkerColor;
-        GeoJsonDataSource.stroke = defaultStroke;
-        GeoJsonDataSource.strokeWidth = defaultStrokeWidth;
-        GeoJsonDataSource.fill = defaultFill;
-        GeoJsonDataSource.clampToGround = defaultClampToGround;
-    });
-
-    var time = new JulianDate();
-
-    function coordinatesToCartesian(coordinates) {
-        return Cartesian3.fromDegrees(coordinates[0], coordinates[1], coordinates[2]);
-    }
-
-    function coordinatesArrayToCartesian(coordinates) {
-        var result = [];
-        for (var i = 0; i < coordinates.length; i++) {
-            result.push(coordinatesToCartesian(coordinates[i]));
-        }
-        return result;
-=======
 import { Cartesian3 } from "../../Source/Cesium.js";
 import { Color } from "../../Source/Cesium.js";
 import { Credit } from "../../Source/Cesium.js";
@@ -67,7 +10,6 @@
 import { EntityCollection } from "../../Source/Cesium.js";
 import { GeoJsonDataSource } from "../../Source/Cesium.js";
 import { HeightReference } from "../../Source/Cesium.js";
-import { when } from "../../Source/Cesium.js";
 
 describe("DataSources/GeoJsonDataSource", function () {
   var defaultMarkerSize;
@@ -112,7 +54,6 @@
     var result = [];
     for (var i = 0; i < coordinates.length; i++) {
       result.push(coordinatesToCartesian(coordinates[i]));
->>>>>>> 2fd0e8f7
     }
     return result;
   }
@@ -626,29 +567,6 @@
       var entity = entityCollection.values[0];
       expect(entity.description).toBeUndefined();
     });
-<<<<<<< HEAD
-
-    it('Works with point geometry with simplystyle', function() {
-        var geojson = {
-            type : 'Point',
-            coordinates : [102.0, 0.5],
-            properties : {
-                'marker-size' : 'large',
-                'marker-symbol' : 'bus',
-                'marker-color' : '#ffffff'
-            }
-        };
-
-        var dataSource = new GeoJsonDataSource();
-        return dataSource.load(geojson).then(function() {
-            var entityCollection = dataSource.entities;
-            var entity = entityCollection.values[0];
-            expect(entity.billboard).toBeDefined();
-            return Promise.resolve(dataSource._pinBuilder.fromMakiIconId('bus', Color.WHITE, 64)).then(function(image) {
-                expect(entity.billboard.image.getValue()).toBe(image);
-            });
-        });
-=======
   });
 
   it('Does not use "name" property as the object\'s name if it is null', function () {
@@ -667,7 +585,6 @@
         coordinatesToCartesian(featureWithNullName.geometry.coordinates)
       );
       expect(entity.billboard).toBeDefined();
->>>>>>> 2fd0e8f7
     });
   });
 
@@ -689,23 +606,11 @@
       geometry: null,
     };
 
-<<<<<<< HEAD
-        var dataSource = new GeoJsonDataSource();
-        return dataSource.load(geojson).then(function() {
-            var entityCollection = dataSource.entities;
-            var entity = entityCollection.values[0];
-            expect(entity.billboard).toBeDefined();
-            return Promise.resolve(dataSource._pinBuilder.fromColor(Color.WHITE, 64)).then(function(image) {
-                expect(entity.billboard.image.getValue()).toBe(image);
-            });
-        });
-=======
     var dataSource = new GeoJsonDataSource();
     return dataSource.load(geojson).then(function () {
       var entityCollection = dataSource.entities;
       var entity = entityCollection.values[0];
       expect(entity.id).not.toEqual(null);
->>>>>>> 2fd0e8f7
     });
   });
 
@@ -792,7 +697,7 @@
       var entityCollection = dataSource.entities;
       var entity = entityCollection.values[0];
       expect(entity.billboard).toBeDefined();
-      return when(
+      return Promise.resolve(
         dataSource._pinBuilder.fromMakiIconId("bus", Color.WHITE, 64)
       ).then(function (image) {
         expect(entity.billboard.image.getValue()).toBe(image);
@@ -840,11 +745,11 @@
       var entityCollection = dataSource.entities;
       var entity = entityCollection.values[0];
       expect(entity.billboard).toBeDefined();
-      return when(dataSource._pinBuilder.fromColor(Color.WHITE, 64)).then(
-        function (image) {
-          expect(entity.billboard.image.getValue()).toBe(image);
-        }
-      );
+      return Promise.resolve(
+        dataSource._pinBuilder.fromColor(Color.WHITE, 64)
+      ).then(function (image) {
+        expect(entity.billboard.image.getValue()).toBe(image);
+      });
     });
   });
 
@@ -1188,27 +1093,6 @@
       );
       expect(entity.billboard.image.getValue()).toEqual(expectedImage);
     });
-<<<<<<< HEAD
-
-    it('Works with link crs href', function() {
-        var projectedPosition = new Cartesian3(1, 2, 3);
-        GeoJsonDataSource.crsLinkHrefs[pointCrsLinkHref.crs.properties.href] = function(properties) {
-            expect(properties).toBe(pointCrsLinkHref.crs.properties);
-            return Promise.resolve(properties.href).then(function(href) {
-                return function(coordinate) {
-                    expect(coordinate).toBe(pointCrsLinkHref.coordinates);
-                    return projectedPosition;
-                };
-            });
-        };
-
-        var dataSource = new GeoJsonDataSource();
-        return dataSource.load(pointCrsLinkHref).then(function() {
-            var entityCollection = dataSource.entities;
-            var entity = entityCollection.values[0];
-            expect(entity.position.getValue(time)).toEqual(projectedPosition);
-        });
-=======
   });
 
   it("Generates description", function () {
@@ -1218,7 +1102,6 @@
       var entities = entityCollection.values;
       var polygon = entities[0];
       expect(polygon.description).toBeDefined();
->>>>>>> 2fd0e8f7
     });
   });
 
@@ -1282,7 +1165,7 @@
       pointCrsLinkHref.crs.properties.href
     ] = function (properties) {
       expect(properties).toBe(pointCrsLinkHref.crs.properties);
-      return when(properties.href).then(function (href) {
+      return Promise.resolve(properties.href).then(function (href) {
         return function (coordinate) {
           expect(coordinate).toBe(pointCrsLinkHref.coordinates);
           return projectedPosition;
@@ -1290,78 +1173,23 @@
       });
     };
 
-<<<<<<< HEAD
-        var dataSource = new GeoJsonDataSource();
-        return dataSource.load(geoJson).then(function() {
-            var entityCollection = dataSource.entities;
-            var entity = entityCollection.values[0];
-            expect(entity.name).toBeUndefined();
-            expect(entity.description).toBeUndefined();
-            expect(entity.polygon.material.color.getValue(time)).toEqual(GeoJsonDataSource.fill);
-            expect(entity.polygon.outline.getValue(time)).toEqual(true);
-            expect(entity.polygon.outlineWidth.getValue(time)).toEqual(GeoJsonDataSource.strokeWidth);
-            expect(entity.polygon.outlineColor.getValue(time)).toEqual(GeoJsonDataSource.stroke);
-        });
-    });
-
-    it('load works with a URL', function() {
-        var dataSource = new GeoJsonDataSource();
-        return dataSource.load('Data/test.geojson').then(function() {
-            expect(dataSource.name).toEqual('test.geojson');
-        });
-    });
-
-    it('Fails when encountering unknown geometry', function() {
-        var dataSource = new GeoJsonDataSource();
-        return dataSource.load(featureUnknownGeometry).then(function() {
-            fail('should not be called');
-        }).catch(function() {
-        });
-    });
-
-    it('Fails with undefined geomeetry', function() {
-        var dataSource = new GeoJsonDataSource();
-        return dataSource.load(featureUndefinedGeometry).then(function() {
-            fail('should not be called');
-        }).catch(function() {
-        });
-    });
-
-    it('Fails with unknown geomeetry in geometryCollection', function() {
-        var dataSource = new GeoJsonDataSource();
-        return dataSource.load(geometryCollectionUnknownType).then(function() {
-            fail('should not be called');
-        }).catch(function() {
-        });
-=======
     var dataSource = new GeoJsonDataSource();
     return dataSource.load(pointCrsLinkHref).then(function () {
       var entityCollection = dataSource.entities;
       var entity = entityCollection.values[0];
       expect(entity.position.getValue(time)).toEqual(projectedPosition);
->>>>>>> 2fd0e8f7
     });
   });
 
   it("Works with EPSG crs", function () {
     var dataSource = new GeoJsonDataSource();
 
-<<<<<<< HEAD
-    it('rejects unknown geometry', function() {
-        return GeoJsonDataSource.load(unknownGeometry).then(function() {
-            fail('should not be called');
-        }).catch(function(error) {
-            expect(error).toBeInstanceOf(RuntimeError);
-            expect(error.message).toContain('Unsupported GeoJSON object type: TimeyWimey');
-        });
-=======
     return dataSource.load(pointCrsEpsg).then(function () {
       var entityCollection = dataSource.entities;
       var entity = entityCollection.values[0];
       expect(entity.position.getValue(time)).toEqual(
         coordinatesToCartesian(point.coordinates)
       );
->>>>>>> 2fd0e8f7
     });
   });
 
@@ -1384,14 +1212,6 @@
       },
     };
 
-<<<<<<< HEAD
-    it('rejects invalid url', function() {
-        return GeoJsonDataSource.load('invalid.geojson').then(function() {
-            fail('should not be called');
-        }).catch(function(error) {
-            expect(error.statusCode).toBe(404);
-        });
-=======
     var dataSource = new GeoJsonDataSource();
     return dataSource.load(geoJson).then(function () {
       var entityCollection = dataSource.entities;
@@ -1409,7 +1229,6 @@
       expect(entity.polyline.width.getValue(time)).toEqual(
         geoJson.properties["stroke-width"]
       );
->>>>>>> 2fd0e8f7
     });
   });
 
@@ -1473,24 +1292,6 @@
       },
     };
 
-<<<<<<< HEAD
-    it('rejects unknown CRS', function() {
-        var featureWithUnknownCrsType = {
-            type : 'Feature',
-            geometry : point,
-            crs : {
-                type : 'potato',
-                properties : {}
-            }
-        };
-
-        return GeoJsonDataSource.load(featureWithUnknownCrsType).then(function() {
-            fail('should not be called');
-        }).catch(function(error) {
-            expect(error).toBeInstanceOf(RuntimeError);
-            expect(error.message).toContain('Unknown crs type: potato');
-        });
-=======
     var dataSource = new GeoJsonDataSource();
     return dataSource.load(geoJson).then(function () {
       var entityCollection = dataSource.entities;
@@ -1516,7 +1317,6 @@
       expect(entity.polygon.outlineColor.getValue(time)).toEqual(
         expectedOutlineColor
       );
->>>>>>> 2fd0e8f7
     });
   });
 
@@ -1546,23 +1346,6 @@
       },
     };
 
-<<<<<<< HEAD
-    it('rejects undefined CRS properties', function() {
-        var featureWithUndefinedCrsProperty = {
-            type : 'Feature',
-            geometry : point,
-            crs : {
-                type : 'name'
-            }
-        };
-
-        return GeoJsonDataSource.load(featureWithUndefinedCrsProperty).then(function() {
-            fail('should not be called');
-        }).catch(function(error) {
-            expect(error).toBeInstanceOf(RuntimeError);
-            expect(error.message).toContain('crs.properties is undefined.');
-        });
-=======
     var dataSource = new GeoJsonDataSource();
     return dataSource.load(geoJson).then(function () {
       var entityCollection = dataSource.entities;
@@ -1579,35 +1362,13 @@
       expect(entity.polygon.outlineColor.getValue(time)).toEqual(
         GeoJsonDataSource.stroke
       );
->>>>>>> 2fd0e8f7
-    });
-  });
-
-<<<<<<< HEAD
-    it('rejects unknown CRS name', function() {
-        var featureWithUnknownCrsType = {
-            type : 'Feature',
-            geometry : point,
-            crs : {
-                type : 'name',
-                properties : {
-                    name : 'failMe'
-                }
-            }
-        };
-
-        return GeoJsonDataSource.load(featureWithUnknownCrsType).then(function() {
-            fail('should not be called');
-        }).catch(function(error) {
-            expect(error).toBeInstanceOf(RuntimeError);
-            expect(error.message).toContain('Unknown crs name: failMe');
-        });
-=======
+    });
+  });
+
   it("load works with a URL", function () {
     var dataSource = new GeoJsonDataSource();
     return dataSource.load("Data/test.geojson").then(function () {
       expect(dataSource.name).toEqual("test.geojson");
->>>>>>> 2fd0e8f7
     });
   });
 
@@ -1618,7 +1379,7 @@
       .then(function () {
         fail("should not be called");
       })
-      .otherwise(function () {});
+      .catch(function () {});
   });
 
   it("Fails with undefined geomeetry", function () {
@@ -1628,7 +1389,7 @@
       .then(function () {
         fail("should not be called");
       })
-      .otherwise(function () {});
+      .catch(function () {});
   });
 
   it("Fails with unknown geomeetry in geometryCollection", function () {
@@ -1638,7 +1399,7 @@
       .then(function () {
         fail("should not be called");
       })
-      .otherwise(function () {});
+      .catch(function () {});
   });
 
   it("load throws with undefined geoJson", function () {
@@ -1653,7 +1414,7 @@
       .then(function () {
         fail("should not be called");
       })
-      .otherwise(function (error) {
+      .catch(function (error) {
         expect(error).toBeInstanceOf(RuntimeError);
         expect(error.message).toContain(
           "Unsupported GeoJSON object type: TimeyWimey"
@@ -1666,7 +1427,7 @@
       .then(function () {
         fail("should not be called");
       })
-      .otherwise(function (error) {
+      .catch(function (error) {
         expect(error.statusCode).toBe(404);
       });
   });
@@ -1678,32 +1439,10 @@
       crs: null,
     };
 
-<<<<<<< HEAD
-    it('rejects unknown CRS link', function() {
-        var featureWithUnknownCrsType = {
-            type : 'Feature',
-            geometry : point,
-            crs : {
-                type : 'link',
-                properties : {
-                    href : 'failMe',
-                    type : 'failMeTwice'
-                }
-            }
-        };
-
-        return GeoJsonDataSource.load(featureWithUnknownCrsType).then(function() {
-            fail('should not be called');
-        }).catch(function(error) {
-            expect(error).toBeInstanceOf(RuntimeError);
-            expect(error.message).toContain('Unable to resolve crs link: {"href":"failMe","type":"failMeTwice"}');
-        });
-=======
     return GeoJsonDataSource.load(featureWithNullCrs).then(function (
       dataSource
     ) {
       expect(dataSource.entities.values.length).toBe(0);
->>>>>>> 2fd0e8f7
     });
   });
 
@@ -1717,25 +1456,11 @@
       },
     };
 
-<<<<<<< HEAD
-    it('load rejects loading non json file', function() {
-        var dataSource = new GeoJsonDataSource();
-        var spy = jasmine.createSpy('errorEvent');
-        dataSource.errorEvent.addEventListener(spy);
-
-        // Blue.png is not JSON
-        return dataSource.load('Data/Images/Blue.png').then(function() {
-            fail('should not be called');
-        }).catch(function() {
-            expect(spy).toHaveBeenCalledWith(dataSource, jasmine.any(Error));
-        });
-    });
-=======
     return GeoJsonDataSource.load(featureWithUnknownCrsType)
       .then(function () {
         fail("should not be called");
       })
-      .otherwise(function (error) {
+      .catch(function (error) {
         expect(error).toBeInstanceOf(RuntimeError);
         expect(error.message).toContain("Unknown crs type: potato");
       });
@@ -1749,13 +1474,12 @@
         type: "name",
       },
     };
->>>>>>> 2fd0e8f7
 
     return GeoJsonDataSource.load(featureWithUndefinedCrsProperty)
       .then(function () {
         fail("should not be called");
       })
-      .otherwise(function (error) {
+      .catch(function (error) {
         expect(error).toBeInstanceOf(RuntimeError);
         expect(error.message).toContain("crs.properties is undefined.");
       });
@@ -1777,7 +1501,7 @@
       .then(function () {
         fail("should not be called");
       })
-      .otherwise(function (error) {
+      .catch(function (error) {
         expect(error).toBeInstanceOf(RuntimeError);
         expect(error.message).toContain("Unknown crs name: failMe");
       });
@@ -1800,7 +1524,7 @@
       .then(function () {
         fail("should not be called");
       })
-      .otherwise(function (error) {
+      .catch(function (error) {
         expect(error).toBeInstanceOf(RuntimeError);
         expect(error.message).toContain(
           'Unable to resolve crs link: {"href":"failMe","type":"failMeTwice"}'
@@ -1819,7 +1543,7 @@
       .then(function () {
         fail("should not be called");
       })
-      .otherwise(function () {
+      .catch(function () {
         expect(spy).toHaveBeenCalledWith(dataSource, jasmine.any(Error));
       });
   });
