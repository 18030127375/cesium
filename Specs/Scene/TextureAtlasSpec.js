--- conflicted
+++ resolved
@@ -1,16 +1,3 @@
-<<<<<<< HEAD
-import { BoundingRectangle } from '../../Source/Cesium.js';
-import { Cartesian2 } from '../../Source/Cesium.js';
-import { createGuid } from '../../Source/Cesium.js';
-import { Math as CesiumMath } from '../../Source/Cesium.js';
-import { PixelFormat } from '../../Source/Cesium.js';
-import { Resource } from '../../Source/Cesium.js';
-import { TextureAtlas } from '../../Source/Cesium.js';
-import createScene from '../createScene.js';
-
-describe('Scene/TextureAtlas', function() {
-
-=======
 import { BoundingRectangle } from "../../Source/Cesium.js";
 import { Cartesian2 } from "../../Source/Cesium.js";
 import { createGuid } from "../../Source/Cesium.js";
@@ -19,12 +6,10 @@
 import { Resource } from "../../Source/Cesium.js";
 import { TextureAtlas } from "../../Source/Cesium.js";
 import createScene from "../createScene.js";
-import { when } from "../../Source/Cesium.js";
 
 describe(
   "Scene/TextureAtlas",
   function () {
->>>>>>> 2fd0e8f7
     var scene;
     var atlas;
     var greenImage;
@@ -41,48 +26,10 @@
     var bigBlueGuid;
     var bigGreenGuid;
 
-<<<<<<< HEAD
-    beforeAll(function() {
-        scene = createScene();
-
-        return Promise.all([
-            Resource.fetchImage('./Data/Images/Green.png').then(function(image) {
-                greenImage = image;
-                greenGuid = createGuid();
-            }),
-            Resource.fetchImage('./Data/Images/Green1x4.png').then(function(image) {
-                tallGreenImage = image;
-                tallGreenGuid = createGuid();
-            }),
-            Resource.fetchImage('./Data/Images/Blue.png').then(function(image) {
-                blueImage = image;
-                blueGuid = createGuid();
-            }),
-            Resource.fetchImage('./Data/Images/Red16x16.png').then(function(image) {
-                bigRedImage = image;
-                bigRedGuid = createGuid();
-            }),
-            Resource.fetchImage('./Data/Images/Blue10x10.png').then(function(image) {
-                bigBlueImage = image;
-                bigBlueGuid = createGuid();
-            }),
-            Resource.fetchImage('./Data/Images/Green4x4.png').then(function(image) {
-                bigGreenImage = image;
-                bigGreenGuid = createGuid();
-            })]);
-    });
-
-    afterAll(function() {
-        scene.destroyForSpecs();
-    });
-
-    afterEach(function() {
-        atlas = atlas && atlas.destroy();
-=======
     beforeAll(function () {
       scene = createScene();
 
-      return when.join(
+      return Promise.all([
         Resource.fetchImage("./Data/Images/Green.png").then(function (image) {
           greenImage = image;
           greenGuid = createGuid();
@@ -114,8 +61,8 @@
         ) {
           bigGreenImage = image;
           bigGreenGuid = createGuid();
-        })
-      );
+        }),
+      ]);
     });
 
     afterAll(function () {
@@ -124,7 +71,6 @@
 
     afterEach(function () {
       atlas = atlas && atlas.destroy();
->>>>>>> 2fd0e8f7
     });
 
     function expectToRender(texture, textureCoordinates, expected) {
@@ -292,17 +238,11 @@
       promises.push(atlas.addImage(greenGuid, greenImage));
       promises.push(atlas.addImage(blueGuid, blueImage));
 
-<<<<<<< HEAD
-        return Promise.all(promises).then(function(indices) {
-            var greenIndex = indices[0];
-            var blueIndex = indices[1];
-=======
-      return when.all(promises, function (indices) {
+      return Promise.all(promises).then(function (indices) {
         var greenIndex = indices[0];
         var blueIndex = indices[1];
 
         expect(atlas.numberOfImages).toEqual(2);
->>>>>>> 2fd0e8f7
 
         var texture = atlas.texture;
         var atlasWidth = 2.0;
@@ -335,7 +275,7 @@
       promises.push(atlas.addImage(greenGuid, greenImage));
       promises.push(atlas.addImage(blueGuid, blueImage));
 
-      return when.all(promises, function (indices) {
+      return Promise.all(promises).then(function (indices) {
         var greenIndex = indices[0];
         var blueIndex = indices[1];
 
@@ -361,7 +301,7 @@
       promises.push(atlas.addImage(bigRedGuid, bigRedImage));
       promises.push(atlas.addImage(bigBlueGuid, bigBlueImage));
 
-      return when.all(promises, function (indices) {
+      return Promise.all(promises).then(function (indices) {
         var greenIndex = indices.shift();
         var blueIndex = indices.shift();
         var bigRedIndex = indices.shift();
@@ -394,7 +334,7 @@
       promises.push(atlas.addImage(bigRedGuid, bigRedImage));
       promises.push(atlas.addImage(bigBlueGuid, bigBlueImage));
 
-      return when.all(promises, function (indices) {
+      return Promise.all(promises).then(function (indices) {
         var greenIndex = indices.shift();
         var blueIndex = indices.shift();
         var bigRedIndex = indices.shift();
@@ -481,7 +421,7 @@
       promises.push(atlas.addImage(bigRedGuid, bigRedImage));
       promises.push(atlas.addImage(bigBlueGuid, bigBlueImage));
 
-      return when.all(promises, function (indices) {
+      return Promise.all(promises).then(function (indices) {
         var greenIndex = indices.shift();
         var blueIndex = indices.shift();
         var bigRedIndex = indices.shift();
@@ -533,184 +473,6 @@
             expect(atlas.numberOfImages).toEqual(2);
 
             var texture = atlas.texture;
-<<<<<<< HEAD
-            var atlasWidth = 2.0;
-            var atlasHeight = 2.0;
-            expect(texture.width).toEqual(atlasWidth);
-            expect(texture.height).toEqual(atlasHeight);
-
-            var greenCoords = atlas.textureCoordinates[greenIndex];
-            expect(greenCoords.x).toEqual(0.0 / atlasWidth);
-            expect(greenCoords.y).toEqual(0.0 / atlasHeight);
-            expect(greenCoords.width).toEqual(1.0 / atlasWidth);
-            expect(greenCoords.height).toEqual(1.0 / atlasHeight);
-
-            var blueCoords = atlas.textureCoordinates[blueIndex];
-            expect(blueCoords.x).toEqual(1.0 / atlasWidth);
-            expect(blueCoords.y).toEqual(0.0 / atlasHeight);
-            expect(blueCoords.width).toEqual(1.0 / atlasWidth);
-            expect(blueCoords.height).toEqual(1.0 / atlasHeight);
-        });
-    });
-
-    it('renders a two image atlas', function() {
-        atlas = new TextureAtlas({
-            context : scene.context,
-            borderWidthInPixels : 0,
-            initialSize : new Cartesian2(2, 2)
-        });
-
-        var promises = [];
-        promises.push(atlas.addImage(greenGuid, greenImage));
-        promises.push(atlas.addImage(blueGuid, blueImage));
-
-        return Promise.all(promises).then(function(indices) {
-            var greenIndex = indices[0];
-            var blueIndex = indices[1];
-
-            var texture = atlas.texture;
-
-            var greenCoords = atlas.textureCoordinates[greenIndex];
-            expectToRender(texture, greenCoords, [0, 255, 0, 255]);
-
-            var blueCoords = atlas.textureCoordinates[blueIndex];
-            expectToRender(texture, blueCoords, [0, 0, 255, 255]);
-        });
-    });
-
-    it('renders a four image atlas', function() {
-        atlas = new TextureAtlas({
-            context : scene.context,
-            borderWidthInPixels : 0
-        });
-
-        var promises = [];
-        promises.push(atlas.addImage(greenGuid, greenImage));
-        promises.push(atlas.addImage(blueGuid, blueImage));
-        promises.push(atlas.addImage(bigRedGuid, bigRedImage));
-        promises.push(atlas.addImage(bigBlueGuid, bigBlueImage));
-
-        return Promise.all(promises).then(function(indices) {
-            var greenIndex = indices.shift();
-            var blueIndex = indices.shift();
-            var bigRedIndex = indices.shift();
-            var bigBlueIndex = indices.shift();
-
-            expect(atlas.numberOfImages).toEqual(4);
-
-            var texture = atlas.texture;
-            var c0 = atlas.textureCoordinates[greenIndex];
-            var c1 = atlas.textureCoordinates[blueIndex];
-            var c2 = atlas.textureCoordinates[bigRedIndex];
-            var c3 = atlas.textureCoordinates[bigBlueIndex];
-
-            expectToRender(texture, c0, [0, 255, 0, 255]);
-            expectToRender(texture, c1, [0, 0, 255, 255]);
-            expectToRender(texture, c2, [255, 0, 0, 255]);
-            expectToRender(texture, c3, [0, 0, 255, 255]);
-        });
-    });
-
-    it('creates a four image atlas with non-zero borderWidthInPixels', function() {
-        atlas = new TextureAtlas({
-            context : scene.context,
-            borderWidthInPixels : 2
-        });
-
-        var promises = [];
-        promises.push(atlas.addImage(greenGuid, greenImage));
-        promises.push(atlas.addImage(blueGuid, blueImage));
-        promises.push(atlas.addImage(bigRedGuid, bigRedImage));
-        promises.push(atlas.addImage(bigBlueGuid, bigBlueImage));
-
-        return Promise.all(promises).then(function(indices) {
-            var greenIndex = indices.shift();
-            var blueIndex = indices.shift();
-            var bigRedIndex = indices.shift();
-            var bigBlueIndex = indices.shift();
-
-            expect(atlas.borderWidthInPixels).toEqual(2);
-            expect(atlas.numberOfImages).toEqual(4);
-
-            var texture = atlas.texture;
-            var c0 = atlas.textureCoordinates[greenIndex];
-            var c1 = atlas.textureCoordinates[blueIndex];
-            var c2 = atlas.textureCoordinates[bigRedIndex];
-            var c3 = atlas.textureCoordinates[bigBlueIndex];
-
-            var atlasWidth = 68.0;
-            var atlasHeight = 68.0;
-            expect(texture.width).toEqual(atlasWidth);
-            expect(texture.height).toEqual(atlasHeight);
-
-            expect(c0.x).toEqualEpsilon(2.0 / atlasWidth, CesiumMath.EPSILON16);
-            expect(c0.y).toEqualEpsilon(2.0 / atlasHeight, CesiumMath.EPSILON16);
-            expect(c0.width).toEqualEpsilon(greenImage.width / atlasWidth, CesiumMath.EPSILON16);
-            expect(c0.height).toEqualEpsilon(greenImage.height / atlasHeight, CesiumMath.EPSILON16);
-
-            expect(c1.x).toEqualEpsilon((greenImage.width + 2 * atlas.borderWidthInPixels) / atlasWidth, CesiumMath.EPSILON16);
-            expect(c1.y).toEqualEpsilon(2.0 / atlasHeight, CesiumMath.EPSILON16);
-            expect(c1.width).toEqualEpsilon(blueImage.width / atlasWidth, CesiumMath.EPSILON16);
-            expect(c1.height).toEqualEpsilon(blueImage.width / atlasHeight, CesiumMath.EPSILON16);
-
-            expect(c2.x).toEqualEpsilon(2.0 / atlasWidth, CesiumMath.EPSILON16);
-            expect(c2.y).toEqualEpsilon((bigRedImage.height + atlas.borderWidthInPixels) / atlasHeight, CesiumMath.EPSILON16);
-            expect(c2.width).toEqualEpsilon(bigRedImage.width / atlasWidth, CesiumMath.EPSILON16);
-            expect(c2.height).toEqualEpsilon(bigRedImage.height / atlasHeight, CesiumMath.EPSILON16);
-
-            expect(c3.x).toEqualEpsilon(2.0 / atlasWidth, CesiumMath.EPSILON16);
-            expect(c3.y).toEqualEpsilon((greenImage.height + 2 * atlas.borderWidthInPixels) / atlasHeight, CesiumMath.EPSILON16);
-            expect(c3.width).toEqualEpsilon(bigBlueImage.width / atlasWidth, CesiumMath.EPSILON16);
-            expect(c3.height).toEqualEpsilon(bigBlueImage.height / atlasHeight, CesiumMath.EPSILON16);
-        });
-    });
-
-    it('renders a four image atlas with non-zero borderWidthInPixels', function() {
-        atlas = new TextureAtlas({
-            context : scene.context,
-            borderWidthInPixels : 2
-        });
-
-        var promises = [];
-        promises.push(atlas.addImage(greenGuid, greenImage));
-        promises.push(atlas.addImage(blueGuid, blueImage));
-        promises.push(atlas.addImage(bigRedGuid, bigRedImage));
-        promises.push(atlas.addImage(bigBlueGuid, bigBlueImage));
-
-        return Promise.all(promises).then(function(indices) {
-            var greenIndex = indices.shift();
-            var blueIndex = indices.shift();
-            var bigRedIndex = indices.shift();
-            var bigBlueIndex = indices.shift();
-
-            expect(atlas.numberOfImages).toEqual(4);
-
-            var texture = atlas.texture;
-            var c0 = atlas.textureCoordinates[greenIndex];
-            var c1 = atlas.textureCoordinates[blueIndex];
-            var c2 = atlas.textureCoordinates[bigRedIndex];
-            var c3 = atlas.textureCoordinates[bigBlueIndex];
-
-            expectToRender(texture, c0, [0, 255, 0, 255]);
-            expectToRender(texture, c1, [0, 0, 255, 255]);
-            expectToRender(texture, c2, [255, 0, 0, 255]);
-            expectToRender(texture, c3, [0, 0, 255, 255]);
-        });
-    });
-
-    it('creates an atlas that dynamically resizes', function() {
-        atlas = new TextureAtlas({
-            context : scene.context,
-            borderWidthInPixels : 0,
-            initialSize : new Cartesian2(1, 1)
-        });
-
-        return atlas.addImage(blueGuid, blueImage).then(function(blueIndex) {
-            expect(atlas.numberOfImages).toEqual(1);
-
-            var texture = atlas.texture;
-=======
->>>>>>> 2fd0e8f7
             var coordinates = atlas.textureCoordinates;
 
             var atlasWidth = 12.0;
@@ -749,149 +511,16 @@
         var blueCoords = coordinates[blueIndex];
         expectToRender(texture, blueCoords, [0, 0, 255, 255]);
 
-<<<<<<< HEAD
-        var greenPromise = atlas.addImage(greenGuid, greenImage);
-        var bluePromise = atlas.addImage(blueGuid, blueImage);
-
-        return Promise.all([greenPromise, bluePromise], function(indices) {
-            var greenIndex = indices.shift();
-            var blueIndex = indices.shift();
-
-            var texture = atlas.texture;
-            var coordinates = atlas.textureCoordinates;
-
-            var atlasWidth = 10.0;
-            var atlasHeight = 10.0;
-            expect(atlas.borderWidthInPixels).toEqual(2);
-            expect(atlas.numberOfImages).toEqual(2);
-            expect(texture.width).toEqual(atlasWidth);
-            expect(texture.height).toEqual(atlasHeight);
-
-            expect(coordinates[greenIndex].x).toEqual(atlas.borderWidthInPixels / atlasWidth);
-            expect(coordinates[greenIndex].y).toEqual(atlas.borderWidthInPixels / atlasHeight);
-            expect(coordinates[greenIndex].width).toEqual(1.0 / atlasWidth);
-            expect(coordinates[greenIndex].height).toEqual(1.0 / atlasHeight);
-
-            expect(coordinates[blueIndex].x).toEqual(5.0 / atlasWidth);
-            expect(coordinates[blueIndex].y).toEqual(2.0 / atlasHeight);
-            expect(coordinates[blueIndex].width).toEqual(1.0 / atlasWidth);
-            expect(coordinates[blueIndex].height).toEqual(1.0 / atlasHeight);
-        });
-    });
-
-    it('renders a two image atlas with non-zero borderWidthInPixels that resizes', function() {
-        atlas = new TextureAtlas({
-            context : scene.context,
-            borderWidthInPixels : 2,
-            initialSize : new Cartesian2(2, 2)
-        });
-
-        var greenPromise = atlas.addImage(greenGuid, greenImage);
-        var bluePromise = atlas.addImage(blueGuid, blueImage);
-
-        return Promise.all([greenPromise, bluePromise], function(indices) {
-            var greenIndex = indices.shift();
-            var blueIndex = indices.shift();
-=======
         return atlas
           .addImage(bigGreenGuid, bigGreenImage)
           .then(function (greenIndex) {
             expect(atlas.numberOfImages).toEqual(2);
->>>>>>> 2fd0e8f7
 
             var texture = atlas.texture;
             var coordinates = atlas.textureCoordinates;
 
             var blueCoords = coordinates[blueIndex];
             expectToRender(texture, blueCoords, [0, 0, 255, 255]);
-<<<<<<< HEAD
-        });
-    });
-
-    it('creates an atlas with non-square initialSize that resizes', function() {
-        atlas = new TextureAtlas({
-            context : scene.context,
-            borderWidthInPixels : 0,
-            initialSize : new Cartesian2(1.0, 1.0)
-        });
-
-        return atlas.addImage(tallGreenGuid, tallGreenImage).then(function(index) {
-            expect(atlas.numberOfImages).toEqual(1);
-
-            var texture = atlas.texture;
-            var coordinates = atlas.textureCoordinates;
-
-            var atlasWidth = 2;
-            var atlasHeight = 8;
-            expect(texture.width).toEqual(atlasWidth);
-            expect(texture.height).toEqual(atlasHeight);
-
-            expect(coordinates[index].x).toEqual(0.0 / atlasWidth);
-            expect(coordinates[index].y).toEqual(0.0 / atlasHeight);
-            expect(coordinates[index].width).toEqual(tallGreenImage.width / atlasWidth);
-            expect(coordinates[index].height).toEqual(tallGreenImage.height / atlasHeight);
-        });
-    });
-
-    it('renders an atlas with non-square initialSize that resizes', function() {
-        atlas = new TextureAtlas({
-            context : scene.context,
-            borderWidthInPixels : 0,
-            initialSize : new Cartesian2(1.0, 1.0)
-        });
-
-        return atlas.addImage(tallGreenGuid, tallGreenImage).then(function(index) {
-            var texture = atlas.texture;
-            var coords = atlas.textureCoordinates[index];
-
-            expectToRender(texture, coords, [0, 255, 0, 255]);
-        });
-    });
-
-    it('renders an atlas that dynamically resizes twice', function() {
-        atlas = new TextureAtlas({
-            context : scene.context,
-            borderWidthInPixels : 0,
-            initialSize : new Cartesian2(1, 1)
-        });
-
-        var bluePromise = atlas.addImage(blueGuid, blueImage);
-        var bigGreenPromise = atlas.addImage(bigGreenGuid, bigGreenImage);
-        var bigRedPromise = atlas.addImage(bigRedGuid, bigRedImage);
-
-        return Promise.all([bluePromise, bigGreenPromise, bigRedPromise], function(indices) {
-            var blueIndex = indices.shift();
-            var bigGreenIndex = indices.shift();
-            var bigRedIndex = indices.shift();
-
-            var texture = atlas.texture;
-            var blueCoordinates = atlas.textureCoordinates[blueIndex];
-            var bigGreenCoordinates = atlas.textureCoordinates[bigGreenIndex];
-            var bigRedCoordinates = atlas.textureCoordinates[bigRedIndex];
-
-            expectToRender(texture, blueCoordinates, [0, 0, 255, 255]);
-            expectToRender(texture, bigGreenCoordinates, [0, 255, 0, 255]);
-            expectToRender(texture, bigRedCoordinates, [255, 0, 0, 255]);
-        });
-    });
-
-    it('promise resolves to index after calling addImage with Image', function() {
-        atlas = new TextureAtlas({
-            context : scene.context,
-            borderWidthInPixels : 0,
-            initialSize : new Cartesian2(4, 4)
-        });
-
-        return atlas.addImage(blueGuid, blueImage).then(function(blueIndex) {
-            expect(blueIndex).toEqual(0);
-
-            return atlas.addImage(greenGuid, greenImage).then(function(greenIndex) {
-                expect(greenIndex).toEqual(1);
-
-                return atlas.addImage(blueGuid, blueImage).then(function(index) {
-                    expect(index).toEqual(blueIndex);
-=======
->>>>>>> 2fd0e8f7
 
             var greenCoords = coordinates[greenIndex];
             expectToRender(texture, greenCoords, [0, 255, 0, 255]);
@@ -949,7 +578,7 @@
       var greenPromise = atlas.addImage(greenGuid, greenImage);
       var bluePromise = atlas.addImage(blueGuid, blueImage);
 
-      return when.all([greenPromise, bluePromise], function (indices) {
+      return Promise.all([greenPromise, bluePromise], function (indices) {
         var greenIndex = indices.shift();
         var blueIndex = indices.shift();
 
@@ -989,7 +618,7 @@
       var greenPromise = atlas.addImage(greenGuid, greenImage);
       var bluePromise = atlas.addImage(blueGuid, blueImage);
 
-      return when.all([greenPromise, bluePromise], function (indices) {
+      return Promise.all([greenPromise, bluePromise], function (indices) {
         var greenIndex = indices.shift();
         var blueIndex = indices.shift();
 
@@ -1063,30 +692,23 @@
       var bigGreenPromise = atlas.addImage(bigGreenGuid, bigGreenImage);
       var bigRedPromise = atlas.addImage(bigRedGuid, bigRedImage);
 
-<<<<<<< HEAD
-        return Promise.all([promise1, promise2, promise3, promise4], function(indices) {
-            var index1 = indices.shift();
-            var index2 = indices.shift();
-            var index3 = indices.shift();
-            var index4 = indices.shift();
-=======
-      return when.all([bluePromise, bigGreenPromise, bigRedPromise], function (
-        indices
-      ) {
-        var blueIndex = indices.shift();
-        var bigGreenIndex = indices.shift();
-        var bigRedIndex = indices.shift();
->>>>>>> 2fd0e8f7
-
-        var texture = atlas.texture;
-        var blueCoordinates = atlas.textureCoordinates[blueIndex];
-        var bigGreenCoordinates = atlas.textureCoordinates[bigGreenIndex];
-        var bigRedCoordinates = atlas.textureCoordinates[bigRedIndex];
-
-        expectToRender(texture, blueCoordinates, [0, 0, 255, 255]);
-        expectToRender(texture, bigGreenCoordinates, [0, 255, 0, 255]);
-        expectToRender(texture, bigRedCoordinates, [255, 0, 0, 255]);
-      });
+      return Promise.all(
+        [bluePromise, bigGreenPromise, bigRedPromise],
+        function (indices) {
+          var blueIndex = indices.shift();
+          var bigGreenIndex = indices.shift();
+          var bigRedIndex = indices.shift();
+
+          var texture = atlas.texture;
+          var blueCoordinates = atlas.textureCoordinates[blueIndex];
+          var bigGreenCoordinates = atlas.textureCoordinates[bigGreenIndex];
+          var bigRedCoordinates = atlas.textureCoordinates[bigRedIndex];
+
+          expectToRender(texture, blueCoordinates, [0, 0, 255, 255]);
+          expectToRender(texture, bigGreenCoordinates, [0, 255, 0, 255]);
+          expectToRender(texture, bigRedCoordinates, [255, 0, 0, 255]);
+        }
+      );
     });
 
     it("promise resolves to index after calling addImage with Image", function () {
@@ -1099,18 +721,10 @@
       return atlas.addImage(blueGuid, blueImage).then(function (blueIndex) {
         expect(blueIndex).toEqual(0);
 
-<<<<<<< HEAD
-        return Promise.all([promise1, promise2, promise3, promise4], function(indices) {
-            var index1 = indices.shift();
-            var index2 = indices.shift();
-            var index3 = indices.shift();
-            var index4 = indices.shift();
-=======
         return atlas
           .addImage(greenGuid, greenImage)
           .then(function (greenIndex) {
             expect(greenIndex).toEqual(1);
->>>>>>> 2fd0e8f7
 
             return atlas.addImage(blueGuid, blueImage).then(function (index) {
               expect(index).toEqual(blueIndex);
@@ -1156,7 +770,7 @@
         new BoundingRectangle(0.5, 0.5, 0.5, 0.5)
       );
 
-      return when.all([promise1, promise2, promise3, promise4], function (
+      return Promise.all([promise1, promise2, promise3, promise4], function (
         indices
       ) {
         var index1 = indices.shift();
@@ -1218,7 +832,7 @@
         new BoundingRectangle(0.5, 0.5, 0.5, 0.5)
       );
 
-      return when.all([promise1, promise2, promise3, promise4], function (
+      return Promise.all([promise1, promise2, promise3, promise4], function (
         indices
       ) {
         var index1 = indices.shift();
@@ -1278,7 +892,7 @@
         return blueImage;
       });
 
-      return when.all([greenPromise, bluePromise], function (results) {
+      return Promise.all([greenPromise, bluePromise], function (results) {
         var greenIndex = results[0];
         var blueIndex = results[1];
 
@@ -1327,45 +941,8 @@
     it("throws with a negative borderWidthInPixels", function () {
       expect(function () {
         atlas = new TextureAtlas({
-<<<<<<< HEAD
-            context : scene.context,
-            pixelFormat : PixelFormat.RGBA,
-            borderWidthInPixels : 0
-        });
-
-        var greenUrl = './Data/Images/Green.png';
-        var greenPromise = atlas.addImage(greenUrl, greenUrl);
-
-        var bluePromise = atlas.addImage('Blue Image', function(id) {
-            expect(id).toEqual('Blue Image');
-            return blueImage;
-        });
-
-        return Promise.all([greenPromise, bluePromise], function(results) {
-            var greenIndex = results[0];
-            var blueIndex = results[1];
-
-            expect(atlas.numberOfImages).toEqual(2);
-
-            var texture = atlas.texture;
-            var coordinates = atlas.textureCoordinates;
-            var blueCoordinates = coordinates[blueIndex];
-            var greenCoordinates = coordinates[greenIndex];
-
-            expectToRender(texture, blueCoordinates, [0, 0, 255, 255]);
-            expectToRender(texture, greenCoordinates, [0, 255, 0, 255]);
-
-            // after loading 'Blue Image', further adds should not call the function
-
-            return atlas.addImage('Blue Image', function(id) {
-                throw 'should not get here';
-            }).then(function(index) {
-                expect(index).toEqual(blueIndex);
-            });
-=======
           context: scene.context,
           borderWidthInPixels: -1,
->>>>>>> 2fd0e8f7
         });
       }).toThrowDeveloperError();
     });
