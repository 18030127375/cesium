/*global defineSuite*/
defineSuite([
         'Scene/Polygon',
         '../Specs/createContext',
         '../Specs/destroyContext',
         '../Specs/frameState',
         '../Specs/pick',
         '../Specs/render',
         'Core/BoundingRectangle',
         'Core/BoundingSphere',
         'Core/Cartesian3',
         'Core/Cartographic',
         'Core/Ellipsoid',
         'Core/Extent',
         'Core/Matrix4',
         'Core/Math',
         'Renderer/BufferUsage',
         'Scene/SceneMode'
     ], function(
         Polygon,
         createContext,
         destroyContext,
         frameState,
         pick,
         render,
         BoundingRectangle,
         BoundingSphere,
         Cartesian3,
         Cartographic,
         Ellipsoid,
         Extent,
         Matrix4,
         CesiumMath,
         BufferUsage,
         SceneMode) {
    "use strict";
    /*global jasmine,describe,xdescribe,it,xit,expect,beforeEach,afterEach,beforeAll,afterAll,spyOn,runs,waits,waitsFor*/

    var context;
    var polygon;
    var us;

    beforeAll(function() {
        context = createContext();
    });

    afterAll(function() {
        destroyContext(context);
    });

    beforeEach(function() {
        polygon = new Polygon();

        var camera = {
            eye : new Cartesian3(1.02, 0.0, 0.0),
            target : Cartesian3.ZERO,
            up : Cartesian3.UNIT_Z
        };

        us = context.getUniformState();
        us.setView(Matrix4.fromCamera(camera));
        us.setProjection(Matrix4.computePerspectiveFieldOfView(CesiumMath.toRadians(60.0), 1.0, 0.01, 10.0));
    });

    afterEach(function() {
        polygon = polygon && polygon.destroy();
        us = undefined;
    });

    function createPolygon() {
        var ellipsoid = Ellipsoid.UNIT_SPHERE;

        var p = new Polygon();
        p.ellipsoid = ellipsoid;
        p.granularity = CesiumMath.toRadians(20.0);
        p.setPositions([
            ellipsoid.cartographicToCartesian(Cartographic.fromDegrees(-50.0, -50.0, 0.0)),
            ellipsoid.cartographicToCartesian(Cartographic.fromDegrees(50.0, -50.0, 0.0)),
            ellipsoid.cartographicToCartesian(Cartographic.fromDegrees(50.0, 50.0, 0.0)),
            ellipsoid.cartographicToCartesian(Cartographic.fromDegrees(-50.0, 50.0, 0.0))
        ]);

        return p;
    }

    it('gets default show', function() {
        expect(polygon.show).toEqual(true);
    });

    it('sets positions', function() {
        var positions = [
                         new Cartesian3(1.0, 2.0, 3.0),
                         new Cartesian3(4.0, 5.0, 6.0),
                         new Cartesian3(7.0, 8.0, 9.0)
                        ];

        expect(polygon.getPositions()).not.toBeDefined();

        polygon.setPositions(positions);
        expect(polygon.getPositions()).toEqual(positions);
    });

    it('setPositions throws with less than three positions', function() {
        expect(function() {
            polygon.setPositions([new Cartesian3()]);
        }).toThrow();
    });

    it('configure polygon from hierarchy', function() {
        var hierarchy = {
                positions : Ellipsoid.WGS84.cartographicArrayToCartesianArray([
                    new Cartographic.fromDegrees(-124.0, 35.0, 0.0),
                    new Cartographic.fromDegrees(-110.0, 35.0, 0.0),
                    new Cartographic.fromDegrees(-110.0, 40.0, 0.0),
                    new Cartographic.fromDegrees(-124.0, 40.0, 0.0)
                ]),
                holes : [{
                        positions : Ellipsoid.WGS84.cartographicArrayToCartesianArray([
                            new Cartographic.fromDegrees(-122.0, 36.0, 0.0),
                            new Cartographic.fromDegrees(-122.0, 39.0, 0.0),
                            new Cartographic.fromDegrees(-112.0, 39.0, 0.0),
                            new Cartographic.fromDegrees(-112.0, 36.0, 0.0)
                        ]),
                        holes : [{
                                positions : Ellipsoid.WGS84.cartographicArrayToCartesianArray([
                                    new Cartographic.fromDegrees(-120.0, 36.5, 0.0),
                                    new Cartographic.fromDegrees(-114.0, 36.5, 0.0),
                                    new Cartographic.fromDegrees(-114.0, 38.5, 0.0),
                                    new Cartographic.fromDegrees(-120.0, 38.5, 0.0)
                                ])
                        }]
                }]
        };

        polygon.configureFromPolygonHierarchy(hierarchy);
        expect(polygon._polygonHierarchy).toBeDefined();
        expect(function() {
            polygon._vertices.update(context, polygon._createMeshes(), polygon.bufferUsage);
        }).not.toThrow();
    });

    it('configure polygon from clockwise hierarchy', function() {
        var hierarchy = {
                positions : Ellipsoid.WGS84.cartographicArrayToCartesianArray([
                    new Cartographic.fromDegrees(-124.0, 35.0, 0.0),
                    new Cartographic.fromDegrees(-124.0, 40.0, 0.0),
                    new Cartographic.fromDegrees(-110.0, 40.0, 0.0),
                    new Cartographic.fromDegrees(-110.0, 35.0, 0.0)
                ]),
                holes : [{
                        positions : Ellipsoid.WGS84.cartographicArrayToCartesianArray([
                            new Cartographic.fromDegrees(-122.0, 36.0, 0.0),
                            new Cartographic.fromDegrees(-112.0, 36.0, 0.0),
                            new Cartographic.fromDegrees(-112.0, 39.0, 0.0),
                            new Cartographic.fromDegrees(-122.0, 39.0, 0.0)
                        ]),
                        holes : [{
                                positions : Ellipsoid.WGS84.cartographicArrayToCartesianArray([
                                    new Cartographic.fromDegrees(-120.0, 36.5, 0.0),
                                    new Cartographic.fromDegrees(-120.0, 38.5, 0.0),
                                    new Cartographic.fromDegrees(-114.0, 38.5, 0.0),
                                    new Cartographic.fromDegrees(-114.0, 36.5, 0.0)
                                ])
                        }]
                }]
        };

        polygon.configureFromPolygonHierarchy(hierarchy);
        expect(polygon._polygonHierarchy).toBeDefined();
        expect(function() {
            polygon._vertices.update(context, polygon._createMeshes(), polygon.bufferUsage);
        }).not.toThrow();
    });

    it('configureFromPolygonHierarchy throws with less than three positions', function() {
        var hierarchy = {
                positions : Ellipsoid.WGS84.cartographicArrayToCartesianArray([
                    new Cartographic()
                ])
        };
        expect(function() {
            polygon.configureFromPolygonHierarchy(hierarchy);
        }).toThrow();
    });

    it('configures extent', function() {
        var extent = new Extent(
            0.0,
            0.0,
            CesiumMath.toRadians(10.0),
            CesiumMath.toRadians(10.0)
        );

        polygon.configureExtent(extent);
        expect(polygon.getPositions()).not.toBeDefined();

    });

    it('gets the default color', function() {
        expect(polygon.material.uniforms.color).toEqual({
            red : 1.0,
            green : 1.0,
            blue : 0.0,
            alpha : 0.5
        });
    });

    it('gets default buffer usage', function() {
        expect(polygon.bufferUsage).toEqual(BufferUsage.STATIC_DRAW);
    });

    it('has a default ellipsoid', function() {
        expect(polygon.ellipsoid).toEqual(Ellipsoid.WGS84);
    });

    it('gets the default granularity', function() {
        expect(polygon.granularity).toEqual(CesiumMath.toRadians(1.0));
    });

    it('renders', function() {
        // This test fails in Chrome if a breakpoint is set inside this function.  Strange.
        polygon = createPolygon();
        polygon.material.uniforms.color = {
            red : 1.0,
            green : 0.0,
            blue : 0.0,
            alpha : 1.0
        };

        context.clear();
        expect(context.readPixels()).toEqual([0, 0, 0, 0]);

        render(context, polygon.update(context, frameState));
        expect(context.readPixels()).not.toEqual([0, 0, 0, 0]);
    });

    it('renders without a material', function() {
        // This test fails in Chrome if a breakpoint is set inside this function.  Strange.
        polygon = createPolygon();
        polygon.material = undefined;

        context.clear();
        expect(context.readPixels()).toEqual([0, 0, 0, 0]);

        render(context, polygon.update(context, frameState));
        expect(context.readPixels()).not.toEqual([0, 0, 0, 0]);
    });

    it('renders without lighting', function() {
        // This test fails in Chrome if a breakpoint is set inside this function.  Strange.
        polygon = createPolygon();
        polygon.affectedByLighting = false;

        context.clear();
        expect(context.readPixels()).toEqual([0, 0, 0, 0]);

        render(context, polygon.update(context, frameState));
        expect(context.readPixels()).not.toEqual([0, 0, 0, 0]);
    });

    it('renders extent', function() {
        // This test fails in Chrome if a breakpoint is set inside this function.  Strange.

        var ellipsoid = Ellipsoid.UNIT_SPHERE;
        polygon.ellipsoid = ellipsoid;
        polygon.granularity = CesiumMath.toRadians(20.0);
        polygon.configureExtent(new Extent(
            0.0,
            0.0,
            CesiumMath.toRadians(10.0),
            CesiumMath.toRadians(10.0)
        ));
        polygon.material.uniforms.color = {
            red : 1.0,
            green : 0.0,
            blue : 0.0,
            alpha : 1.0
        };

        context.clear();
        expect(context.readPixels()).toEqual([0, 0, 0, 0]);

        render(context, polygon.update(context, frameState));
        expect(context.readPixels()).not.toEqual([0, 0, 0, 0]);
    });

    it('does not render', function() {
        polygon = createPolygon();
        polygon.material.uniforms.color = {
            red : 1.0,
            green : 0.0,
            blue : 0.0,
            alpha : 1.0
        };
        polygon.show = false;

        expect(polygon.update(context, frameState).length).toEqual(0);
    });

    it('does not render without positions', function() {
        polygon = new Polygon();
        polygon.ellipsoid = Ellipsoid.UNIT_SPHERE;
        polygon.granularity = CesiumMath.toRadians(20.0);
        expect(polygon.update(context, frameState).length).toEqual(0);
    });

    it('is picked', function() {
        polygon = createPolygon();

        var pickedObject = pick(context, frameState, polygon, 0, 0);
        expect(pickedObject).toEqual(polygon);
    });

    it('is not picked', function() {
        polygon = createPolygon();
        polygon.show = false;

        expect(polygon.update(context, frameState).length).toEqual(0);
    });

    it('test 3D bounding sphere from positions', function() {
        polygon = createPolygon();
        var boundingVolume = polygon.update(context, frameState)[0].boundingVolume;
        expect(boundingVolume).toEqual(BoundingSphere.fromPoints(polygon._positions));
    });

    function test2DBoundingSphereFromPositions(testMode) {
        var projection = frameState.scene2D.projection;
        var ellipsoid = projection.getEllipsoid();
        var positions = [
            Cartographic.fromDegrees(-1.0, -1.0, 0.0),
            Cartographic.fromDegrees(1.0, -1.0, 0.0),
            Cartographic.fromDegrees(1.0, 1.0, 0.0),
            Cartographic.fromDegrees(-1.0, 1.0, 0.0)
        ];

        var polygon = new Polygon();
        polygon.ellipsoid = ellipsoid;
        polygon.granularity = CesiumMath.toRadians(20.0);
        polygon.setPositions(ellipsoid.cartographicArrayToCartesianArray(positions));

        var mode = frameState.mode;
<<<<<<< HEAD
        frameState.mode = SceneMode.COLUMBUS_VIEW;
        var boundingVolume = polygon.update(context, frameState)[0].boundingVolume;
=======
        frameState.mode = testMode;
        var boundingVolume = polygon.update(context, frameState).boundingVolume;
>>>>>>> 753362c4
        frameState.mode = mode;

        var projectedPositions = [];
        for (var i = 0; i < positions.length; ++i) {
            projectedPositions.push(projection.project(positions[i]));
        }

        var sphere = BoundingSphere.fromPoints(projectedPositions);
        sphere.center = new Cartesian3(0.0, sphere.center.x, sphere.center.y);
        expect(boundingVolume.center.equalsEpsilon(sphere.center, CesiumMath.EPSILON9)).toEqual(true);
        expect(boundingVolume.radius).toEqualEpsilon(sphere.radius, CesiumMath.EPSILON9);
    }

    it('test 2D bounding sphere from positions', function() {
<<<<<<< HEAD
        var projection = frameState.scene2D.projection;
        var ellipsoid = projection.getEllipsoid();
        var positions = [
            Cartographic.fromDegrees(-1.0, -1.0, 0.0),
            Cartographic.fromDegrees(1.0, -1.0, 0.0),
            Cartographic.fromDegrees(1.0, 1.0, 0.0),
            Cartographic.fromDegrees(-1.0, 1.0, 0.0)
        ];

        var polygon = new Polygon();
        polygon.ellipsoid = ellipsoid;
        polygon.granularity = CesiumMath.toRadians(20.0);
        polygon.setPositions(ellipsoid.cartographicArrayToCartesianArray(positions));

        var mode = frameState.mode;
        frameState.mode = SceneMode.SCENE2D;
        var boundingVolume = polygon.update(context, frameState)[0].boundingVolume;
        frameState.mode = mode;

        var projectedPositions = [];
        for (var i = 0; i < positions.length; ++i) {
            var position = positions[i];
            projectedPositions.push(projection.project(position));
        }
=======
        test2DBoundingSphereFromPositions(SceneMode.COLUMBUS_VIEW);
    });
>>>>>>> 753362c4

    it('test 2D bounding sphere from positions', function() {
        test2DBoundingSphereFromPositions(SceneMode.SCENE2D);
    });

    it('test 3D bounding sphere from extent', function() {
        var ellipsoid = Ellipsoid.UNIT_SPHERE;
        var extent = new Extent(
                0.0,
                0.0,
                CesiumMath.toRadians(10.0),
                CesiumMath.toRadians(10.0));

        var polygon = new Polygon();
        polygon.ellipsoid = ellipsoid;
        polygon.configureExtent(extent);

        var boundingVolume = polygon.update(context, frameState)[0].boundingVolume;
        expect(boundingVolume).toEqual(BoundingSphere.fromExtent3D(extent, ellipsoid));
    });

    function test2DBoundingSphereFromExtent(testMode) {
        var projection = frameState.scene2D.projection;
        var ellipsoid = projection.getEllipsoid();
        var extent = new Extent(
                0.0,
                0.0,
                CesiumMath.toRadians(10.0),
                CesiumMath.toRadians(10.0));

        var polygon = new Polygon();
        polygon.ellipsoid = ellipsoid;
        polygon.configureExtent(extent);

        var mode = frameState.mode;
<<<<<<< HEAD
        frameState.mode = SceneMode.COLUMBUS_VIEW;
        var boundingVolume = polygon.update(context, frameState)[0].boundingVolume;
=======
        frameState.mode = testMode;
        var boundingVolume = polygon.update(context, frameState).boundingVolume;
>>>>>>> 753362c4
        frameState.mode = mode;

        var sphere = BoundingSphere.fromExtent2D(extent, projection);
        sphere.center = new Cartesian3(0.0, sphere.center.x, sphere.center.y);
        expect(boundingVolume).toEqualEpsilon(sphere, CesiumMath.EPSILON9);
    }

    it('test 2D bounding sphere from extent', function() {
<<<<<<< HEAD
        var projection = frameState.scene2D.projection;
        var ellipsoid = projection.getEllipsoid();
        var extent = new Extent(
                0.0,
                0.0,
                CesiumMath.toRadians(10.0),
                CesiumMath.toRadians(10.0));

        var polygon = new Polygon();
        polygon.ellipsoid = ellipsoid;
        polygon.configureExtent(extent);

        var mode = frameState.mode;
        frameState.mode = SceneMode.SCENE2D;
        var boundingVolume = polygon.update(context, frameState)[0].boundingVolume;
        frameState.mode = mode;
=======
        test2DBoundingSphereFromExtent(SceneMode.COLUMBUS_VIEW);
    });
>>>>>>> 753362c4

    it('test 2D bounding sphere from extent', function() {
        test2DBoundingSphereFromExtent(SceneMode.SCENE2D);
    });

    it('isDestroyed', function() {
        var p = new Polygon();
        expect(p.isDestroyed()).toEqual(false);
        p.destroy();
        expect(p.isDestroyed()).toEqual(true);
    });

    it('throws when updated/rendered without a ellipsoid', function() {
        polygon = createPolygon();
        polygon.ellipsoid = undefined;

        expect(function() {
            polygon.update(context, frameState);
        }).toThrow();
    });

    it('throws when updated/rendered without an invalid granularity', function() {
        polygon = createPolygon();
        polygon.granularity = -1.0;

        expect(function() {
            polygon.update(context, frameState);
        }).toThrow();
    });
});<|MERGE_RESOLUTION|>--- conflicted
+++ resolved
@@ -340,13 +340,8 @@
         polygon.setPositions(ellipsoid.cartographicArrayToCartesianArray(positions));
 
         var mode = frameState.mode;
-<<<<<<< HEAD
-        frameState.mode = SceneMode.COLUMBUS_VIEW;
+        frameState.mode = testMode;
         var boundingVolume = polygon.update(context, frameState)[0].boundingVolume;
-=======
-        frameState.mode = testMode;
-        var boundingVolume = polygon.update(context, frameState).boundingVolume;
->>>>>>> 753362c4
         frameState.mode = mode;
 
         var projectedPositions = [];
@@ -361,35 +356,8 @@
     }
 
     it('test 2D bounding sphere from positions', function() {
-<<<<<<< HEAD
-        var projection = frameState.scene2D.projection;
-        var ellipsoid = projection.getEllipsoid();
-        var positions = [
-            Cartographic.fromDegrees(-1.0, -1.0, 0.0),
-            Cartographic.fromDegrees(1.0, -1.0, 0.0),
-            Cartographic.fromDegrees(1.0, 1.0, 0.0),
-            Cartographic.fromDegrees(-1.0, 1.0, 0.0)
-        ];
-
-        var polygon = new Polygon();
-        polygon.ellipsoid = ellipsoid;
-        polygon.granularity = CesiumMath.toRadians(20.0);
-        polygon.setPositions(ellipsoid.cartographicArrayToCartesianArray(positions));
-
-        var mode = frameState.mode;
-        frameState.mode = SceneMode.SCENE2D;
-        var boundingVolume = polygon.update(context, frameState)[0].boundingVolume;
-        frameState.mode = mode;
-
-        var projectedPositions = [];
-        for (var i = 0; i < positions.length; ++i) {
-            var position = positions[i];
-            projectedPositions.push(projection.project(position));
-        }
-=======
         test2DBoundingSphereFromPositions(SceneMode.COLUMBUS_VIEW);
     });
->>>>>>> 753362c4
 
     it('test 2D bounding sphere from positions', function() {
         test2DBoundingSphereFromPositions(SceneMode.SCENE2D);
@@ -425,13 +393,8 @@
         polygon.configureExtent(extent);
 
         var mode = frameState.mode;
-<<<<<<< HEAD
-        frameState.mode = SceneMode.COLUMBUS_VIEW;
+        frameState.mode = testMode;
         var boundingVolume = polygon.update(context, frameState)[0].boundingVolume;
-=======
-        frameState.mode = testMode;
-        var boundingVolume = polygon.update(context, frameState).boundingVolume;
->>>>>>> 753362c4
         frameState.mode = mode;
 
         var sphere = BoundingSphere.fromExtent2D(extent, projection);
@@ -440,27 +403,8 @@
     }
 
     it('test 2D bounding sphere from extent', function() {
-<<<<<<< HEAD
-        var projection = frameState.scene2D.projection;
-        var ellipsoid = projection.getEllipsoid();
-        var extent = new Extent(
-                0.0,
-                0.0,
-                CesiumMath.toRadians(10.0),
-                CesiumMath.toRadians(10.0));
-
-        var polygon = new Polygon();
-        polygon.ellipsoid = ellipsoid;
-        polygon.configureExtent(extent);
-
-        var mode = frameState.mode;
-        frameState.mode = SceneMode.SCENE2D;
-        var boundingVolume = polygon.update(context, frameState)[0].boundingVolume;
-        frameState.mode = mode;
-=======
         test2DBoundingSphereFromExtent(SceneMode.COLUMBUS_VIEW);
     });
->>>>>>> 753362c4
 
     it('test 2D bounding sphere from extent', function() {
         test2DBoundingSphereFromExtent(SceneMode.SCENE2D);
