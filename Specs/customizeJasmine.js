--- conflicted
+++ resolved
@@ -1,99 +1,3 @@
-<<<<<<< HEAD
-import addDefaultMatchers from './addDefaultMatchers.js';
-import equalsMethodEqualityTester from './equalsMethodEqualityTester.js';
-
-    function customizeJasmine(env, includedCategory, excludedCategory, webglValidation, webglStub, release) {
-        // set this for uniform test resolution across devices
-        window.devicePixelRatio = 1;
-
-        window.specsUsingRelease = release;
-
-        var originalDescribe = window.describe;
-
-        window.describe = function (name, suite, categories) {
-            // exclude this spec if we're filtering by category and it's not the selected category
-            // otherwise if we have an excluded category, exclude this test if the category of this spec matches
-            if (includedCategory && categories !== includedCategory) {
-                return;
-            } else if (excludedCategory && categories === excludedCategory) {
-                return;
-            }
-
-            originalDescribe(name, suite, categories);
-        };
-
-        // Override beforeEach(), afterEach(), beforeAll(), afterAll(), and it() to automatically
-        // call done() when a returned promise resolves.
-        var originalIt = window.it;
-
-        window.it = function(description, f, timeout, categories) {
-            originalIt(description, function(done) {
-                var result = f();
-                Promise.resolve(result).then(function() {
-                    done();
-                }).catch(function(e) {
-                    done.fail('promise rejected: ' + e.toString());
-                });
-            }, timeout, categories);
-        };
-
-        var originalBeforeEach = window.beforeEach;
-
-        window.beforeEach = function(f) {
-            originalBeforeEach(function(done) {
-                var result = f();
-                Promise.resolve(result).then(function() {
-                    done();
-                }).catch(function(e) {
-                    done.fail('promise rejected: ' + e.toString());
-                });
-            });
-        };
-
-        var originalAfterEach = window.afterEach;
-
-        window.afterEach = function(f) {
-            originalAfterEach(function(done) {
-                var result = f();
-                Promise.resolve(result).then(function() {
-                    done();
-                }).catch(function(e) {
-                    done.fail('promise rejected: ' + e.toString());
-                });
-            });
-        };
-
-        var originalBeforeAll = window.beforeAll;
-
-        window.beforeAll = function(f) {
-            originalBeforeAll(function(done) {
-                var result = f();
-                Promise.resolve(result).then(function() {
-                    done();
-                }).catch(function(e) {
-                    done.fail('promise rejected: ' + e.toString());
-                });
-            });
-        };
-
-        var originalAfterAll = window.afterAll;
-
-        window.afterAll = function(f) {
-            originalAfterAll(function(done) {
-                var result = f();
-                Promise.resolve(result).then(function() {
-                    done();
-                }).catch(function(e) {
-                    done.fail('promise rejected: ' + e.toString());
-                });
-            });
-        };
-
-        if (webglValidation) {
-            window.webglValidation = true;
-        }
-=======
-import { when } from "../Source/Cesium.js";
 import addDefaultMatchers from "./addDefaultMatchers.js";
 import equalsMethodEqualityTester from "./equalsMethodEqualityTester.js";
 
@@ -120,7 +24,6 @@
     } else if (excludedCategory && categories === excludedCategory) {
       return;
     }
->>>>>>> 2fd0e8f7
 
     originalDescribe(name, suite, categories);
   };
@@ -134,15 +37,13 @@
       description,
       function (done) {
         var result = f();
-        when(
-          result,
-          function () {
+        Promise.resolve(result)
+          .then(function () {
             done();
-          },
-          function (e) {
+          })
+          .catch(function (e) {
             done.fail("promise rejected: " + e.toString());
-          }
-        );
+          });
       },
       timeout,
       categories
@@ -154,15 +55,13 @@
   window.beforeEach = function (f) {
     originalBeforeEach(function (done) {
       var result = f();
-      when(
-        result,
-        function () {
+      Promise.resolve(result)
+        .then(function () {
           done();
-        },
-        function (e) {
+        })
+        .catch(function (e) {
           done.fail("promise rejected: " + e.toString());
-        }
-      );
+        });
     });
   };
 
@@ -171,15 +70,13 @@
   window.afterEach = function (f) {
     originalAfterEach(function (done) {
       var result = f();
-      when(
-        result,
-        function () {
+      Promise.resolve(result)
+        .then(function () {
           done();
-        },
-        function (e) {
+        })
+        .catch(function (e) {
           done.fail("promise rejected: " + e.toString());
-        }
-      );
+        });
     });
   };
 
@@ -188,15 +85,13 @@
   window.beforeAll = function (f) {
     originalBeforeAll(function (done) {
       var result = f();
-      when(
-        result,
-        function () {
+      Promise.resolve(result)
+        .then(function () {
           done();
-        },
-        function (e) {
+        })
+        .catch(function (e) {
           done.fail("promise rejected: " + e.toString());
-        }
-      );
+        });
     });
   };
 
@@ -205,15 +100,13 @@
   window.afterAll = function (f) {
     originalAfterAll(function (done) {
       var result = f();
-      when(
-        result,
-        function () {
+      Promise.resolve(result)
+        .then(function () {
           done();
-        },
-        function (e) {
+        })
+        .catch(function (e) {
           done.fail("promise rejected: " + e.toString());
-        }
-      );
+        });
     });
   };
 
