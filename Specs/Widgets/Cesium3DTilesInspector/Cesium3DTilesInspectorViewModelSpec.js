<<<<<<< HEAD
import { Cesium3DTileset } from '../../../Source/Cesium.js';
import { Cesium3DTileStyle } from '../../../Source/Cesium.js';
import { defer } from '../../../Source/Cesium.js';
import { Globe } from '../../../Source/Cesium.js';
import createScene from '../../createScene.js';
import { Cesium3DTilesInspectorViewModel } from '../../../Source/Cesium.js';

describe('Widgets/Cesium3DTilesInspector/Cesium3DTilesInspectorViewModel', function() {

=======
import { Cesium3DTileset } from "../../../Source/Cesium.js";
import { Cesium3DTileStyle } from "../../../Source/Cesium.js";
import { Globe } from "../../../Source/Cesium.js";
import createScene from "../../createScene.js";
import { when } from "../../../Source/Cesium.js";
import { Cesium3DTilesInspectorViewModel } from "../../../Source/Cesium.js";

describe(
  "Widgets/Cesium3DTilesInspector/Cesium3DTilesInspectorViewModel",
  function () {
>>>>>>> 2fd0e8f7
    // Parent tile with content and four child tiles with content
    var tilesetUrl = "./Data/Cesium3DTiles/Tilesets/Tileset/tileset.json";

    var scene;
    var viewModel;
    var performanceContainer = document.createElement("div");

    beforeAll(function () {
      scene = createScene();
    });

    afterAll(function () {
      scene.destroyForSpecs();
    });

    beforeEach(function () {
      scene.globe = new Globe();
      scene.initializeFrame();
    });

    afterEach(function () {
      scene.primitives.removeAll();
    });

    it("can create and destroy", function () {
      var viewModel = new Cesium3DTilesInspectorViewModel(
        scene,
        performanceContainer
      );
      expect(viewModel._scene).toBe(scene);
      expect(viewModel.isDestroyed()).toEqual(false);
      viewModel.destroy();
      expect(viewModel.isDestroyed()).toEqual(true);
    });

    it("throws if scene is undefined", function () {
      expect(function () {
        return new Cesium3DTilesInspectorViewModel();
      }).toThrowDeveloperError();
    });

    it("throws if performanceContainer is undefined", function () {
      expect(function () {
        return new Cesium3DTilesInspectorViewModel(scene);
      }).toThrowDeveloperError();
    });

<<<<<<< HEAD
    describe('tileset options', function() {
        it('show properties', function() {
            viewModel = new Cesium3DTilesInspectorViewModel(scene, performanceContainer);
            var tileset = new Cesium3DTileset({
                url : tilesetUrl
            });
            viewModel.tileset = tileset;
            var done = defer();
            tileset.readyPromise.then(function() {
                expect(viewModel.properties.indexOf('id') !== -1).toBe(true);
                expect(viewModel.properties.indexOf('Longitude') !== -1).toBe(true);
                expect(viewModel.properties.indexOf('Latitude') !== -1).toBe(true);
                expect(viewModel.properties.indexOf('Height') !== -1).toBe(true);
                viewModel.destroy();
                done.resolve();
            });
            return done;
        });
    });

    describe('display options', function() {
        beforeAll(function() {
            viewModel = new Cesium3DTilesInspectorViewModel(scene, performanceContainer);
            var tileset = new Cesium3DTileset({
                url : tilesetUrl
            });
            viewModel.tileset = tileset;
            return tileset.readyPromise;
        });

        afterAll(function() {
            viewModel.destroy();
        });

        it('colorize', function() {
            viewModel.colorize = true;
            expect(viewModel.tileset.debugColorizeTiles).toBe(true);
            viewModel.colorize = false;
            expect(viewModel.tileset.debugColorizeTiles).toBe(false);
        });

        it('wireframe', function() {
            viewModel.wireframe = true;
            expect(viewModel.tileset.debugWireframe).toBe(true);
            viewModel.wireframe = false;
            expect(viewModel.tileset.debugWireframe).toBe(false);
        });

        it('showBoundingVolumes', function() {
            viewModel.showBoundingVolumes = true;
            expect(viewModel.tileset.debugShowBoundingVolume).toBe(true);
            viewModel.showBoundingVolumes = false;
            expect(viewModel.tileset.debugShowBoundingVolume).toBe(false);
=======
    describe("tileset options", function () {
      it("show properties", function () {
        viewModel = new Cesium3DTilesInspectorViewModel(
          scene,
          performanceContainer
        );
        var tileset = new Cesium3DTileset({
          url: tilesetUrl,
>>>>>>> 2fd0e8f7
        });
        viewModel.tileset = tileset;
        var done = when.defer();
        tileset.readyPromise.then(function () {
          expect(viewModel.properties.indexOf("id") !== -1).toBe(true);
          expect(viewModel.properties.indexOf("Longitude") !== -1).toBe(true);
          expect(viewModel.properties.indexOf("Latitude") !== -1).toBe(true);
          expect(viewModel.properties.indexOf("Height") !== -1).toBe(true);
          viewModel.destroy();
          done.resolve();
        });
        return done;
      });
    });

    describe("display options", function () {
      beforeAll(function () {
        viewModel = new Cesium3DTilesInspectorViewModel(
          scene,
          performanceContainer
        );
        var tileset = new Cesium3DTileset({
          url: tilesetUrl,
        });
        viewModel.tileset = tileset;
        return tileset.readyPromise;
      });

      afterAll(function () {
        viewModel.destroy();
      });

      it("colorize", function () {
        viewModel.colorize = true;
        expect(viewModel.tileset.debugColorizeTiles).toBe(true);
        viewModel.colorize = false;
        expect(viewModel.tileset.debugColorizeTiles).toBe(false);
      });

      it("wireframe", function () {
        viewModel.wireframe = true;
        expect(viewModel.tileset.debugWireframe).toBe(true);
        viewModel.wireframe = false;
        expect(viewModel.tileset.debugWireframe).toBe(false);
      });

      it("showBoundingVolumes", function () {
        viewModel.showBoundingVolumes = true;
        expect(viewModel.tileset.debugShowBoundingVolume).toBe(true);
        viewModel.showBoundingVolumes = false;
        expect(viewModel.tileset.debugShowBoundingVolume).toBe(false);
      });

      it("showContentVolumes", function () {
        viewModel.showContentBoundingVolumes = true;
        expect(viewModel.tileset.debugShowContentBoundingVolume).toBe(true);
        viewModel.showContentBoundingVolumes = false;
        expect(viewModel.tileset.debugShowContentBoundingVolume).toBe(false);
      });

      it("showRequestVolumes", function () {
        viewModel.showRequestVolumes = true;
        expect(viewModel.tileset.debugShowViewerRequestVolume).toBe(true);
        viewModel.showRequestVolumes = false;
        expect(viewModel.tileset.debugShowViewerRequestVolume).toBe(false);
      });

      it("showOnlyPickedTileDebugLabel", function () {
        viewModel.showOnlyPickedTileDebugLabel = true;
        expect(viewModel.tileset.debugPickedTileLabelOnly).toBe(true);
        viewModel.showOnlyPickedTileDebugLabel = false;
        expect(viewModel.tileset.debugPickedTileLabelOnly).toBe(false);
      });

      it("showGeometricError", function () {
        viewModel.showGeometricError = true;
        expect(viewModel.tileset.debugShowGeometricError).toBe(true);
        viewModel.showGeometricError = false;
        expect(viewModel.tileset.debugShowGeometricError).toBe(false);
      });

      it("showRenderingStatistics", function () {
        viewModel.showRenderingStatistics = true;
        expect(viewModel.tileset.debugShowRenderingStatistics).toBe(true);
        viewModel.showRenderingStatistics = false;
        expect(viewModel.tileset.debugShowRenderingStatistics).toBe(false);
      });

      it("showMemoryUsage", function () {
        viewModel.showMemoryUsage = true;
        expect(viewModel.tileset.debugShowMemoryUsage).toBe(true);
        viewModel.showMemoryUsage = false;
        expect(viewModel.tileset.debugShowMemoryUsage).toBe(false);
      });

      it("showUrl", function () {
        viewModel.showUrl = true;
        expect(viewModel.tileset.debugShowUrl).toBe(true);
        viewModel.showUrl = false;
        expect(viewModel.tileset.debugShowUrl).toBe(false);
      });

      it("pointCloudShading", function () {
        viewModel.pointCloudShading = true;
        expect(viewModel.tileset.pointCloudShading.attenuation).toBe(true);
        viewModel.pointCloudShading = false;
        expect(viewModel.tileset.pointCloudShading.attenuation).toBe(false);
      });

      it("geometricErrorScale", function () {
        viewModel.geometricErrorScale = 1.0;
        expect(viewModel.tileset.pointCloudShading.geometricErrorScale).toBe(
          1.0
        );
        viewModel.geometricErrorScale = 0.0;
        expect(viewModel.tileset.pointCloudShading.geometricErrorScale).toBe(
          0.0
        );
      });

      it("maximumAttenuation", function () {
        viewModel.maximumAttenuation = 1.0;
        expect(viewModel.tileset.pointCloudShading.maximumAttenuation).toBe(
          1.0
        );
        viewModel.maximumAttenuation = 0.0;
        expect(
          viewModel.tileset.pointCloudShading.maximumAttenuation
        ).not.toBeDefined();
      });

      it("baseResolution", function () {
        viewModel.baseResolution = 1.0;
        expect(viewModel.tileset.pointCloudShading.baseResolution).toBe(1.0);
        viewModel.baseResolution = 0.0;
        expect(
          viewModel.tileset.pointCloudShading.baseResolution
        ).not.toBeDefined();
      });

      it("eyeDomeLighting", function () {
        viewModel.eyeDomeLighting = true;
        expect(viewModel.tileset.pointCloudShading.eyeDomeLighting).toBe(true);
        viewModel.eyeDomeLighting = false;
        expect(viewModel.tileset.pointCloudShading.eyeDomeLighting).toBe(false);
      });

      it("eyeDomeLightingStrength", function () {
        viewModel.eyeDomeLightingStrength = 1.0;
        expect(
          viewModel.tileset.pointCloudShading.eyeDomeLightingStrength
        ).toBe(1.0);
        viewModel.eyeDomeLightingStrength = 0.0;
        expect(
          viewModel.tileset.pointCloudShading.eyeDomeLightingStrength
        ).toBe(0.0);
      });

      it("eyeDomeLightingRadius", function () {
        viewModel.eyeDomeLightingRadius = 1.0;
        expect(viewModel.tileset.pointCloudShading.eyeDomeLightingRadius).toBe(
          1.0
        );
        viewModel.eyeDomeLightingRadius = 0.0;
        expect(viewModel.tileset.pointCloudShading.eyeDomeLightingRadius).toBe(
          0.0
        );
      });
    });

    describe("update options", function () {
      beforeAll(function () {
        viewModel = new Cesium3DTilesInspectorViewModel(
          scene,
          performanceContainer
        );
        viewModel.tileset = new Cesium3DTileset({
          url: tilesetUrl,
        });
        return viewModel.tileset.readyPromise;
      });

      afterAll(function () {
        viewModel.destroy();
      });

      it("freeze frame", function () {
        viewModel.freezeFrame = false;
        expect(viewModel.tileset.debugFreezeFrame).toBe(false);
        viewModel.freezeFrame = true;
        expect(viewModel.tileset.debugFreezeFrame).toBe(true);
      });

      it("maximum screen space error", function () {
        viewModel.dynamicScreenSpaceError = false;
        viewModel.maximumScreenSpaceError = 10;
        expect(viewModel.tileset.dynamicScreenSpaceError).toBe(false);
        expect(viewModel.tileset.maximumScreenSpaceError).toBe(10);
      });

      it("dynamic screen space error", function () {
        viewModel.dynamicScreenSpaceError = true;
        viewModel.dynamicScreenSpaceErrorFactor = 2;
        viewModel.dynamicScreenSpaceErrorDensity = 0.1;
        expect(viewModel.tileset.dynamicScreenSpaceError).toBe(true);
        expect(viewModel.tileset.dynamicScreenSpaceErrorFactor).toBe(2);
        expect(viewModel.tileset.dynamicScreenSpaceErrorDensity).toBe(0.1);
      });
    });

    describe("style options", function () {
      var style;

      beforeAll(function () {
        style = new Cesium3DTileStyle({
          color: {
            conditions: [
              ["${Height} >= 83", "color('purple', 0.5)"],
              ["${Height} >= 80", "color('red')"],
              ["${Height} >= 70", "color('orange')"],
              ["${Height} >= 12", "color('yellow')"],
              ["${Height} >= 7", "color('lime')"],
              ["${Height} >= 1", "color('cyan')"],
              ["true", "color('blue')"],
            ],
          },
          meta: {
            description: "'Building id ${id} has height ${Height}.'",
          },
        });

        viewModel = new Cesium3DTilesInspectorViewModel(
          scene,
          performanceContainer
        );
        viewModel.tileset = new Cesium3DTileset({
          url: tilesetUrl,
        });

        return viewModel.tileset.readyPromise;
      });

      afterAll(function () {
        viewModel.destroy();
      });

      it("loads tileset style", function () {
        viewModel.tileset.style = style;
        viewModel._update();
        expect(JSON.stringify(style.style)).toBe(
          JSON.stringify(JSON.parse(viewModel.styleString))
        );
      });

      it("does not throw on invalid syntax", function () {
        expect(function () {
          viewModel.styleString = "invalid";
        }).not.toThrowError();
      });

      it("recompiles style", function () {
        viewModel._style = undefined;
        viewModel.tileset.style = style;
        viewModel._update();
        var s = JSON.parse(viewModel.styleString);
        s.color = "color('red')";
        viewModel.styleString = JSON.stringify(s);
        viewModel.compileStyle();
        viewModel._update();
        expect(viewModel.tileset.style.style.color).toBe("color('red')");
        expect(viewModel.tileset.style.style.meta.description).toBe(
          "'Building id ${id} has height ${Height}.'"
        );
      });

      it("does not throw on invalid value", function () {
        expect(function () {
          viewModel.styleString = '{ "color": "color(1)" }';
        }).not.toThrowError();
      });
    });
  },
  "WebGL"
);<|MERGE_RESOLUTION|>--- conflicted
+++ resolved
@@ -1,25 +1,13 @@
-<<<<<<< HEAD
-import { Cesium3DTileset } from '../../../Source/Cesium.js';
-import { Cesium3DTileStyle } from '../../../Source/Cesium.js';
-import { defer } from '../../../Source/Cesium.js';
-import { Globe } from '../../../Source/Cesium.js';
-import createScene from '../../createScene.js';
-import { Cesium3DTilesInspectorViewModel } from '../../../Source/Cesium.js';
-
-describe('Widgets/Cesium3DTilesInspector/Cesium3DTilesInspectorViewModel', function() {
-
-=======
 import { Cesium3DTileset } from "../../../Source/Cesium.js";
 import { Cesium3DTileStyle } from "../../../Source/Cesium.js";
+import { defer } from "../../../Source/Cesium.js";
 import { Globe } from "../../../Source/Cesium.js";
 import createScene from "../../createScene.js";
-import { when } from "../../../Source/Cesium.js";
 import { Cesium3DTilesInspectorViewModel } from "../../../Source/Cesium.js";
 
 describe(
   "Widgets/Cesium3DTilesInspector/Cesium3DTilesInspectorViewModel",
   function () {
->>>>>>> 2fd0e8f7
     // Parent tile with content and four child tiles with content
     var tilesetUrl = "./Data/Cesium3DTiles/Tilesets/Tileset/tileset.json";
 
@@ -67,61 +55,6 @@
       }).toThrowDeveloperError();
     });
 
-<<<<<<< HEAD
-    describe('tileset options', function() {
-        it('show properties', function() {
-            viewModel = new Cesium3DTilesInspectorViewModel(scene, performanceContainer);
-            var tileset = new Cesium3DTileset({
-                url : tilesetUrl
-            });
-            viewModel.tileset = tileset;
-            var done = defer();
-            tileset.readyPromise.then(function() {
-                expect(viewModel.properties.indexOf('id') !== -1).toBe(true);
-                expect(viewModel.properties.indexOf('Longitude') !== -1).toBe(true);
-                expect(viewModel.properties.indexOf('Latitude') !== -1).toBe(true);
-                expect(viewModel.properties.indexOf('Height') !== -1).toBe(true);
-                viewModel.destroy();
-                done.resolve();
-            });
-            return done;
-        });
-    });
-
-    describe('display options', function() {
-        beforeAll(function() {
-            viewModel = new Cesium3DTilesInspectorViewModel(scene, performanceContainer);
-            var tileset = new Cesium3DTileset({
-                url : tilesetUrl
-            });
-            viewModel.tileset = tileset;
-            return tileset.readyPromise;
-        });
-
-        afterAll(function() {
-            viewModel.destroy();
-        });
-
-        it('colorize', function() {
-            viewModel.colorize = true;
-            expect(viewModel.tileset.debugColorizeTiles).toBe(true);
-            viewModel.colorize = false;
-            expect(viewModel.tileset.debugColorizeTiles).toBe(false);
-        });
-
-        it('wireframe', function() {
-            viewModel.wireframe = true;
-            expect(viewModel.tileset.debugWireframe).toBe(true);
-            viewModel.wireframe = false;
-            expect(viewModel.tileset.debugWireframe).toBe(false);
-        });
-
-        it('showBoundingVolumes', function() {
-            viewModel.showBoundingVolumes = true;
-            expect(viewModel.tileset.debugShowBoundingVolume).toBe(true);
-            viewModel.showBoundingVolumes = false;
-            expect(viewModel.tileset.debugShowBoundingVolume).toBe(false);
-=======
     describe("tileset options", function () {
       it("show properties", function () {
         viewModel = new Cesium3DTilesInspectorViewModel(
@@ -130,10 +63,9 @@
         );
         var tileset = new Cesium3DTileset({
           url: tilesetUrl,
->>>>>>> 2fd0e8f7
         });
         viewModel.tileset = tileset;
-        var done = when.defer();
+        var done = defer();
         tileset.readyPromise.then(function () {
           expect(viewModel.properties.indexOf("id") !== -1).toBe(true);
           expect(viewModel.properties.indexOf("Longitude") !== -1).toBe(true);
