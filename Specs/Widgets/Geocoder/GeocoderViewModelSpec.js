<<<<<<< HEAD
import { Cartesian3 } from '../../../Source/Cesium.js';
import { Rectangle } from '../../../Source/Cesium.js';
import createScene from '../../createScene.js';
import pollToPromise from '../../pollToPromise.js';
import { GeocoderViewModel } from '../../../Source/Cesium.js';

describe('Widgets/Geocoder/GeocoderViewModel', function() {

=======
import { Cartesian3 } from "../../../Source/Cesium.js";
import { Rectangle } from "../../../Source/Cesium.js";
import createScene from "../../createScene.js";
import pollToPromise from "../../pollToPromise.js";
import { when } from "../../../Source/Cesium.js";
import { GeocoderViewModel } from "../../../Source/Cesium.js";

describe(
  "Widgets/Geocoder/GeocoderViewModel",
  function () {
>>>>>>> 2fd0e8f7
    var scene;
    var mockDestination = new Cartesian3(1.0, 2.0, 3.0);

    var geocoderResults1 = [
      {
        displayName: "a",
        destination: mockDestination,
      },
      {
        displayName: "b",
        destination: mockDestination,
      },
      {
        displayName: "c",
        destination: mockDestination,
      },
    ];
    var customGeocoderOptions = {
<<<<<<< HEAD
        autoComplete: true,
        geocode: function (input) {
            return Promise.resolve(geocoderResults1);
        }
=======
      autoComplete: true,
      geocode: function (input) {
        return when.resolve(geocoderResults1);
      },
>>>>>>> 2fd0e8f7
    };

    var geocoderResults2 = [
      {
        displayName: "1",
        destination: mockDestination,
      },
      {
        displayName: "2",
        destination: mockDestination,
      },
    ];
    var customGeocoderOptions2 = {
<<<<<<< HEAD
        autoComplete: true,
        geocode: function (input) {
            return Promise.resolve(geocoderResults2);
        }
    };

    var noResultsGeocoder = {
        autoComplete: true,
        geocode: function (input) {
            return Promise.resolve([]);
        }
=======
      autoComplete: true,
      geocode: function (input) {
        return when.resolve(geocoderResults2);
      },
    };

    var noResultsGeocoder = {
      autoComplete: true,
      geocode: function (input) {
        return when.resolve([]);
      },
>>>>>>> 2fd0e8f7
    };

    beforeAll(function () {
      scene = createScene();
    });

    afterAll(function () {
      scene.destroyForSpecs();
    });

    it("constructor sets expected properties", function () {
      var flightDuration = 1234;

      var viewModel = new GeocoderViewModel({
        scene: scene,
        flightDuration: flightDuration,
      });

      expect(viewModel.scene).toBe(scene);
      expect(viewModel.flightDuration).toBe(flightDuration);
      expect(viewModel.keepExpanded).toBe(false);
    });

    it("can get and set flight duration", function () {
      var viewModel = new GeocoderViewModel({
        scene: scene,
      });
      viewModel.flightDuration = 324;
      expect(viewModel.flightDuration).toEqual(324);

      expect(function () {
        viewModel.flightDuration = -123;
      }).toThrowDeveloperError();
    });

    it("throws is searchText is not a string", function () {
      var viewModel = new GeocoderViewModel({
        scene: scene,
        geocoderServices: [customGeocoderOptions],
      });
      expect(function () {
        viewModel.searchText = undefined;
      }).toThrowDeveloperError();
    });

    it("moves camera when search command invoked", function () {
      var viewModel = new GeocoderViewModel({
        scene: scene,
        geocoderServices: [customGeocoderOptions],
      });

      var cameraPosition = Cartesian3.clone(scene.camera.position);

      viewModel.searchText = "220 Valley Creek Blvd, Exton, PA";
      viewModel.search();

      return pollToPromise(function () {
        scene.tweens.update();
        return !Cartesian3.equals(cameraPosition, scene.camera.position);
      });
    });

    it("constructor throws without scene", function () {
      expect(function () {
        return new GeocoderViewModel();
      }).toThrowDeveloperError();
    });

    it("raises the complete event camera finished", function () {
      var viewModel = new GeocoderViewModel({
        scene: scene,
        flightDuration: 0,
        geocoderServices: [customGeocoderOptions],
      });

      var spyListener = jasmine.createSpy("listener");
      viewModel.complete.addEventListener(spyListener);

      viewModel.searchText = "-1.0, -2.0";
      viewModel.search();

      expect(spyListener.calls.count()).toBe(1);

      viewModel.flightDuration = 1.5;
      viewModel.searchText = "2.0, 2.0";
      viewModel.search();

      return pollToPromise(function () {
        scene.tweens.update();
        return spyListener.calls.count() === 2;
      });
    });

    it("can be created with a custom geocoder", function () {
      expect(function () {
        return new GeocoderViewModel({
          scene: scene,
          geocoderServices: [customGeocoderOptions],
        });
      }).not.toThrowDeveloperError();
    });

    it("automatic suggestions can be retrieved", function () {
      var geocoder = new GeocoderViewModel({
        scene: scene,
        geocoderServices: [customGeocoderOptions],
      });
      geocoder._searchText = "some_text";
      GeocoderViewModel._updateSearchSuggestions(geocoder);
      expect(geocoder._suggestions.length).toEqual(3);
    });

    it("update search suggestions results in empty list if the query is empty", function () {
      var geocoder = new GeocoderViewModel({
        scene: scene,
        geocoderServices: [customGeocoderOptions],
      });
      geocoder._searchText = "";

      GeocoderViewModel._updateSearchSuggestions(geocoder);
      expect(geocoder._suggestions.length).toEqual(0);
    });

    it("can activate selected search suggestion", function () {
      spyOn(GeocoderViewModel, "flyToDestination");
      var destination = new Rectangle(0.0, -0.1, 0.1, 0.1);
      var geocoder = new GeocoderViewModel({
        scene: scene,
        geocoderServices: [customGeocoderOptions],
      });

      var suggestion = { displayName: "a", destination: destination };
      geocoder._selectedSuggestion = suggestion;
      geocoder.activateSuggestion(suggestion);
      expect(geocoder._searchText).toEqual("a");
      expect(GeocoderViewModel.flyToDestination).toHaveBeenCalledWith(
        geocoder,
        destination
      );
    });

    it("if more than one geocoder service is provided, use first result from first geocode in array order", function () {
      spyOn(GeocoderViewModel, "flyToDestination");

      var geocoder = new GeocoderViewModel({
        scene: scene,
        geocoderServices: [noResultsGeocoder, customGeocoderOptions2],
      });
      geocoder._searchText = "sthsnth"; // an empty query will prevent geocoding

      geocoder.search();
      expect(geocoder._searchText).toEqual(geocoderResults2[0].displayName);
      expect(GeocoderViewModel.flyToDestination).toHaveBeenCalledWith(
        geocoder,
        mockDestination
      );
    });

    it("can update autoComplete suggestions list using multiple geocoders", function () {
      var geocoder = new GeocoderViewModel({
        scene: scene,
        geocoderServices: [customGeocoderOptions, customGeocoderOptions2],
      });
      geocoder._searchText = "sthsnth"; // an empty query will prevent geocoding
      GeocoderViewModel._updateSearchSuggestions(geocoder);
      expect(geocoder._suggestions.length).toEqual(
        geocoderResults1.length + geocoderResults2.length
      );
    });

    it("uses custom destination found callback", function () {
      spyOn(GeocoderViewModel, "flyToDestination");

      var destinationFound = jasmine.createSpy();
      var geocoder = new GeocoderViewModel({
        scene: scene,
        geocoderServices: [noResultsGeocoder, customGeocoderOptions2],
        destinationFound: destinationFound,
      });
      geocoder._searchText = "sthsnth"; // an empty query will prevent geocoding
      geocoder.search();

      expect(geocoder._searchText).toEqual(geocoderResults2[0].displayName);
      expect(GeocoderViewModel.flyToDestination).not.toHaveBeenCalled();
      expect(destinationFound).toHaveBeenCalledWith(geocoder, mockDestination);
    });

    it("automatic suggestions can be navigated by arrow up/down keys", function () {
      spyOn(GeocoderViewModel, "_adjustSuggestionsScroll");
      var viewModel = new GeocoderViewModel({
        scene: scene,
        geocoderServices: [customGeocoderOptions],
      });
      viewModel._searchText = "some_text";
      GeocoderViewModel._updateSearchSuggestions(viewModel);

      expect(viewModel._selectedSuggestion).toEqual(undefined);
      viewModel._handleArrowDown(viewModel);
      expect(viewModel._selectedSuggestion.displayName).toEqual("a");
      viewModel._handleArrowDown(viewModel);
      viewModel._handleArrowDown(viewModel);
      expect(viewModel._selectedSuggestion.displayName).toEqual("c");
      viewModel._handleArrowDown(viewModel);
      expect(viewModel._selectedSuggestion.displayName).toEqual("a");
      viewModel._handleArrowDown(viewModel);
      viewModel._handleArrowUp(viewModel);
      expect(viewModel._selectedSuggestion.displayName).toEqual("a");
      viewModel._handleArrowUp(viewModel);
      expect(viewModel._selectedSuggestion).toBeUndefined();
    });
  },
  "WebGL"
);<|MERGE_RESOLUTION|>--- conflicted
+++ resolved
@@ -1,24 +1,12 @@
-<<<<<<< HEAD
-import { Cartesian3 } from '../../../Source/Cesium.js';
-import { Rectangle } from '../../../Source/Cesium.js';
-import createScene from '../../createScene.js';
-import pollToPromise from '../../pollToPromise.js';
-import { GeocoderViewModel } from '../../../Source/Cesium.js';
-
-describe('Widgets/Geocoder/GeocoderViewModel', function() {
-
-=======
 import { Cartesian3 } from "../../../Source/Cesium.js";
 import { Rectangle } from "../../../Source/Cesium.js";
 import createScene from "../../createScene.js";
 import pollToPromise from "../../pollToPromise.js";
-import { when } from "../../../Source/Cesium.js";
 import { GeocoderViewModel } from "../../../Source/Cesium.js";
 
 describe(
   "Widgets/Geocoder/GeocoderViewModel",
   function () {
->>>>>>> 2fd0e8f7
     var scene;
     var mockDestination = new Cartesian3(1.0, 2.0, 3.0);
 
@@ -37,17 +25,10 @@
       },
     ];
     var customGeocoderOptions = {
-<<<<<<< HEAD
-        autoComplete: true,
-        geocode: function (input) {
-            return Promise.resolve(geocoderResults1);
-        }
-=======
       autoComplete: true,
       geocode: function (input) {
-        return when.resolve(geocoderResults1);
-      },
->>>>>>> 2fd0e8f7
+        return Promise.resolve(geocoderResults1);
+      },
     };
 
     var geocoderResults2 = [
@@ -61,31 +42,17 @@
       },
     ];
     var customGeocoderOptions2 = {
-<<<<<<< HEAD
-        autoComplete: true,
-        geocode: function (input) {
-            return Promise.resolve(geocoderResults2);
-        }
-    };
-
-    var noResultsGeocoder = {
-        autoComplete: true,
-        geocode: function (input) {
-            return Promise.resolve([]);
-        }
-=======
       autoComplete: true,
       geocode: function (input) {
-        return when.resolve(geocoderResults2);
+        return Promise.resolve(geocoderResults2);
       },
     };
 
     var noResultsGeocoder = {
       autoComplete: true,
       geocode: function (input) {
-        return when.resolve([]);
-      },
->>>>>>> 2fd0e8f7
+        return Promise.resolve([]);
+      },
     };
 
     beforeAll(function () {
