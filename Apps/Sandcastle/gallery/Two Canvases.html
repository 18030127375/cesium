--- conflicted
+++ resolved
@@ -94,13 +94,6 @@
         cb.showGroundAtmosphere = false;
         primitives.setCentralBody(cb);
 
-<<<<<<< HEAD
-        scene.setAnimation(function () {
-            scene.setSunPosition(Cesium.computeSunPosition(new Cesium.JulianDate()));
-        });
-
-=======
->>>>>>> 45d9d907
         // Prevent right-click from opening a context menu.
         canvas.oncontextmenu = function () {
             return false;
