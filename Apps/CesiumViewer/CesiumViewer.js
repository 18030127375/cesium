/*global define*/
define([
        'Core/defined',
        'Core/formatError',
        'DynamicScene/CzmlDataSource',
        'DynamicScene/GeoJsonDataSource',
        'Scene/PerformanceDisplay',
        'Widgets/checkForChromeFrame',
        'Widgets/Viewer/Viewer',
        'Widgets/Viewer/viewerDragDropMixin',
        'Widgets/Viewer/viewerDynamicObjectMixin',
<<<<<<< HEAD
        'Widgets/DataSourceBrowser/DataSourcePanelViewModel',
        'Widgets/DataSourceBrowser/ListDataSourcePanel',
=======
        'Widgets/Viewer/viewerCesiumInspectorMixin',
>>>>>>> 32cbd044
        'domReady!'
    ], function(
        defined,
        formatError,
        CzmlDataSource,
        GeoJsonDataSource,
        PerformanceDisplay,
        checkForChromeFrame,
        Viewer,
        viewerDragDropMixin,
        viewerDynamicObjectMixin,
<<<<<<< HEAD
        DataSourcePanelViewModel,
        ListDataSourcePanel) {
=======
        viewerCesiumInspectorMixin) {
>>>>>>> 32cbd044
    "use strict";
    /*global console*/

    /*
     * 'debug'  : true/false,   // Full WebGL error reporting at substantial performance cost.
     * 'lookAt' : CZML id,      // The CZML ID of the object to track at startup.
     * 'source' : 'file.czml',  // The relative URL of the CZML file to load at startup.
     * 'stats'  : true,         // Enable the FPS performance display.
     * 'theme'  : 'lighter',    // Use the dark-text-on-light-background theme.
     */
    var endUserOptions = {};
    var queryString = window.location.search.substring(1);
    if (queryString !== '') {
        var params = queryString.split('&');
        for ( var i = 0, len = params.length; i < len; ++i) {
            var param = params[i];
            var keyValuePair = param.split('=');
            if (keyValuePair.length > 1) {
                endUserOptions[keyValuePair[0]] = decodeURIComponent(keyValuePair[1].replace(/\+/g, ' '));
            }
        }
    }

    var loadingIndicator = document.getElementById('loadingIndicator');

    checkForChromeFrame('cesiumContainer').then(function(prompting) {
        if (!prompting) {
            startup();
        } else {
            loadingIndicator.style.display = 'none';
        }
    }).otherwise(function(error) {
        loadingIndicator.style.display = 'none';
        var message = formatError(error);
        console.error(message);
        if (document.getElementsByClassName('cesium-widget-errorPanel').length < 1) {
            window.alert(message);
        }
    });

    function endsWith(str, suffix) {
        var strLength = str.length;
        var suffixLength = suffix.length;
        return (suffixLength < strLength) && (str.indexOf(suffix, strLength - suffixLength) !== -1);
    }

    function startup() {
        DataSourcePanelViewModel.defaultDataSourcePanels.unshift(new ListDataSourcePanel('Local Gallery', 'Gallery/'));

        var viewer = new Viewer('cesiumContainer');
        viewer.extend(viewerDragDropMixin);
        viewer.extend(viewerDynamicObjectMixin);
        if (endUserOptions.inspector) {
            viewer.extend(viewerCesiumInspectorMixin);
        }

        var showLoadError = function(name, error) {
            var title = 'An error occurred while loading the file: ' + name;
            error = formatError(error);
            viewer.cesiumWidget.showErrorPanel(title, error);
            console.error(title + ': ' + error);
        };

        viewer.dropError.addEventListener(function(viewerArg, name, error) {
            showLoadError(name, error);
        });

        var scene = viewer.scene;
        var context = scene.context;
        if (endUserOptions.debug) {
            context.setValidateShaderProgram(true);
            context.setValidateFramebuffer(true);
            context.setLogShaderCompilation(true);
            context.setThrowOnWebGLError(true);
        }

        if (defined(endUserOptions.source)) {
            var source;
            var sourceUrl = endUserOptions.source.toUpperCase();
            if (endsWith(sourceUrl, '.GEOJSON') || //
                endsWith(sourceUrl, '.JSON') || //
                endsWith(sourceUrl, '.TOPOJSON')) {
                source = new GeoJsonDataSource();
            } else if (endsWith(sourceUrl, '.CZML')) {
                source = new CzmlDataSource();
            } else {
                loadingIndicator.style.display = 'none';

                showLoadError(endUserOptions.source, 'Unknown format.');
            }

            if (defined(source)) {
                source.loadUrl(endUserOptions.source).then(function() {
                    viewer.dataSources.add(source);

                    if (defined(endUserOptions.lookAt)) {
                        var dynamicObject = source.getDynamicObjectCollection().getById(endUserOptions.lookAt);
                        if (defined(dynamicObject)) {
                            viewer.trackedObject = dynamicObject;
                        } else {
                            var error = 'No object with id "' + endUserOptions.lookAt + '" exists in the provided source.';
                            showLoadError(endUserOptions.source, error);
                        }
                    }
                }, function(error) {
                    showLoadError(endUserOptions.source, error);
                }).always(function() {
                    loadingIndicator.style.display = 'none';
                });
            }
        } else {
            loadingIndicator.style.display = 'none';
        }

        if (endUserOptions.stats) {
            scene.debugShowFramesPerSecond = true;
        }

        var theme = endUserOptions.theme;
        if (defined(theme)) {
            if (endUserOptions.theme === 'lighter') {
                document.body.classList.add('cesium-lighter');
                viewer.animation.applyThemeChanges();
            } else {
                var error = 'Unknown theme: ' + theme;
                viewer.cesiumWidget.showErrorPanel(error);
                console.error(error);
            }
        }
    }
});<|MERGE_RESOLUTION|>--- conflicted
+++ resolved
@@ -6,15 +6,12 @@
         'DynamicScene/GeoJsonDataSource',
         'Scene/PerformanceDisplay',
         'Widgets/checkForChromeFrame',
+        'Widgets/DataSourceBrowser/DataSourcePanelViewModel',
+        'Widgets/DataSourceBrowser/ListDataSourcePanel',
         'Widgets/Viewer/Viewer',
         'Widgets/Viewer/viewerDragDropMixin',
         'Widgets/Viewer/viewerDynamicObjectMixin',
-<<<<<<< HEAD
-        'Widgets/DataSourceBrowser/DataSourcePanelViewModel',
-        'Widgets/DataSourceBrowser/ListDataSourcePanel',
-=======
         'Widgets/Viewer/viewerCesiumInspectorMixin',
->>>>>>> 32cbd044
         'domReady!'
     ], function(
         defined,
@@ -23,15 +20,12 @@
         GeoJsonDataSource,
         PerformanceDisplay,
         checkForChromeFrame,
+        DataSourcePanelViewModel,
+        ListDataSourcePanel,
         Viewer,
         viewerDragDropMixin,
         viewerDynamicObjectMixin,
-<<<<<<< HEAD
-        DataSourcePanelViewModel,
-        ListDataSourcePanel) {
-=======
         viewerCesiumInspectorMixin) {
->>>>>>> 32cbd044
     "use strict";
     /*global console*/
 
