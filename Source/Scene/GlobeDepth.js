define([
        '../Core/BoundingRectangle',
        '../Core/Color',
        '../Core/defined',
        '../Core/destroyObject',
        '../Core/PixelFormat',
        '../Renderer/ClearCommand',
        '../Renderer/Framebuffer',
        '../Renderer/PixelDatatype',
        '../Renderer/RenderState',
<<<<<<< HEAD
        '../Renderer/Sampler',
=======
        '../Renderer/ShaderSource',
>>>>>>> d7d14a59
        '../Renderer/Texture',
        '../Renderer/TextureWrap',
        '../Renderer/TextureMagnificationFilter',
        '../Renderer/TextureMinificationFilter',
        '../Shaders/PostProcessStages/DepthViewPacked',
        '../Shaders/PostProcessStages/PassThrough',
        '../Shaders/PostProcessStages/PassThroughDepth'
    ], function(
        BoundingRectangle,
        Color,
        defined,
        destroyObject,
        PixelFormat,
        ClearCommand,
        Framebuffer,
        PixelDatatype,
        RenderState,
<<<<<<< HEAD
        Sampler,
=======
        ShaderSource,
>>>>>>> d7d14a59
        Texture,
        TextureWrap,
        TextureMagnificationFilter,
        TextureMinificationFilter,
        DepthViewPacked,
        PassThrough,
        PassThroughDepth) {
    'use strict';

    /**
     * @private
     */
    function GlobeDepth() {
        this._colorTexture = undefined;
        this._depthStencilTexture = undefined;
        this._globeDepthTexture = undefined;

        this.framebuffer = undefined;
        this._copyDepthFramebuffer = undefined;

        this._clearColorCommand = undefined;
        this._copyColorCommand = undefined;
        this._copyDepthCommand = undefined;

        this._viewport = new BoundingRectangle();
        this._rs = undefined;

        this._useScissorTest = false;
        this._scissorRectangle = undefined;

        this._useLogDepth = undefined;

        this._debugGlobeDepthViewportCommand = undefined;
    }

<<<<<<< HEAD
    function executeDebugGlobeDepth(globeDepth, context, passState) {
        if (!defined(globeDepth._debugGlobeDepthViewportCommand)) {
            globeDepth._debugGlobeDepthViewportCommand = context.createViewportQuadCommand(DepthViewPacked, {
=======
    function executeDebugGlobeDepth(globeDepth, context, passState, useLogDepth) {
        if (!defined(globeDepth._debugGlobeDepthViewportCommand) || useLogDepth !== globeDepth._useLogDepth) {
            var fsSource =
                'uniform sampler2D u_texture;\n' +
                'varying vec2 v_textureCoordinates;\n' +
                'void main()\n' +
                '{\n' +
                '    float z_window = czm_unpackDepth(texture2D(u_texture, v_textureCoordinates));\n' +
                '    z_window = czm_reverseLogDepth(z_window); \n' +
                '    float n_range = czm_depthRange.near;\n' +
                '    float f_range = czm_depthRange.far;\n' +
                '    float z_ndc = (2.0 * z_window - n_range - f_range) / (f_range - n_range);\n' +
                '    float scale = pow(z_ndc * 0.5 + 0.5, 8.0);\n' +
                '    gl_FragColor = vec4(mix(vec3(0.0), vec3(1.0), scale), 1.0);\n' +
                '}\n';
            var fs = new ShaderSource({
                defines : [useLogDepth ? 'LOG_DEPTH' : ''],
                sources : [fsSource]
            });

            globeDepth._debugGlobeDepthViewportCommand = context.createViewportQuadCommand(fs, {
>>>>>>> d7d14a59
                uniformMap : {
                    u_depthTexture : function() {
                        return globeDepth._globeDepthTexture;
                    }
                },
                owner : globeDepth
            });

            globeDepth._useLogDepth = useLogDepth;
        }

        globeDepth._debugGlobeDepthViewportCommand.execute(context, passState);
    }

    function destroyTextures(globeDepth) {
        globeDepth._colorTexture = globeDepth._colorTexture && !globeDepth._colorTexture.isDestroyed() && globeDepth._colorTexture.destroy();
        globeDepth._depthStencilTexture = globeDepth._depthStencilTexture && !globeDepth._depthStencilTexture.isDestroyed() && globeDepth._depthStencilTexture.destroy();
        globeDepth._globeDepthTexture = globeDepth._globeDepthTexture && !globeDepth._globeDepthTexture.isDestroyed() && globeDepth._globeDepthTexture.destroy();
    }

    function destroyFramebuffers(globeDepth) {
        globeDepth.framebuffer = globeDepth.framebuffer && !globeDepth.framebuffer.isDestroyed() && globeDepth.framebuffer.destroy();
        globeDepth._copyDepthFramebuffer = globeDepth._copyDepthFramebuffer && !globeDepth._copyDepthFramebuffer.isDestroyed() && globeDepth._copyDepthFramebuffer.destroy();
    }

    function createTextures(globeDepth, context, width, height) {
        globeDepth._colorTexture = new Texture({
            context : context,
            width : width,
            height : height,
            pixelFormat : PixelFormat.RGBA,
            pixelDatatype : PixelDatatype.UNSIGNED_BYTE,
            sampler : new Sampler({
                wrapS : TextureWrap.CLAMP_TO_EDGE,
                wrapT : TextureWrap.CLAMP_TO_EDGE,
                minificationFilter : TextureMinificationFilter.NEAREST,
                magnificationFilter : TextureMagnificationFilter.NEAREST
            })
        });

        globeDepth._depthStencilTexture = new Texture({
            context : context,
            width : width,
            height : height,
            pixelFormat : PixelFormat.DEPTH_STENCIL,
            pixelDatatype : PixelDatatype.UNSIGNED_INT_24_8
        });

        globeDepth._globeDepthTexture = new Texture({
            context : context,
            width : width,
            height : height,
            pixelFormat : PixelFormat.RGBA,
            pixelDatatype : PixelDatatype.UNSIGNED_BYTE
        });
    }

    function createFramebuffers(globeDepth, context) {
        globeDepth.framebuffer = new Framebuffer({
            context : context,
            colorTextures : [globeDepth._colorTexture],
            depthStencilTexture : globeDepth._depthStencilTexture,
            destroyAttachments : false
        });

        globeDepth._copyDepthFramebuffer = new Framebuffer({
            context : context,
            colorTextures : [globeDepth._globeDepthTexture],
            destroyAttachments : false
        });
    }

    function updateFramebuffers(globeDepth, context, width, height) {
        var colorTexture = globeDepth._colorTexture;
        var textureChanged = !defined(colorTexture) || colorTexture.width !== width || colorTexture.height !== height;
        if (!defined(globeDepth.framebuffer) || textureChanged) {
            destroyTextures(globeDepth);
            destroyFramebuffers(globeDepth);
            createTextures(globeDepth, context, width, height);
            createFramebuffers(globeDepth, context);
        }
    }

    function updateCopyCommands(globeDepth, context, width, height, passState) {
        globeDepth._viewport.width = width;
        globeDepth._viewport.height = height;

        var useScissorTest = !BoundingRectangle.equals(globeDepth._viewport, passState.viewport);
        var updateScissor = useScissorTest !== globeDepth._useScissorTest;
        globeDepth._useScissorTest = useScissorTest;

        if (!BoundingRectangle.equals(globeDepth._scissorRectangle, passState.viewport)) {
            globeDepth._scissorRectangle = BoundingRectangle.clone(passState.viewport, globeDepth._scissorRectangle);
            updateScissor = true;
        }

        if (!defined(globeDepth._rs) || !BoundingRectangle.equals(globeDepth._viewport, globeDepth._rs.viewport) || updateScissor) {
            globeDepth._rs = RenderState.fromCache({
                viewport : globeDepth._viewport,
                scissorTest : {
                    enabled : globeDepth._useScissorTest,
                    rectangle : globeDepth._scissorRectangle
                }
            });
        }

        if (!defined(globeDepth._copyDepthCommand)) {
            globeDepth._copyDepthCommand = context.createViewportQuadCommand(PassThroughDepth, {
                uniformMap : {
                    u_depthTexture : function() {
                        return globeDepth._depthStencilTexture;
                    }
                },
                owner : globeDepth
            });
        }

        globeDepth._copyDepthCommand.framebuffer = globeDepth._copyDepthFramebuffer;

        if (!defined(globeDepth._copyColorCommand)) {
            globeDepth._copyColorCommand = context.createViewportQuadCommand(PassThrough, {
                uniformMap : {
                    u_colorTexture : function() {
                        return globeDepth._colorTexture;
                    }
                },
                owner : globeDepth
            });
        }

        globeDepth._copyDepthCommand.renderState = globeDepth._rs;
        globeDepth._copyColorCommand.renderState = globeDepth._rs;

        if (!defined(globeDepth._clearColorCommand)) {
            globeDepth._clearColorCommand = new ClearCommand({
                color : new Color(0.0, 0.0, 0.0, 0.0),
                stencil : 0.0,
                owner : globeDepth
            });
        }

        globeDepth._clearColorCommand.framebuffer = globeDepth.framebuffer;
    }

    GlobeDepth.prototype.executeDebugGlobeDepth = function(context, passState, useLogDepth) {
        executeDebugGlobeDepth(this, context, passState, useLogDepth);
    };

    GlobeDepth.prototype.update = function(context, passState) {
        var width = context.drawingBufferWidth;
        var height = context.drawingBufferHeight;

        updateFramebuffers(this, context, width, height);
        updateCopyCommands(this, context, width, height, passState);
        context.uniformState.globeDepthTexture = undefined;
    };

    GlobeDepth.prototype.executeCopyDepth = function(context, passState) {
        if (defined(this._copyDepthCommand)) {
            this._copyDepthCommand.execute(context, passState);
            context.uniformState.globeDepthTexture = this._globeDepthTexture;
        }
    };

    GlobeDepth.prototype.executeCopyColor = function(context, passState) {
        if (defined(this._copyColorCommand)) {
            this._copyColorCommand.execute(context, passState);
        }
    };

    GlobeDepth.prototype.clear = function(context, passState, clearColor) {
        var clear = this._clearColorCommand;
        if (defined(clear)) {
            Color.clone(clearColor, clear.color);
            clear.execute(context, passState);
        }
    };

    GlobeDepth.prototype.isDestroyed = function() {
        return false;
    };

    GlobeDepth.prototype.destroy = function() {
        destroyTextures(this);
        destroyFramebuffers(this);

        if (defined(this._copyColorCommand)) {
            this._copyColorCommand.shaderProgram = this._copyColorCommand.shaderProgram.destroy();
        }

        if (defined(this._copyDepthCommand)) {
            this._copyDepthCommand.shaderProgram = this._copyDepthCommand.shaderProgram.destroy();
        }

        var command = this._debugGlobeDepthViewportCommand;
        if (defined(command)) {
            command.shaderProgram = command.shaderProgram.destroy();
        }

        return destroyObject(this);
    };

    return GlobeDepth;
});<|MERGE_RESOLUTION|>--- conflicted
+++ resolved
@@ -8,11 +8,8 @@
         '../Renderer/Framebuffer',
         '../Renderer/PixelDatatype',
         '../Renderer/RenderState',
-<<<<<<< HEAD
+        '../Renderer/ShaderSource',
         '../Renderer/Sampler',
-=======
-        '../Renderer/ShaderSource',
->>>>>>> d7d14a59
         '../Renderer/Texture',
         '../Renderer/TextureWrap',
         '../Renderer/TextureMagnificationFilter',
@@ -30,11 +27,8 @@
         Framebuffer,
         PixelDatatype,
         RenderState,
-<<<<<<< HEAD
+        ShaderSource,
         Sampler,
-=======
-        ShaderSource,
->>>>>>> d7d14a59
         Texture,
         TextureWrap,
         TextureMagnificationFilter,
@@ -70,19 +64,14 @@
         this._debugGlobeDepthViewportCommand = undefined;
     }
 
-<<<<<<< HEAD
-    function executeDebugGlobeDepth(globeDepth, context, passState) {
-        if (!defined(globeDepth._debugGlobeDepthViewportCommand)) {
-            globeDepth._debugGlobeDepthViewportCommand = context.createViewportQuadCommand(DepthViewPacked, {
-=======
     function executeDebugGlobeDepth(globeDepth, context, passState, useLogDepth) {
         if (!defined(globeDepth._debugGlobeDepthViewportCommand) || useLogDepth !== globeDepth._useLogDepth) {
             var fsSource =
-                'uniform sampler2D u_texture;\n' +
+                'uniform sampler2D u_depthTexture;\n' +
                 'varying vec2 v_textureCoordinates;\n' +
                 'void main()\n' +
                 '{\n' +
-                '    float z_window = czm_unpackDepth(texture2D(u_texture, v_textureCoordinates));\n' +
+                '    float z_window = czm_unpackDepth(texture2D(u_depthTexture, v_textureCoordinates));\n' +
                 '    z_window = czm_reverseLogDepth(z_window); \n' +
                 '    float n_range = czm_depthRange.near;\n' +
                 '    float f_range = czm_depthRange.far;\n' +
@@ -96,7 +85,6 @@
             });
 
             globeDepth._debugGlobeDepthViewportCommand = context.createViewportQuadCommand(fs, {
->>>>>>> d7d14a59
                 uniformMap : {
                     u_depthTexture : function() {
                         return globeDepth._globeDepthTexture;
