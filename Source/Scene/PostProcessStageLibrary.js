--- conflicted
+++ resolved
@@ -226,11 +226,10 @@
      * <p>
      * This stage has the following uniforms: <code>color</code> and <code>length</code>
      * </p>
-<<<<<<< HEAD
-     * <p>
-     * <code>color</code> is the color of the highlighted edge. The default is {@link Color#BLACK}.
-     * <code>length</code> is the length of the edges in pixels. The default is <code>0.5</code>.
-     * </p>
+     * <ul>
+     * <li><code>color</code> is the color of the highlighted edge. The default is {@link Color#BLACK}.</li>
+     * <li><code>length</code> is the length of the edges in pixels. The default is <code>0.5</code>.</li>
+     * </ul>
      * @return {PostProcessStageComposite} A post-process stage that applies a edge detection effect.
      *
      * @example
@@ -245,13 +244,6 @@
      *
      * // draw edges around feature0 and feature1
      * postProcessStages.add(Cesium.PostProcessLibrary.createSilhouetteEffect([yellowEdge, greenEdge]);
-=======
-     * <ul>
-     * <li><code>color</code> is the color of the highlighted edge. The default is {@link Color#BLACK}.</li>
-     * <li><code>length</code> is the length of the edges in pixels. The default is <code>0.5</code>.</li>
-     * </ul>
-     * @return {PostProcessStageComposite} A post-process stage that applies a silhouette effect.
->>>>>>> 8a5bef09
      */
     PostProcessStageLibrary.createEdgeDetectionStage = function() {
         // unique name generated on call so more than one effect can be added
