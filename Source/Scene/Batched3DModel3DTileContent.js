define([
        '../Core/ClippingPlaneCollection',
        '../Core/Color',
        '../Core/defaultValue',
        '../Core/defined',
        '../Core/defineProperties',
        '../Core/deprecationWarning',
        '../Core/destroyObject',
        '../Core/DeveloperError',
        '../Core/FeatureDetection',
        '../Core/getAbsoluteUri',
        '../Core/getBaseUri',
        '../Core/getStringFromTypedArray',
        '../Core/RequestType',
        '../Core/RuntimeError',
        '../Renderer/Pass',
        './Cesium3DTileBatchTable',
        './Cesium3DTileFeature',
        './Cesium3DTileFeatureTable',
        './ClassificationModel',
        './Model',
        './ModelUtility'
    ], function(
        ClippingPlaneCollection,
        Color,
        defaultValue,
        defined,
        defineProperties,
        deprecationWarning,
        destroyObject,
        DeveloperError,
        FeatureDetection,
        getAbsoluteUri,
        getBaseUri,
        getStringFromTypedArray,
        RequestType,
        RuntimeError,
        Pass,
        Cesium3DTileBatchTable,
        Cesium3DTileFeature,
        Cesium3DTileFeatureTable,
        ClassificationModel,
        Model,
        ModelUtility) {
    'use strict';

    // Bail out if the browser doesn't support typed arrays, to prevent the setup function
    // from failing, since we won't be able to create a WebGL context anyway.
    if (!FeatureDetection.supportsTypedArrays()) {
        return {};
    }

    /**
     * Represents the contents of a
     * {@link https://github.com/AnalyticalGraphicsInc/3d-tiles/blob/master/TileFormats/Batched3DModel/README.md|Batched 3D Model}
     * tile in a {@link https://github.com/AnalyticalGraphicsInc/3d-tiles/blob/master/README.md|3D Tiles} tileset.
     * <p>
     * Implements the {@link Cesium3DTileContent} interface.
     * </p>
     *
     * @alias Batched3DModel3DTileContent
     * @constructor
     *
     * @private
     */
    function Batched3DModel3DTileContent(tileset, tile, resource, arrayBuffer, byteOffset) {
        this._tileset = tileset;
        this._tile = tile;
        this._resource = resource;
        this._model = undefined;
        this._batchTable = undefined;
        this._features = undefined;

        /**
         * @inheritdoc Cesium3DTileContent#featurePropertiesDirty
         */
        this.featurePropertiesDirty = false;

        initialize(this, arrayBuffer, byteOffset);
    }

    // This can be overridden for testing purposes
    Batched3DModel3DTileContent._deprecationWarning = deprecationWarning;

    defineProperties(Batched3DModel3DTileContent.prototype, {
        /**
         * @inheritdoc Cesium3DTileContent#featuresLength
         */
        featuresLength : {
            get : function() {
                return this._batchTable.featuresLength;
            }
        },

        /**
         * @inheritdoc Cesium3DTileContent#pointsLength
         */
        pointsLength : {
            get : function() {
                return 0;
            }
        },

        /**
         * @inheritdoc Cesium3DTileContent#trianglesLength
         */
        trianglesLength : {
            get : function() {
                return this._model.trianglesLength;
            }
        },

        /**
         * @inheritdoc Cesium3DTileContent#geometryByteLength
         */
        geometryByteLength : {
            get : function() {
                return this._model.geometryByteLength;
            }
        },

        /**
         * @inheritdoc Cesium3DTileContent#texturesByteLength
         */
        texturesByteLength : {
            get : function() {
                return this._model.texturesByteLength;
            }
        },

        /**
         * @inheritdoc Cesium3DTileContent#batchTableByteLength
         */
        batchTableByteLength : {
            get : function() {
                return this._batchTable.memorySizeInBytes;
            }
        },

        /**
         * @inheritdoc Cesium3DTileContent#innerContents
         */
        innerContents : {
            get : function() {
                return undefined;
            }
        },

        /**
         * @inheritdoc Cesium3DTileContent#readyPromise
         */
        readyPromise : {
            get : function() {
                return this._model.readyPromise;
            }
        },

        /**
         * @inheritdoc Cesium3DTileContent#tileset
         */
        tileset : {
            get : function() {
                return this._tileset;
            }
        },

        /**
         * @inheritdoc Cesium3DTileContent#tile
         */
        tile : {
            get : function() {
                return this._tile;
            }
        },

        /**
         * @inheritdoc Cesium3DTileContent#url
         */
        url: {
            get: function() {
                return this._resource.getUrlComponent(true);
            }
        },

        /**
         * @inheritdoc Cesium3DTileContent#batchTable
         */
        batchTable : {
            get : function() {
                return this._batchTable;
            }
        }
    });

    var sizeOfUint32 = Uint32Array.BYTES_PER_ELEMENT;

    function getBatchIdAttributeName(gltf) {
        var batchIdAttributeName = ModelUtility.getAttributeOrUniformBySemantic(gltf, '_BATCHID');
        if (!defined(batchIdAttributeName)) {
            batchIdAttributeName = ModelUtility.getAttributeOrUniformBySemantic(gltf, 'BATCHID');
            if (defined(batchIdAttributeName)) {
                Batched3DModel3DTileContent._deprecationWarning('b3dm-legacy-batchid', 'The glTF in this b3dm uses the semantic `BATCHID`. Application-specific semantics should be prefixed with an underscore: `_BATCHID`.');
            }
        }
        return batchIdAttributeName;
    }

    function getVertexShaderCallback(content) {
        return function(vs, programId) {
            var batchTable = content._batchTable;
            var gltf = content._model.gltf;
            var handleTranslucent = !defined(content._tileset.classificationType);
            var batchIdAttributeName = getBatchIdAttributeName(gltf);
            var diffuseAttributeOrUniformName = ModelUtility.getDiffuseAttributeOrUniform(gltf, programId);
            var callback = batchTable.getVertexShaderCallback(handleTranslucent, batchIdAttributeName, diffuseAttributeOrUniformName);
            return defined(callback) ? callback(vs) : vs;
        };
    }

    function getPickVertexShaderCallback(content) {
        return function(vs) {
            var batchTable = content._batchTable;
            var gltf = content._model.gltf;
            var batchIdAttributeName = getBatchIdAttributeName(gltf);
            var callback = batchTable.getPickVertexShaderCallback(batchIdAttributeName);
            return defined(callback) ? callback(vs) : vs;
        };
    }

    function getFragmentShaderCallback(content) {
        return function(fs, programId) {
            var batchTable = content._batchTable;
            var gltf = content._model.gltf;
            var handleTranslucent = !defined(content._tileset.classificationType);
            var diffuseAttributeOrUniformName = ModelUtility.getDiffuseAttributeOrUniform(gltf, programId);
            var callback = batchTable.getFragmentShaderCallback(handleTranslucent, diffuseAttributeOrUniformName);
            return defined(callback) ? callback(fs) : fs;
        };
    }

    function getClassificationFragmentShaderCallback(content) {
        return function(fs) {
            var batchTable = content._batchTable;
            var callback = batchTable.getClassificationFragmentShaderCallback();
            return defined(callback) ? callback(fs) : fs;
        };
    }

    function createColorChangedCallback(content) {
        return function(batchId, color) {
            content._model.updateCommands(batchId, color);
        };
    }

    function initialize(content, arrayBuffer, byteOffset) {
        var tileset = content._tileset;
        var tile = content._tile;
        var resource = content._resource;

        var byteStart = defaultValue(byteOffset, 0);
        byteOffset = byteStart;

        var uint8Array = new Uint8Array(arrayBuffer);
        var view = new DataView(arrayBuffer);
        byteOffset += sizeOfUint32;  // Skip magic

        var version = view.getUint32(byteOffset, true);
        if (version !== 1) {
            throw new RuntimeError('Only Batched 3D Model version 1 is supported.  Version ' + version + ' is not.');
        }
        byteOffset += sizeOfUint32;

        var byteLength = view.getUint32(byteOffset, true);
        byteOffset += sizeOfUint32;

        var featureTableJsonByteLength = view.getUint32(byteOffset, true);
        byteOffset += sizeOfUint32;

        var featureTableBinaryByteLength = view.getUint32(byteOffset, true);
        byteOffset += sizeOfUint32;

        var batchTableJsonByteLength = view.getUint32(byteOffset, true);
        byteOffset += sizeOfUint32;

        var batchTableBinaryByteLength = view.getUint32(byteOffset, true);
        byteOffset += sizeOfUint32;

        var batchLength;

        // Legacy header #1: [batchLength] [batchTableByteLength]
        // Legacy header #2: [batchTableJsonByteLength] [batchTableBinaryByteLength] [batchLength]
        // Current header: [featureTableJsonByteLength] [featureTableBinaryByteLength] [batchTableJsonByteLength] [batchTableBinaryByteLength]
        // If the header is in the first legacy format 'batchTableJsonByteLength' will be the start of the JSON string (a quotation mark) or the glTF magic.
        // Accordingly its first byte will be either 0x22 or 0x67, and so the minimum uint32 expected is 0x22000000 = 570425344 = 570MB. It is unlikely that the feature table JSON will exceed this length.
        // The check for the second legacy format is similar, except it checks 'batchTableBinaryByteLength' instead
        if (batchTableJsonByteLength >= 570425344) {
            // First legacy check
            byteOffset -= sizeOfUint32 * 2;
            batchLength = featureTableJsonByteLength;
            batchTableJsonByteLength = featureTableBinaryByteLength;
            batchTableBinaryByteLength = 0;
            featureTableJsonByteLength = 0;
            featureTableBinaryByteLength = 0;
            Batched3DModel3DTileContent._deprecationWarning('b3dm-legacy-header', 'This b3dm header is using the legacy format [batchLength] [batchTableByteLength]. The new format is [featureTableJsonByteLength] [featureTableBinaryByteLength] [batchTableJsonByteLength] [batchTableBinaryByteLength] from https://github.com/AnalyticalGraphicsInc/3d-tiles/blob/master/TileFormats/Batched3DModel/README.md.');
        } else if (batchTableBinaryByteLength >= 570425344) {
            // Second legacy check
            byteOffset -= sizeOfUint32;
            batchLength = batchTableJsonByteLength;
            batchTableJsonByteLength = featureTableJsonByteLength;
            batchTableBinaryByteLength = featureTableBinaryByteLength;
            featureTableJsonByteLength = 0;
            featureTableBinaryByteLength = 0;
            Batched3DModel3DTileContent._deprecationWarning('b3dm-legacy-header', 'This b3dm header is using the legacy format [batchTableJsonByteLength] [batchTableBinaryByteLength] [batchLength]. The new format is [featureTableJsonByteLength] [featureTableBinaryByteLength] [batchTableJsonByteLength] [batchTableBinaryByteLength] from https://github.com/AnalyticalGraphicsInc/3d-tiles/blob/master/TileFormats/Batched3DModel/README.md.');
        }

        var featureTableJson;
        if (featureTableJsonByteLength === 0) {
            featureTableJson = {
                BATCH_LENGTH : defaultValue(batchLength, 0)
            };
        } else {
            var featureTableString = getStringFromTypedArray(uint8Array, byteOffset, featureTableJsonByteLength);
            featureTableJson = JSON.parse(featureTableString);
            byteOffset += featureTableJsonByteLength;
        }

        var featureTableBinary = new Uint8Array(arrayBuffer, byteOffset, featureTableBinaryByteLength);
        byteOffset += featureTableBinaryByteLength;

        var featureTable = new Cesium3DTileFeatureTable(featureTableJson, featureTableBinary);

        batchLength = featureTable.getGlobalProperty('BATCH_LENGTH');
        featureTable.featuresLength = batchLength;

        var batchTableJson;
        var batchTableBinary;
        if (batchTableJsonByteLength > 0) {
            // PERFORMANCE_IDEA: is it possible to allocate this on-demand?  Perhaps keep the
            // arraybuffer/string compressed in memory and then decompress it when it is first accessed.
            //
            // We could also make another request for it, but that would make the property set/get
            // API async, and would double the number of numbers in some cases.
            var batchTableString = getStringFromTypedArray(uint8Array, byteOffset, batchTableJsonByteLength);
            batchTableJson = JSON.parse(batchTableString);
            byteOffset += batchTableJsonByteLength;

            if (batchTableBinaryByteLength > 0) {
                // Has a batch table binary
                batchTableBinary = new Uint8Array(arrayBuffer, byteOffset, batchTableBinaryByteLength);
                // Copy the batchTableBinary section and let the underlying ArrayBuffer be freed
                batchTableBinary = new Uint8Array(batchTableBinary);
                byteOffset += batchTableBinaryByteLength;
            }
        }

        var colorChangedCallback;
        if (defined(tileset.classificationType)) {
            colorChangedCallback = createColorChangedCallback(content);
        }

        var batchTable = new Cesium3DTileBatchTable(content, batchLength, batchTableJson, batchTableBinary, colorChangedCallback);
        content._batchTable = batchTable;

        var gltfByteLength = byteStart + byteLength - byteOffset;
        if (gltfByteLength === 0) {
            throw new RuntimeError('glTF byte length must be greater than 0.');
        }

        var gltfView;
        if (byteOffset % 4 === 0) {
            gltfView = new Uint8Array(arrayBuffer, byteOffset, gltfByteLength);
        } else {
            // Create a copy of the glb so that it is 4-byte aligned
            Batched3DModel3DTileContent._deprecationWarning('b3dm-glb-unaligned', 'The embedded glb is not aligned to a 4-byte boundary.');
            gltfView = new Uint8Array(uint8Array.subarray(byteOffset, byteOffset + gltfByteLength));
        }

        var pickObject = {
            content : content,
            primitive : tileset
        };

<<<<<<< HEAD
        // PERFORMANCE_IDEA: patch the shader on demand, e.g., the first time show/color changes.
        // The pick shader still needs to be patched.
        content._model = new Model({
            gltf : gltfView,
            cull : false,           // The model is already culled by 3D Tiles
            releaseGltfJson : true, // Models are unique and will not benefit from caching so save memory
            opaquePass : Pass.CESIUM_3D_TILE, // Draw opaque portions of the model during the 3D Tiles pass
            basePath : resource,
            requestType : RequestType.TILES3D,
            modelMatrix : tile.computedTransform,
            upAxis : tileset._gltfUpAxis,
            shadows: tileset.shadows,
            debugWireframe: tileset.debugWireframe,
            incrementallyLoadTextures : false,
            vertexShaderLoaded : getVertexShaderCallback(content),
            fragmentShaderLoaded : getFragmentShaderCallback(content),
            uniformMapLoaded : batchTable.getUniformMapCallback(),
            pickVertexShaderLoaded : getPickVertexShaderCallback(content),
            pickFragmentShaderLoaded : batchTable.getPickFragmentShaderCallback(),
            pickUniformMapLoaded : batchTable.getPickUniformMapCallback(),
            addBatchIdToGeneratedShaders : (batchLength > 0), // If the batch table has values in it, generated shaders will need a batchId attribute
            pickObject : pickObject,
            clippingPlanes : new ClippingPlaneCollection({
                enabled : false
            })
        });

        if (defined(tileset.clippingPlanes)) {
            content._model.clippingPlanes = tileset.clippingPlanes.clone();
=======
        if (!defined(tileset.classificationType)) {
            var clippingPlanes;
            if (defined(tileset.clippingPlanes)) {
                clippingPlanes = tileset.clippingPlanes.clone();
            } else {
                clippingPlanes = new ClippingPlaneCollection({
                    enabled : false
                });
            }

            // PERFORMANCE_IDEA: patch the shader on demand, e.g., the first time show/color changes.
            // The pick shader still needs to be patched.
            content._model = new Model({
                gltf : gltfView,
                cull : false,           // The model is already culled by 3D Tiles
                releaseGltfJson : true, // Models are unique and will not benefit from caching so save memory
                opaquePass : Pass.CESIUM_3D_TILE, // Draw opaque portions of the model during the 3D Tiles pass
                basePath : basePath,
                requestType : RequestType.TILES3D,
                modelMatrix : tile.computedTransform,
                upAxis : tileset._gltfUpAxis,
                shadows: tileset.shadows,
                debugWireframe: tileset.debugWireframe,
                incrementallyLoadTextures : false,
                vertexShaderLoaded : getVertexShaderCallback(content),
                fragmentShaderLoaded : getFragmentShaderCallback(content),
                uniformMapLoaded : batchTable.getUniformMapCallback(),
                pickVertexShaderLoaded : getPickVertexShaderCallback(content),
                pickFragmentShaderLoaded : batchTable.getPickFragmentShaderCallback(),
                pickUniformMapLoaded : batchTable.getPickUniformMapCallback(),
                addBatchIdToGeneratedShaders : (batchLength > 0), // If the batch table has values in it, generated shaders will need a batchId attribute
                pickObject : pickObject,
                clippingPlanes : clippingPlanes
            });
        } else {
            // This transcodes glTF to an internal representation for geometry so we can take advantage of the re-batching of vector data.
            // For a list of limitations on the input glTF, see the documentation for classificationType of Cesium3DTileset.
            content._model = new ClassificationModel({
                gltf : gltfView,
                cull : false,           // The model is already culled by 3D Tiles
                basePath : basePath,
                requestType : RequestType.TILES3D,
                modelMatrix : tile.computedTransform,
                upAxis : tileset._gltfUpAxis,
                debugWireframe : tileset.debugWireframe,
                vertexShaderLoaded : getVertexShaderCallback(content),
                classificationShaderLoaded : getClassificationFragmentShaderCallback(content),
                uniformMapLoaded : batchTable.getUniformMapCallback(),
                pickVertexShaderLoaded : getPickVertexShaderCallback(content),
                pickFragmentShaderLoaded : batchTable.getPickFragmentShaderCallback(),
                pickUniformMapLoaded : batchTable.getPickUniformMapCallback(),
                classificationType : tileset._classificationType,
                batchTable : batchTable
            });
>>>>>>> 59134ce6
        }
    }

    function createFeatures(content) {
        var featuresLength = content.featuresLength;
        if (!defined(content._features) && (featuresLength > 0)) {
            var features = new Array(featuresLength);
            for (var i = 0; i < featuresLength; ++i) {
                features[i] = new Cesium3DTileFeature(content, i);
            }
            content._features = features;
        }
    }

    /**
     * @inheritdoc Cesium3DTileContent#hasProperty
     */
    Batched3DModel3DTileContent.prototype.hasProperty = function(batchId, name) {
        return this._batchTable.hasProperty(batchId, name);
    };

    /**
     * @inheritdoc Cesium3DTileContent#getFeature
     */
    Batched3DModel3DTileContent.prototype.getFeature = function(batchId) {
        //>>includeStart('debug', pragmas.debug);
        var featuresLength = this.featuresLength;
        if (!defined(batchId) || (batchId < 0) || (batchId >= featuresLength)) {
            throw new DeveloperError('batchId is required and between zero and featuresLength - 1 (' + (featuresLength - 1) + ').');
        }
        //>>includeEnd('debug');

        createFeatures(this);
        return this._features[batchId];
    };

    /**
     * @inheritdoc Cesium3DTileContent#applyDebugSettings
     */
    Batched3DModel3DTileContent.prototype.applyDebugSettings = function(enabled, color) {
        color = enabled ? color : Color.WHITE;
        if (this.featuresLength === 0) {
            this._model.color = color;
        } else {
            this._batchTable.setAllColor(color);
        }
    };

    /**
     * @inheritdoc Cesium3DTileContent#applyStyle
     */
    Batched3DModel3DTileContent.prototype.applyStyle = function(frameState, style) {
        this._batchTable.applyStyle(frameState, style);
    };

    /**
     * @inheritdoc Cesium3DTileContent#update
     */
    Batched3DModel3DTileContent.prototype.update = function(tileset, frameState) {
        var commandStart = frameState.commandList.length;

        // In the PROCESSING state we may be calling update() to move forward
        // the content's resource loading.  In the READY state, it will
        // actually generate commands.
        this._batchTable.update(tileset, frameState);
        this._model.modelMatrix = this._tile.computedTransform;
        this._model.shadows = this._tileset.shadows;
        this._model.debugWireframe = this._tileset.debugWireframe;

        // Update clipping planes
        var tilesetClippingPlanes = this._tileset.clippingPlanes;
        var modelClippingPlanes = this._model.clippingPlanes;
        if (defined(tilesetClippingPlanes)) {
            tilesetClippingPlanes.clone(modelClippingPlanes);
            modelClippingPlanes.enabled = tilesetClippingPlanes.enabled && this._tile._isClipped;
        } else if (defined(modelClippingPlanes) && modelClippingPlanes.enabled) {
            modelClippingPlanes.enabled = false;
        }

        this._model.update(frameState);

        // If any commands were pushed, add derived commands
        var commandEnd = frameState.commandList.length;
        if ((commandStart < commandEnd) && frameState.passes.render && !defined(tileset.classificationType)) {
            var finalResolution = this._tile._finalResolution;
            this._batchTable.addDerivedCommands(frameState, commandStart, finalResolution);
        }
   };

    /**
     * @inheritdoc Cesium3DTileContent#isDestroyed
     */
    Batched3DModel3DTileContent.prototype.isDestroyed = function() {
        return false;
    };

    /**
     * @inheritdoc Cesium3DTileContent#destroy
     */
    Batched3DModel3DTileContent.prototype.destroy = function() {
        this._model = this._model && this._model.destroy();
        this._batchTable = this._batchTable && this._batchTable.destroy();
        return destroyObject(this);
    };

    return Batched3DModel3DTileContent;
});<|MERGE_RESOLUTION|>--- conflicted
+++ resolved
@@ -380,37 +380,6 @@
             primitive : tileset
         };
 
-<<<<<<< HEAD
-        // PERFORMANCE_IDEA: patch the shader on demand, e.g., the first time show/color changes.
-        // The pick shader still needs to be patched.
-        content._model = new Model({
-            gltf : gltfView,
-            cull : false,           // The model is already culled by 3D Tiles
-            releaseGltfJson : true, // Models are unique and will not benefit from caching so save memory
-            opaquePass : Pass.CESIUM_3D_TILE, // Draw opaque portions of the model during the 3D Tiles pass
-            basePath : resource,
-            requestType : RequestType.TILES3D,
-            modelMatrix : tile.computedTransform,
-            upAxis : tileset._gltfUpAxis,
-            shadows: tileset.shadows,
-            debugWireframe: tileset.debugWireframe,
-            incrementallyLoadTextures : false,
-            vertexShaderLoaded : getVertexShaderCallback(content),
-            fragmentShaderLoaded : getFragmentShaderCallback(content),
-            uniformMapLoaded : batchTable.getUniformMapCallback(),
-            pickVertexShaderLoaded : getPickVertexShaderCallback(content),
-            pickFragmentShaderLoaded : batchTable.getPickFragmentShaderCallback(),
-            pickUniformMapLoaded : batchTable.getPickUniformMapCallback(),
-            addBatchIdToGeneratedShaders : (batchLength > 0), // If the batch table has values in it, generated shaders will need a batchId attribute
-            pickObject : pickObject,
-            clippingPlanes : new ClippingPlaneCollection({
-                enabled : false
-            })
-        });
-
-        if (defined(tileset.clippingPlanes)) {
-            content._model.clippingPlanes = tileset.clippingPlanes.clone();
-=======
         if (!defined(tileset.classificationType)) {
             var clippingPlanes;
             if (defined(tileset.clippingPlanes)) {
@@ -428,7 +397,7 @@
                 cull : false,           // The model is already culled by 3D Tiles
                 releaseGltfJson : true, // Models are unique and will not benefit from caching so save memory
                 opaquePass : Pass.CESIUM_3D_TILE, // Draw opaque portions of the model during the 3D Tiles pass
-                basePath : basePath,
+                basePath : resource,
                 requestType : RequestType.TILES3D,
                 modelMatrix : tile.computedTransform,
                 upAxis : tileset._gltfUpAxis,
@@ -451,7 +420,7 @@
             content._model = new ClassificationModel({
                 gltf : gltfView,
                 cull : false,           // The model is already culled by 3D Tiles
-                basePath : basePath,
+                basePath : resource,
                 requestType : RequestType.TILES3D,
                 modelMatrix : tile.computedTransform,
                 upAxis : tileset._gltfUpAxis,
@@ -465,7 +434,6 @@
                 classificationType : tileset._classificationType,
                 batchTable : batchTable
             });
->>>>>>> 59134ce6
         }
     }
 
