define([
        '../Core/BoundingRectangle',
        '../Core/BoundingSphere',
        '../Core/BoxGeometry',
        '../Core/buildModuleUrl',
        '../Core/Cartesian2',
        '../Core/Cartesian3',
        '../Core/Cartesian4',
        '../Core/Cartographic',
        '../Core/Color',
        '../Core/ColorGeometryInstanceAttribute',
        '../Core/createGuid',
        '../Core/CullingVolume',
        '../Core/defaultValue',
        '../Core/defined',
        '../Core/defineProperties',
        '../Core/destroyObject',
        '../Core/DeveloperError',
        '../Core/EllipsoidGeometry',
        '../Core/Event',
        '../Core/GeographicProjection',
        '../Core/GeometryInstance',
        '../Core/GeometryPipeline',
        '../Core/getTimestamp',
        '../Core/Intersect',
        '../Core/Interval',
        '../Core/JulianDate',
        '../Core/Math',
        '../Core/Matrix4',
        '../Core/mergeSort',
        '../Core/Occluder',
        '../Core/OrthographicFrustum',
        '../Core/OrthographicOffCenterFrustum',
        '../Core/PerspectiveFrustum',
        '../Core/PerspectiveOffCenterFrustum',
        '../Core/PixelFormat',
        '../Core/RequestScheduler',
        '../Core/ShowGeometryInstanceAttribute',
        '../Core/Transforms',
        '../Renderer/ClearCommand',
        '../Renderer/ComputeEngine',
        '../Renderer/Context',
        '../Renderer/ContextLimits',
        '../Renderer/DrawCommand',
        '../Renderer/Framebuffer',
        '../Renderer/loadCubeMap',
        '../Renderer/Pass',
        '../Renderer/PassState',
        '../Renderer/PixelDatatype',
        '../Renderer/RenderState',
        '../Renderer/Sampler',
        '../Renderer/ShaderProgram',
        '../Renderer/ShaderSource',
        '../Renderer/Texture',
        './BlendingState',
        './BrdfLutGenerator',
        './Camera',
        './CreditDisplay',
        './DebugCameraPrimitive',
        './DepthFunction',
        './DepthPlane',
        './DeviceOrientationCameraController',
        './Fog',
        './FrameState',
        './FrustumCommands',
        './FXAA',
        './GlobeDepth',
        './JobScheduler',
        './MapMode2D',
        './OIT',
        './PerformanceDisplay',
        './PerInstanceColorAppearance',
        './PickDepth',
        './Primitive',
        './PrimitiveCollection',
        './SceneMode',
        './SceneTransforms',
        './SceneTransitioner',
        './ScreenSpaceCameraController',
        './ShadowMap',
        './StencilFunction',
        './StencilOperation',
        './SunPostProcess',
        './TweenCollection'
    ], function(
        BoundingRectangle,
        BoundingSphere,
        BoxGeometry,
        buildModuleUrl,
        Cartesian2,
        Cartesian3,
        Cartesian4,
        Cartographic,
        Color,
        ColorGeometryInstanceAttribute,
        createGuid,
        CullingVolume,
        defaultValue,
        defined,
        defineProperties,
        destroyObject,
        DeveloperError,
        EllipsoidGeometry,
        Event,
        GeographicProjection,
        GeometryInstance,
        GeometryPipeline,
        getTimestamp,
        Intersect,
        Interval,
        JulianDate,
        CesiumMath,
        Matrix4,
        mergeSort,
        Occluder,
        OrthographicFrustum,
        OrthographicOffCenterFrustum,
        PerspectiveFrustum,
        PerspectiveOffCenterFrustum,
        PixelFormat,
        RequestScheduler,
        ShowGeometryInstanceAttribute,
        Transforms,
        ClearCommand,
        ComputeEngine,
        Context,
        ContextLimits,
        DrawCommand,
        Framebuffer,
        loadCubeMap,
        Pass,
        PassState,
        PixelDatatype,
        RenderState,
        Sampler,
        ShaderProgram,
        ShaderSource,
        Texture,
        BlendingState,
        BrdfLutGenerator,
        Camera,
        CreditDisplay,
        DebugCameraPrimitive,
        DepthFunction,
        DepthPlane,
        DeviceOrientationCameraController,
        Fog,
        FrameState,
        FrustumCommands,
        FXAA,
        GlobeDepth,
        JobScheduler,
        MapMode2D,
        OIT,
        PerformanceDisplay,
        PerInstanceColorAppearance,
        PickDepth,
        Primitive,
        PrimitiveCollection,
        SceneMode,
        SceneTransforms,
        SceneTransitioner,
        ScreenSpaceCameraController,
        ShadowMap,
        StencilFunction,
        StencilOperation,
        SunPostProcess,
        TweenCollection) {
    'use strict';

    /**
     * The container for all 3D graphical objects and state in a Cesium virtual scene.  Generally,
     * a scene is not created directly; instead, it is implicitly created by {@link CesiumWidget}.
     * <p>
     * <em><code>contextOptions</code> parameter details:</em>
     * </p>
     * <p>
     * The default values are:
     * <code>
     * {
     *   webgl : {
     *     alpha : false,
     *     depth : true,
     *     stencil : false,
     *     antialias : true,
     *     premultipliedAlpha : true,
     *     preserveDrawingBuffer : false,
     *     failIfMajorPerformanceCaveat : false
     *   },
     *   allowTextureFilterAnisotropic : true
     * }
     * </code>
     * </p>
     * <p>
     * The <code>webgl</code> property corresponds to the {@link http://www.khronos.org/registry/webgl/specs/latest/#5.2|WebGLContextAttributes}
     * object used to create the WebGL context.
     * </p>
     * <p>
     * <code>webgl.alpha</code> defaults to false, which can improve performance compared to the standard WebGL default
     * of true.  If an application needs to composite Cesium above other HTML elements using alpha-blending, set
     * <code>webgl.alpha</code> to true.
     * </p>
     * <p>
     * The other <code>webgl</code> properties match the WebGL defaults for {@link http://www.khronos.org/registry/webgl/specs/latest/#5.2|WebGLContextAttributes}.
     * </p>
     * <p>
     * <code>allowTextureFilterAnisotropic</code> defaults to true, which enables anisotropic texture filtering when the
     * WebGL extension is supported.  Setting this to false will improve performance, but hurt visual quality, especially for horizon views.
     * </p>
     *
     * @alias Scene
     * @constructor
     *
     * @param {Object} [options] Object with the following properties:
     * @param {Canvas} options.canvas The HTML canvas element to create the scene for.
     * @param {Object} [options.contextOptions] Context and WebGL creation properties.  See details above.
     * @param {Element} [options.creditContainer] The HTML element in which the credits will be displayed.
     * @param {MapProjection} [options.mapProjection=new GeographicProjection()] The map projection to use in 2D and Columbus View modes.
     * @param {Boolean} [options.orderIndependentTranslucency=true] If true and the configuration supports it, use order independent translucency.
     * @param {Boolean} [options.scene3DOnly=false] If true, optimizes memory use and performance for 3D mode but disables the ability to use 2D or Columbus View.
     * @param {Number} [options.terrainExaggeration=1.0] A scalar used to exaggerate the terrain. Note that terrain exaggeration will not modify any other primitive as they are positioned relative to the ellipsoid.
     * @param {Boolean} [options.shadows=false] Determines if shadows are cast by the sun.
     * @param {MapMode2D} [options.mapMode2D=MapMode2D.INFINITE_SCROLL] Determines if the 2D map is rotatable or can be scrolled infinitely in the horizontal direction.
     *
     * @see CesiumWidget
     * @see {@link http://www.khronos.org/registry/webgl/specs/latest/#5.2|WebGLContextAttributes}
     *
     * @exception {DeveloperError} options and options.canvas are required.
     *
     * @example
     * // Create scene without anisotropic texture filtering
     * var scene = new Cesium.Scene({
     *   canvas : canvas,
     *   contextOptions : {
     *     allowTextureFilterAnisotropic : false
     *   }
     * });
     */
    function Scene(options) {
        options = defaultValue(options, defaultValue.EMPTY_OBJECT);
        var canvas = options.canvas;
        var contextOptions = options.contextOptions;
        var creditContainer = options.creditContainer;

        //>>includeStart('debug', pragmas.debug);
        if (!defined(canvas)) {
            throw new DeveloperError('options and options.canvas are required.');
        }
        //>>includeEnd('debug');

        var context = new Context(canvas, contextOptions);
        if (!defined(creditContainer)) {
            creditContainer = document.createElement('div');
            creditContainer.style.position = 'absolute';
            creditContainer.style.bottom = '0';
            creditContainer.style['text-shadow'] = '0 0 2px #000000';
            creditContainer.style.color = '#ffffff';
            creditContainer.style['font-size'] = '10px';
            creditContainer.style['padding-right'] = '5px';
            canvas.parentNode.appendChild(creditContainer);
        }

        this._id = createGuid();
        this._jobScheduler = new JobScheduler();
        this._frameState = new FrameState(context, new CreditDisplay(creditContainer), this._jobScheduler);
        this._frameState.scene3DOnly = defaultValue(options.scene3DOnly, false);

        var ps = new PassState(context);
        ps.viewport = new BoundingRectangle();
        ps.viewport.x = 0;
        ps.viewport.y = 0;
        ps.viewport.width = context.drawingBufferWidth;
        ps.viewport.height = context.drawingBufferHeight;
        this._passState = ps;

        this._canvas = canvas;
        this._context = context;
        this._computeEngine = new ComputeEngine(context);
        this._globe = undefined;
        this._primitives = new PrimitiveCollection();
        this._groundPrimitives = new PrimitiveCollection();

        this._tweens = new TweenCollection();

        this._shaderFrameCount = 0;

        this._sunPostProcess = undefined;

        this._computeCommandList = [];
        this._frustumCommandsList = [];
        this._overlayCommandList = [];

        this._pickFramebuffer = undefined;

        this._useOIT = defaultValue(options.orderIndependentTranslucency, true);
        this._executeOITFunction = undefined;

        var globeDepth;
        if (context.depthTexture) {
            globeDepth = new GlobeDepth();
        }

        var oit;
        if (this._useOIT && defined(globeDepth)) {
            oit = new OIT(context);
        }

        this._globeDepth = globeDepth;
        this._depthPlane = new DepthPlane();
        this._oit = oit;
        this._fxaa = new FXAA();

        this._clearColorCommand = new ClearCommand({
            color : new Color(),
            stencil : 0,
            owner : this
        });
        this._depthClearCommand = new ClearCommand({
            depth : 1.0,
            owner : this
        });
        this._stencilClearCommand = new ClearCommand({
            stencil : 0
        });

        this._pickDepths = [];
        this._debugGlobeDepths = [];

        this._pickDepthPassState = undefined;
        this._pickDepthFramebuffer = undefined;
        this._pickDepthFramebufferWidth = undefined;
        this._pickDepthFramebufferHeight = undefined;
        this._depthOnlyRenderStateCache = {};
        this._3DTileInvertedUnclassifiedTranslucentRenderStateCache = {};
        this._3DTileInvertedUnclassifiedOpaqueRenderStateCache = {};
        this._3DTileInvertedClassifiedRenderStateCache = {};

        this._transitioner = new SceneTransitioner(this);

        this._renderError = new Event();
        this._preRender = new Event();
        this._postRender = new Event();

        this._cameraStartFired = false;
        this._cameraMovedTime = undefined;

        this._pickPositionCache = {};
        this._pickPositionCacheDirty = false;

        this._minimumDisableDepthTestDistance = 0.0;

        /**
         * Exceptions occurring in <code>render</code> are always caught in order to raise the
         * <code>renderError</code> event.  If this property is true, the error is rethrown
         * after the event is raised.  If this property is false, the <code>render</code> function
         * returns normally after raising the event.
         *
         * @type {Boolean}
         * @default false
         */
        this.rethrowRenderErrors = false;

        /**
         * Determines whether or not to instantly complete the
         * scene transition animation on user input.
         *
         * @type {Boolean}
         * @default true
         */
        this.completeMorphOnUserInput = true;

        /**
         * The event fired at the beginning of a scene transition.
         * @type {Event}
         * @default Event()
         */
        this.morphStart = new Event();

        /**
         * The event fired at the completion of a scene transition.
         * @type {Event}
         * @default Event()
         */
        this.morphComplete = new Event();

        /**
         * The {@link SkyBox} used to draw the stars.
         *
         * @type {SkyBox}
         * @default undefined
         *
         * @see Scene#backgroundColor
         */
        this.skyBox = undefined;

        /**
         * The sky atmosphere drawn around the globe.
         *
         * @type {SkyAtmosphere}
         * @default undefined
         */
        this.skyAtmosphere = undefined;

        /**
         * The {@link Sun}.
         *
         * @type {Sun}
         * @default undefined
         */
        this.sun = undefined;

        /**
         * Uses a bloom filter on the sun when enabled.
         *
         * @type {Boolean}
         * @default true
         */
        this.sunBloom = true;
        this._sunBloom = undefined;

        /**
         * The {@link Moon}
         *
         * @type Moon
         * @default undefined
         */
        this.moon = undefined;

        /**
         * The background color, which is only visible if there is no sky box, i.e., {@link Scene#skyBox} is undefined.
         *
         * @type {Color}
         * @default {@link Color.BLACK}
         *
         * @see Scene#skyBox
         */
        this.backgroundColor = Color.clone(Color.BLACK);

        this._mode = SceneMode.SCENE3D;

        this._mapProjection = defined(options.mapProjection) ? options.mapProjection : new GeographicProjection();

        /**
         * The current morph transition time between 2D/Columbus View and 3D,
         * with 0.0 being 2D or Columbus View and 1.0 being 3D.
         *
         * @type {Number}
         * @default 1.0
         */
        this.morphTime = 1.0;
        /**
         * The far-to-near ratio of the multi-frustum. The default is 1,000.0.
         *
         * @type {Number}
         * @default 1000.0
         */
        this.farToNearRatio = 1000.0;

        /**
         * Determines the uniform depth size in meters of each frustum of the multifrustum in 2D. If a primitive or model close
         * to the surface shows z-fighting, decreasing this will eliminate the artifact, but decrease performance. On the
         * other hand, increasing this will increase performance but may cause z-fighting among primitives close to thesurface.
         * @type {Number}
         * @default 1.75e6
         */
        this.nearToFarDistance2D = 1.75e6;

        /**
         * This property is for debugging only; it is not for production use.
         * <p>
         * A function that determines what commands are executed.  As shown in the examples below,
         * the function receives the command's <code>owner</code> as an argument, and returns a boolean indicating if the
         * command should be executed.
         * </p>
         * <p>
         * The default is <code>undefined</code>, indicating that all commands are executed.
         * </p>
         *
         * @type Function
         *
         * @default undefined
         *
         * @example
         * // Do not execute any commands.
         * scene.debugCommandFilter = function(command) {
         *     return false;
         * };
         *
         * // Execute only the billboard's commands.  That is, only draw the billboard.
         * var billboards = new Cesium.BillboardCollection();
         * scene.debugCommandFilter = function(command) {
         *     return command.owner === billboards;
         * };
         */
        this.debugCommandFilter = undefined;

        /**
         * This property is for debugging only; it is not for production use.
         * <p>
         * When <code>true</code>, commands are randomly shaded.  This is useful
         * for performance analysis to see what parts of a scene or model are
         * command-dense and could benefit from batching.
         * </p>
         *
         * @type Boolean
         *
         * @default false
         */
        this.debugShowCommands = false;

        /**
         * This property is for debugging only; it is not for production use.
         * <p>
         * When <code>true</code>, commands are shaded based on the frustums they
         * overlap.  Commands in the closest frustum are tinted red, commands in
         * the next closest are green, and commands in the farthest frustum are
         * blue.  If a command overlaps more than one frustum, the color components
         * are combined, e.g., a command overlapping the first two frustums is tinted
         * yellow.
         * </p>
         *
         * @type Boolean
         *
         * @default false
         */
        this.debugShowFrustums = false;

        this._debugFrustumStatistics = undefined;

        /**
         * This property is for debugging only; it is not for production use.
         * <p>
         * Displays frames per second and time between frames.
         * </p>
         *
         * @type Boolean
         *
         * @default false
         */
        this.debugShowFramesPerSecond = false;

        /**
         * This property is for debugging only; it is not for production use.
         * <p>
         * Displays depth information for the indicated frustum.
         * </p>
         *
         * @type Boolean
         *
         * @default false
         */
        this.debugShowGlobeDepth = false;

        /**
         * This property is for debugging only; it is not for production use.
         * <p>
         * Indicates which frustum will have depth information displayed.
         * </p>
         *
         * @type Number
         *
         * @default 1
         */
        this.debugShowDepthFrustum = 1;

        /**
         * This property is for debugging only; it is not for production use.
         * <p>
         * When <code>true</code>, draws outlines to show the boundaries of the camera frustums
         * </p>
         *
         * @type Boolean
         *
         * @default false
         */
        this.debugShowFrustumPlanes = false;
        this._debugShowFrustumPlanes = false;
        this._debugFrustumPlanes = undefined;

        /**
         * When <code>true</code>, enables Fast Approximate Anti-aliasing even when order independent translucency
         * is unsupported.
         *
         * @type Boolean
         * @default true
         */
        this.fxaa = true;

        /**
         * When <code>true</code>, enables picking using the depth buffer.
         *
         * @type Boolean
         * @default true
         */
        this.useDepthPicking = true;

        /**
         * When <code>true</code>, enables picking translucent geometry using the depth buffer.
         * {@link Scene#useDepthPicking} must also be true to enable picking the depth buffer.
         * <p>
         * There is a decrease in performance when enabled. There are extra draw calls to write depth for
         * translucent geometry.
         * </p>
         * @type {Boolean}
         * @default false
         */
        this.pickTranslucentDepth = false;

        /**
         * The time in milliseconds to wait before checking if the camera has not moved and fire the cameraMoveEnd event.
         * @type {Number}
         * @default 500.0
         * @private
         */
        this.cameraEventWaitTime = 500.0;

        /**
         * Set to true to copy the depth texture after rendering the globe. Makes czm_globeDepthTexture valid.
         * @type {Boolean}
         * @default false
         * @private
         */
        this.copyGlobeDepth = false;

        /**
         * Blends the atmosphere to geometry far from the camera for horizon views. Allows for additional
         * performance improvements by rendering less geometry and dispatching less terrain requests.
         * @type {Fog}
         */
        this.fog = new Fog();

        this._sunCamera = new Camera(this);

        /**
         * The shadow map in the scene. When enabled, models, primitives, and the globe may cast and receive shadows.
         * By default the light source of the shadow map is the sun.
         * @type {ShadowMap}
         */
        this.shadowMap = new ShadowMap({
            context : context,
            lightCamera : this._sunCamera,
            enabled : defaultValue(options.shadows, false)
        });

        /**
         * When <code>false</code>, 3D Tiles will render normally. When <code>true</code>, classified 3D Tile geometry will render normally and
         * unclassified 3D Tile geometry will render with the color multiplied by {@link Scene#invertClassificationColor}.
         * @type {Boolean}
         * @default false
         */
        this.invertClassification = false;

        /**
         * The highlight color of unclassified 3D Tile geometry when {@link Scene#invertClassification} is <code>true</code>.
         * @type {Color}
         * @default Color.WHITE
         */
        this.invertClassificationColor = Color.clone(Color.WHITE);

        this._brdfLutGenerator = new BrdfLutGenerator();

        this._terrainExaggeration = defaultValue(options.terrainExaggeration, 1.0);

        this._performanceDisplay = undefined;
        this._debugVolume = undefined;

        var camera = new Camera(this);
        this._camera = camera;
        this._cameraClone = Camera.clone(camera);
        this._screenSpaceCameraController = new ScreenSpaceCameraController(this);
        this._mapMode2D = defaultValue(options.mapMode2D, MapMode2D.INFINITE_SCROLL);

        // Keeps track of the state of a frame. FrameState is the state across
        // the primitives of the scene. This state is for internally keeping track
        // of celestial and environment effects that need to be updated/rendered in
        // a certain order as well as updating/tracking framebuffer usage.
        this._environmentState = {
            skyBoxCommand : undefined,
            skyAtmosphereCommand : undefined,
            sunDrawCommand : undefined,
            sunComputeCommand : undefined,
            moonCommand : undefined,

            isSunVisible : false,
            isMoonVisible : false,
            isReadyForAtmosphere : false,
            isSkyAtmosphereVisible : false,

            clearGlobeDepth : false,
            useDepthPlane : false,

            originalFramebuffer : undefined,
            useGlobeDepthFramebuffer : false,
            useOIT : false,
            useFXAA : false
        };

        this._useWebVR = false;
        this._cameraVR = undefined;
        this._aspectRatioVR = undefined;

        // initial guess at frustums.
        var near = camera.frustum.near;
        var far = camera.frustum.far;
        var numFrustums = Math.ceil(Math.log(far / near) / Math.log(this.farToNearRatio));
        updateFrustums(near, far, this.farToNearRatio, numFrustums, this._frustumCommandsList, false, undefined);

        // give frameState, camera, and screen space camera controller initial state before rendering
        updateFrameState(this, 0.0, JulianDate.now());
        this.initializeFrame();
    }

    var OPAQUE_FRUSTUM_NEAR_OFFSET = 0.9999;

    defineProperties(Scene.prototype, {
        /**
         * Gets the canvas element to which this scene is bound.
         * @memberof Scene.prototype
         *
         * @type {Canvas}
         * @readonly
         */
        canvas : {
            get : function() {
                return this._canvas;
            }
        },

        /**
         * The drawingBufferWidth of the underlying GL context.
         * @memberof Scene.prototype
         *
         * @type {Number}
         * @readonly
         *
         * @see {@link https://www.khronos.org/registry/webgl/specs/1.0/#DOM-WebGLRenderingContext-drawingBufferWidth|drawingBufferWidth}
         */
        drawingBufferHeight : {
            get : function() {
                return this._context.drawingBufferHeight;
            }
        },

        /**
         * The drawingBufferHeight of the underlying GL context.
         * @memberof Scene.prototype
         *
         * @type {Number}
         * @readonly
         *
         * @see {@link https://www.khronos.org/registry/webgl/specs/1.0/#DOM-WebGLRenderingContext-drawingBufferHeight|drawingBufferHeight}
         */
        drawingBufferWidth : {
            get : function() {
                return this._context.drawingBufferWidth;
            }
        },

        /**
         * The maximum aliased line width, in pixels, supported by this WebGL implementation.  It will be at least one.
         * @memberof Scene.prototype
         *
         * @type {Number}
         * @readonly
         *
         * @see {@link https://www.khronos.org/opengles/sdk/docs/man/xhtml/glGet.xml|glGet} with <code>ALIASED_LINE_WIDTH_RANGE</code>.
         */
        maximumAliasedLineWidth : {
            get : function() {
                return ContextLimits.maximumAliasedLineWidth;
            }
        },

        /**
         * The maximum length in pixels of one edge of a cube map, supported by this WebGL implementation.  It will be at least 16.
         * @memberof Scene.prototype
         *
         * @type {Number}
         * @readonly
         *
         * @see {@link https://www.khronos.org/opengles/sdk/docs/man/xhtml/glGet.xml|glGet} with <code>GL_MAX_CUBE_MAP_TEXTURE_SIZE</code>.
         */
        maximumCubeMapSize : {
            get : function() {
                return ContextLimits.maximumCubeMapSize;
            }
        },

        /**
         * Returns true if the pickPosition function is supported.
         * @memberof Scene.prototype
         *
         * @type {Boolean}
         * @readonly
         */
        pickPositionSupported : {
            get : function() {
                return this._context.depthTexture;
            }
        },

        /**
         * Gets or sets the depth-test ellipsoid.
         * @memberof Scene.prototype
         *
         * @type {Globe}
         */
        globe : {
            get: function() {
                return this._globe;
            },

            set: function(globe) {
                this._globe = this._globe && this._globe.destroy();
                this._globe = globe;
            }
        },

        /**
         * Gets the collection of primitives.
         * @memberof Scene.prototype
         *
         * @type {PrimitiveCollection}
         * @readonly
         */
        primitives : {
            get : function() {
                return this._primitives;
            }
        },

        /**
         * Gets the collection of ground primitives.
         * @memberof Scene.prototype
         *
         * @type {PrimitiveCollection}
         * @readonly
         */
        groundPrimitives : {
            get : function() {
                return this._groundPrimitives;
            }
        },

        /**
         * Gets the camera.
         * @memberof Scene.prototype
         *
         * @type {Camera}
         * @readonly
         */
        camera : {
            get : function() {
                return this._camera;
            }
        },
        // TODO: setCamera

        /**
         * Gets the controller for camera input handling.
         * @memberof Scene.prototype
         *
         * @type {ScreenSpaceCameraController}
         * @readonly
         */
        screenSpaceCameraController : {
            get : function() {
                return this._screenSpaceCameraController;
            }
        },

        /**
         * Get the map projection to use in 2D and Columbus View modes.
         * @memberof Scene.prototype
         *
         * @type {MapProjection}
         * @readonly
         *
         * @default new GeographicProjection()
         */
        mapProjection : {
            get: function() {
                return this._mapProjection;
            }
        },

        /**
         * Gets state information about the current scene. If called outside of a primitive's <code>update</code>
         * function, the previous frame's state is returned.
         * @memberof Scene.prototype
         *
         * @type {FrameState}
         * @readonly
         *
         * @private
         */
        frameState : {
            get: function() {
                return this._frameState;
            }
        },

        /**
         * Gets the collection of tweens taking place in the scene.
         * @memberof Scene.prototype
         *
         * @type {TweenCollection}
         * @readonly
         *
         * @private
         */
        tweens : {
            get : function() {
                return this._tweens;
            }
        },

        /**
         * Gets the collection of image layers that will be rendered on the globe.
         * @memberof Scene.prototype
         *
         * @type {ImageryLayerCollection}
         * @readonly
         */
        imageryLayers : {
            get : function() {
                if (!defined(this.globe)) {
                    return undefined;
                }

                return this.globe.imageryLayers;
            }
        },

        /**
         * The terrain provider providing surface geometry for the globe.
         * @memberof Scene.prototype
         *
         * @type {TerrainProvider}
         */
        terrainProvider : {
            get : function() {
                if (!defined(this.globe)) {
                    return undefined;
                }

                return this.globe.terrainProvider;
            },
            set : function(terrainProvider) {
                if (defined(this.globe)) {
                    this.globe.terrainProvider = terrainProvider;
                }
            }
        },

        /**
         * Gets an event that's raised when the terrain provider is changed
         * @memberof Scene.prototype
         *
         * @type {Event}
         * @readonly
         */
        terrainProviderChanged : {
            get : function() {
                if (!defined(this.globe)) {
                    return undefined;
                }

                return this.globe.terrainProviderChanged;
            }
        },

        /**
         * Gets the event that will be raised when an error is thrown inside the <code>render</code> function.
         * The Scene instance and the thrown error are the only two parameters passed to the event handler.
         * By default, errors are not rethrown after this event is raised, but that can be changed by setting
         * the <code>rethrowRenderErrors</code> property.
         * @memberof Scene.prototype
         *
         * @type {Event}
         * @readonly
         */
        renderError : {
            get : function() {
                return this._renderError;
            }
        },

        /**
         * Gets the event that will be raised at the start of each call to <code>render</code>.  Subscribers to the event
         * receive the Scene instance as the first parameter and the current time as the second parameter.
         * @memberof Scene.prototype
         *
         * @type {Event}
         * @readonly
         */
        preRender : {
            get : function() {
                return this._preRender;
            }
        },

        /**
         * Gets the event that will be raised at the end of each call to <code>render</code>.  Subscribers to the event
         * receive the Scene instance as the first parameter and the current time as the second parameter.
         * @memberof Scene.prototype
         *
         * @type {Event}
         * @readonly
         */
        postRender : {
            get : function() {
                return this._postRender;
            }
        },

        /**
         * @memberof Scene.prototype
         * @private
         * @readonly
         */
        context : {
            get : function() {
                return this._context;
            }
        },

        /**
         * This property is for debugging only; it is not for production use.
         * <p>
         * When {@link Scene.debugShowFrustums} is <code>true</code>, this contains
         * properties with statistics about the number of command execute per frustum.
         * <code>totalCommands</code> is the total number of commands executed, ignoring
         * overlap. <code>commandsInFrustums</code> is an array with the number of times
         * commands are executed redundantly, e.g., how many commands overlap two or
         * three frustums.
         * </p>
         *
         * @memberof Scene.prototype
         *
         * @type {Object}
         * @readonly
         *
         * @default undefined
         */
        debugFrustumStatistics : {
            get : function() {
                return this._debugFrustumStatistics;
            }
        },

        /**
         * Gets whether or not the scene is optimized for 3D only viewing.
         * @memberof Scene.prototype
         * @type {Boolean}
         * @readonly
         */
        scene3DOnly : {
            get : function() {
                return this._frameState.scene3DOnly;
            }
        },

        /**
         * Gets whether or not the scene has order independent translucency enabled.
         * Note that this only reflects the original construction option, and there are
         * other factors that could prevent OIT from functioning on a given system configuration.
         * @memberof Scene.prototype
         * @type {Boolean}
         * @readonly
         */
        orderIndependentTranslucency : {
            get : function() {
                return defined(this._oit);
            }
        },

        /**
         * Gets the unique identifier for this scene.
         * @memberof Scene.prototype
         * @type {String}
         * @readonly
         */
        id : {
            get : function() {
                return this._id;
            }
        },

        /**
         * Gets or sets the current mode of the scene.
         * @memberof Scene.prototype
         * @type {SceneMode}
         * @default {@link SceneMode.SCENE3D}
         */
        mode : {
            get : function() {
                return this._mode;
            },
            set : function(value) {
                //>>includeStart('debug', pragmas.debug);
                if (this.scene3DOnly && value !== SceneMode.SCENE3D) {
                    throw new DeveloperError('Only SceneMode.SCENE3D is valid when scene3DOnly is true.');
                }
                //>>includeEnd('debug');
                if (value === SceneMode.SCENE2D) {
                    this.morphTo2D(0);
                } else if (value === SceneMode.SCENE3D) {
                    this.morphTo3D(0);
                } else if (value === SceneMode.COLUMBUS_VIEW) {
                    this.morphToColumbusView(0);
                    //>>includeStart('debug', pragmas.debug);
                } else {
                    throw new DeveloperError('value must be a valid SceneMode enumeration.');
                    //>>includeEnd('debug');
                }
                this._mode = value;
            }
        },

        /**
         * Gets the number of frustums used in the last frame.
         * @memberof Scene.prototype
         * @type {Number}
         *
         * @private
         */
        numberOfFrustums : {
            get : function() {
                return this._frustumCommandsList.length;
            }
        },

        /**
         * Gets the scalar used to exaggerate the terrain.
         * @memberof Scene.prototype
         * @type {Number}
         */
        terrainExaggeration : {
            get : function() {
                return this._terrainExaggeration;
            }
        },

        /**
         * When <code>true</code>, splits the scene into two viewports with steroscopic views for the left and right eyes.
         * Used for cardboard and WebVR.
         * @memberof Scene.prototype
         * @type {Boolean}
         * @default false
         */
        useWebVR : {
            get : function() {
                return this._useWebVR;
            },
            set : function(value) {
                //>>includeStart('debug', pragmas.debug);
                if (this.camera.frustum instanceof OrthographicFrustum) {
                    throw new DeveloperError('VR is unsupported with an orthographic projection.');
                }
                //>>includeEnd('debug');
                this._useWebVR = value;
                if (this._useWebVR) {
                    this._frameState.creditDisplay.container.style.visibility = 'hidden';
                    this._cameraVR = new Camera(this);
                    if (!defined(this._deviceOrientationCameraController)) {
                        this._deviceOrientationCameraController = new DeviceOrientationCameraController(this);
                    }

                    this._aspectRatioVR = this._camera.frustum.aspectRatio;
                } else {
                    this._frameState.creditDisplay.container.style.visibility = 'visible';
                    this._cameraVR = undefined;
                    this._deviceOrientationCameraController = this._deviceOrientationCameraController && !this._deviceOrientationCameraController.isDestroyed() && this._deviceOrientationCameraController.destroy();

                    this._camera.frustum.aspectRatio = this._aspectRatioVR;
                    this._camera.frustum.xOffset = 0.0;
                }
            }
        },

        /**
         * Determines if the 2D map is rotatable or can be scrolled infinitely in the horizontal direction.
         * @memberof Scene.prototype
         * @type {Boolean}
         */
        mapMode2D : {
            get : function() {
                return this._mapMode2D;
            }
        },

         /**
         * Gets or sets the position of the Imagery splitter within the viewport.  Valid values are between 0.0 and 1.0.
         * @memberof Scene.prototype
         *
         * @type {Number}
         */
        imagerySplitPosition : {
            get: function() {
                return this._frameState.imagerySplitPosition;
            },
            set: function(value) {
                this._frameState.imagerySplitPosition = value;
            }
        },

        /**
         * The distance from the camera at which to disable the depth test of billboards, labels and points
         * to, for example, prevent clipping against terrain. When set to zero, the depth test should always
         * be applied. When less than zero, the depth test should never be applied. Setting the disableDepthTestDistance
         * property of a billboard, label or point will override this value.
         * @memberof Scene.prototype
         * @type {Number}
         * @default 0.0
         */
        minimumDisableDepthTestDistance : {
            get : function() {
                return this._minimumDisableDepthTestDistance;
            },
            set : function(value) {
                //>>includeStart('debug', pragmas.debug);
                if (!defined(value) || value < 0.0) {
                    throw new DeveloperError('minimumDisableDepthTestDistance must be greater than or equal to 0.0.');
                }
                //>>includeEnd('debug');
                this._minimumDisableDepthTestDistance = value;
            }
        }
    });

    /**
     * Determines if a compressed texture format is supported.
     * @param {String} format The texture format. May be the name of the format or the WebGL extension name, e.g. s3tc or WEBGL_compressed_texture_s3tc.
     * @return {boolean} Whether or not the format is supported.
     */
    Scene.prototype.getCompressedTextureFormatSupported = function(format) {
        var context = this.context;
        return ((format === 'WEBGL_compressed_texture_s3tc' || format === 's3tc') && context.s3tc) ||
               ((format === 'WEBGL_compressed_texture_pvrtc' || format === 'pvrtc') && context.pvrtc) ||
               ((format === 'WEBGL_compressed_texture_etc1' || format === 'etc1') && context.etc1);
    };

    var scratchPosition0 = new Cartesian3();
    var scratchPosition1 = new Cartesian3();
    function maxComponent(a, b) {
        var x = Math.max(Math.abs(a.x), Math.abs(b.x));
        var y = Math.max(Math.abs(a.y), Math.abs(b.y));
        var z = Math.max(Math.abs(a.z), Math.abs(b.z));
        return Math.max(Math.max(x, y), z);
    }

    function cameraEqual(camera0, camera1, epsilon) {
        var scalar = 1 / Math.max(1, maxComponent(camera0.position, camera1.position));
        Cartesian3.multiplyByScalar(camera0.position, scalar, scratchPosition0);
        Cartesian3.multiplyByScalar(camera1.position, scalar, scratchPosition1);
        return Cartesian3.equalsEpsilon(scratchPosition0, scratchPosition1, epsilon) &&
            Cartesian3.equalsEpsilon(camera0.direction, camera1.direction, epsilon) &&
            Cartesian3.equalsEpsilon(camera0.up, camera1.up, epsilon) &&
            Cartesian3.equalsEpsilon(camera0.right, camera1.right, epsilon) &&
            Matrix4.equalsEpsilon(camera0.transform, camera1.transform, epsilon);
    }

    function updateDerivedCommands(scene, command) {
        var frameState = scene.frameState;
        var context = scene._context;
        var shadowsEnabled = frameState.shadowHints.shadowsEnabled;
        var shadowMaps = frameState.shadowHints.shadowMaps;
        var lightShadowMaps = frameState.shadowHints.lightShadowMaps;
        var lightShadowsEnabled = shadowsEnabled && (lightShadowMaps.length > 0);

        // Update derived commands when any shadow maps become dirty
        var shadowsDirty = false;
        var lastDirtyTime = frameState.shadowHints.lastDirtyTime;
        if (command.lastDirtyTime !== lastDirtyTime) {
            command.lastDirtyTime = lastDirtyTime;
            command.dirty = true;
            shadowsDirty = true;
        }

        var derivedCommands = command.derivedCommands;
        if (command.dirty && defined(derivedCommands)) {
            command.dirty = false;

            if (shadowsEnabled && (command.receiveShadows || command.castShadows)) {
                derivedCommands.shadows = ShadowMap.createDerivedCommands(shadowMaps, lightShadowMaps, command, shadowsDirty, context, derivedCommands.shadows);
            }

            var oit = scene._oit;
            if (command.pass === Pass.TRANSLUCENT && defined(oit) && oit.isSupported()) {
                if (lightShadowsEnabled && command.receiveShadows) {
                    derivedCommands.oit = defined(derivedCommands.oit) ? derivedCommands.oit : {};
                    derivedCommands.oit.shadows = oit.createDerivedCommands(command.derivedCommands.shadows.receiveCommand, context, derivedCommands.oit.shadows);
                } else {
                    derivedCommands.oit = oit.createDerivedCommands(command, context, derivedCommands.oit);
                }
            }

            derivedCommands.depth = createDepthOnlyDerivedCommand(scene, command, context, derivedCommands.depth);

            if (command.pass === Pass.CESIUM_3D_TILE) {
                derivedCommands.inverted = createInverted3DTileUnclassifiedOpaqueDerivedCommand(scene, command, context, derivedCommands.inverted);
                derivedCommands.inverted = createInverted3DTileUnclassifiedTranslucentDerivedCommand(scene, command, context, derivedCommands.inverted);
                derivedCommands.inverted = createInverted3DTileClassifiedDerivedCommand(scene, command, derivedCommands.inverted);
            }
        }
    }

    var scratchOccluderBoundingSphere = new BoundingSphere();
    var scratchOccluder;

    function getOccluder(scene) {
        // TODO: The occluder is the top-level globe. When we add
        //       support for multiple central bodies, this should be the closest one.
        var globe = scene.globe;
        if (scene._mode === SceneMode.SCENE3D && defined(globe)) {
            var ellipsoid = globe.ellipsoid;
            scratchOccluderBoundingSphere.radius = ellipsoid.minimumRadius;
            scratchOccluder = Occluder.fromBoundingSphere(scratchOccluderBoundingSphere, scene._camera.positionWC, scratchOccluder);
            return scratchOccluder;
        }

        return undefined;
    }

    function clearPasses(passes) {
        passes.render = false;
        passes.pick = false;
        passes.depth = false;
    }

    function updateFrameState(scene, frameNumber, time) {
        var camera = scene._camera;

        var frameState = scene._frameState;
        frameState.commandList.length = 0;
        frameState.shadowMaps.length = 0;
        frameState.brdfLutGenerator = scene._brdfLutGenerator;
        frameState.environmentMap = scene.skyBox && scene.skyBox._cubeMap;
        frameState.mode = scene._mode;
        frameState.morphTime = scene.morphTime;
        frameState.mapProjection = scene.mapProjection;
        frameState.frameNumber = frameNumber;
        frameState.time = JulianDate.clone(time, frameState.time);
        frameState.camera = camera;
        frameState.cullingVolume = camera.frustum.computeCullingVolume(camera.positionWC, camera.directionWC, camera.upWC);
        frameState.occluder = getOccluder(scene);
        frameState.terrainExaggeration = scene._terrainExaggeration;
        frameState.minimumDisableDepthTestDistance = scene._minimumDisableDepthTestDistance;
        frameState.invertClassification = scene.invertClassification;
        frameState.invertClassificationColor = scene.invertClassificationColor;

        if (defined(scene.globe)) {
            frameState.maximumScreenSpaceError = scene.globe.maximumScreenSpaceError;
        } else {
            frameState.maximumScreenSpaceError = 2;
        }

        clearPasses(frameState.passes);
    }

    function updateFrustums(near, far, farToNearRatio, numFrustums, frustumCommandsList, is2D, nearToFarDistance2D) {
        frustumCommandsList.length = numFrustums;
        for (var m = 0; m < numFrustums; ++m) {
            var curNear;
            var curFar;

            if (!is2D) {
                curNear = Math.max(near, Math.pow(farToNearRatio, m) * near);
                curFar = Math.min(far, farToNearRatio * curNear);
            } else {
                curNear = Math.min(far - nearToFarDistance2D, near + m * nearToFarDistance2D);
                curFar = Math.min(far, curNear + nearToFarDistance2D);
            }

            var frustumCommands = frustumCommandsList[m];
            if (!defined(frustumCommands)) {
                frustumCommands = frustumCommandsList[m] = new FrustumCommands(curNear, curFar);
            } else {
                frustumCommands.near = curNear;
                frustumCommands.far = curFar;
            }
        }
    }

    function insertIntoBin(scene, command, distance) {
        if (scene.debugShowFrustums) {
            command.debugOverlappingFrustums = 0;
        }

        if (!scene.frameState.passes.pick) {
            updateDerivedCommands(scene, command);
        }

        var frustumCommandsList = scene._frustumCommandsList;
        var length = frustumCommandsList.length;

        for (var i = 0; i < length; ++i) {
            var frustumCommands = frustumCommandsList[i];
            var curNear = frustumCommands.near;
            var curFar = frustumCommands.far;

            if (distance.start > curFar) {
                continue;
            }

            if (distance.stop < curNear) {
                break;
            }

            var pass = command.pass;
            var index = frustumCommands.indices[pass]++;
            frustumCommands.commands[pass][index] = command;

            if (scene.debugShowFrustums) {
                command.debugOverlappingFrustums |= (1 << i);
            }

            if (command.executeInClosestFrustum) {
                break;
            }
        }

        if (scene.debugShowFrustums) {
            var cf = scene._debugFrustumStatistics.commandsInFrustums;
            cf[command.debugOverlappingFrustums] = defined(cf[command.debugOverlappingFrustums]) ? cf[command.debugOverlappingFrustums] + 1 : 1;
            ++scene._debugFrustumStatistics.totalCommands;
        }
    }

    var scratchCullingVolume = new CullingVolume();
    var distances = new Interval();

    function isVisible(command, cullingVolume, occluder) {
        return ((defined(command)) &&
                ((!defined(command.boundingVolume)) ||
                 !command.cull ||
                 ((cullingVolume.computeVisibility(command.boundingVolume) !== Intersect.OUTSIDE) &&
                  (!defined(occluder) || !command.boundingVolume.isOccluded(occluder)))));
    }

    function createPotentiallyVisibleSet(scene) {
        var frameState = scene._frameState;
        var camera = frameState.camera;
        var direction = camera.directionWC;
        var position = camera.positionWC;

        var computeList = scene._computeCommandList;
        var overlayList = scene._overlayCommandList;
        var commandList = frameState.commandList;

        if (scene.debugShowFrustums) {
            scene._debugFrustumStatistics = {
                totalCommands : 0,
                commandsInFrustums : {}
            };
        }

        var frustumCommandsList = scene._frustumCommandsList;
        var numberOfFrustums = frustumCommandsList.length;
        var numberOfPasses = Pass.NUMBER_OF_PASSES;
        for (var n = 0; n < numberOfFrustums; ++n) {
            for (var p = 0; p < numberOfPasses; ++p) {
                frustumCommandsList[n].indices[p] = 0;
            }
        }

        computeList.length = 0;
        overlayList.length = 0;

        var near = Number.MAX_VALUE;
        var far = -Number.MAX_VALUE;
        var undefBV = false;

        var shadowsEnabled = frameState.shadowHints.shadowsEnabled;
        var shadowNear = Number.MAX_VALUE;
        var shadowFar = -Number.MAX_VALUE;
        var shadowClosestObjectSize = Number.MAX_VALUE;

        var occluder = (frameState.mode === SceneMode.SCENE3D) ? frameState.occluder: undefined;
        var cullingVolume = frameState.cullingVolume;

        // get user culling volume minus the far plane.
        var planes = scratchCullingVolume.planes;
        for (var k = 0; k < 5; ++k) {
            planes[k] = cullingVolume.planes[k];
        }
        cullingVolume = scratchCullingVolume;

        var length = commandList.length;
        for (var i = 0; i < length; ++i) {
            var command = commandList[i];
            var pass = command.pass;

            if (pass === Pass.COMPUTE) {
                computeList.push(command);
            } else if (pass === Pass.OVERLAY) {
                overlayList.push(command);
            } else {
                var boundingVolume = command.boundingVolume;
                if (defined(boundingVolume)) {
                    if (!isVisible(command, cullingVolume, occluder)) {
                        continue;
                    }

                    distances = boundingVolume.computePlaneDistances(position, direction, distances);
                    near = Math.min(near, distances.start);
                    far = Math.max(far, distances.stop);

                    // Compute a tight near and far plane for commands that receive shadows. This helps compute
                    // good splits for cascaded shadow maps. Ignore commands that exceed the maximum distance.
                    // When moving the camera low LOD globe tiles begin to load, whose bounding volumes
                    // throw off the near/far fitting for the shadow map. Only update for globe tiles that the
                    // camera isn't inside.
                    if (shadowsEnabled && command.receiveShadows && (distances.start < ShadowMap.MAXIMUM_DISTANCE) &&
                        !((pass === Pass.GLOBE) && (distances.start < -100.0) && (distances.stop > 100.0))) {

                        // Get the smallest bounding volume the camera is near. This is used to place more shadow detail near the object.
                        var size = distances.stop - distances.start;
                        if ((pass !== Pass.GLOBE) && (distances.start < 100.0)) {
                            shadowClosestObjectSize = Math.min(shadowClosestObjectSize, size);
                        }
                        shadowNear = Math.min(shadowNear, distances.start);
                        shadowFar = Math.max(shadowFar, distances.stop);
                    }
                } else {
                    // Clear commands don't need a bounding volume - just add the clear to all frustums.
                    // If another command has no bounding volume, though, we need to use the camera's
                    // worst-case near and far planes to avoid clipping something important.
                    distances.start = camera.frustum.near;
                    distances.stop = camera.frustum.far;
                    undefBV = !(command instanceof ClearCommand);
                }

                insertIntoBin(scene, command, distances);
            }
        }

        if (undefBV) {
            near = camera.frustum.near;
            far = camera.frustum.far;
        } else {
            // The computed near plane must be between the user defined near and far planes.
            // The computed far plane must between the user defined far and computed near.
            // This will handle the case where the computed near plane is further than the user defined far plane.
            near = Math.min(Math.max(near, camera.frustum.near), camera.frustum.far);
            far = Math.max(Math.min(far, camera.frustum.far), near);

            if (shadowsEnabled) {
                shadowNear = Math.min(Math.max(shadowNear, camera.frustum.near), camera.frustum.far);
                shadowFar = Math.max(Math.min(shadowFar, camera.frustum.far), shadowNear);
            }
        }

        // Use the computed near and far for shadows
        if (shadowsEnabled) {
            frameState.shadowHints.nearPlane = shadowNear;
            frameState.shadowHints.farPlane = shadowFar;
            frameState.shadowHints.closestObjectSize = shadowClosestObjectSize;
        }

        // Exploit temporal coherence. If the frustums haven't changed much, use the frustums computed
        // last frame, else compute the new frustums and sort them by frustum again.
        var is2D = scene.mode === SceneMode.SCENE2D;
        var farToNearRatio = scene.farToNearRatio;

        var numFrustums;
        if (!is2D) {
            // The multifrustum for 3D/CV is non-uniformly distributed.
            numFrustums = Math.ceil(Math.log(far / near) / Math.log(farToNearRatio));
        } else {
            // The multifrustum for 2D is uniformly distributed. To avoid z-fighting in 2D,
            // the camera i smoved to just before the frustum and the frustum depth is scaled
            // to be in [1.0, nearToFarDistance2D].
            far = Math.min(far, camera.position.z + scene.nearToFarDistance2D);
            near = Math.min(near, far);
            numFrustums = Math.ceil(Math.max(1.0, far - near) / scene.nearToFarDistance2D);
        }

        if (near !== Number.MAX_VALUE && (numFrustums !== numberOfFrustums || (frustumCommandsList.length !== 0 &&
                (near < frustumCommandsList[0].near || (far > frustumCommandsList[numberOfFrustums - 1].far && !CesiumMath.equalsEpsilon(far, frustumCommandsList[numberOfFrustums - 1].far, CesiumMath.EPSILON8)))))) {
            updateFrustums(near, far, farToNearRatio, numFrustums, frustumCommandsList, is2D, scene.nearToFarDistance2D);
            createPotentiallyVisibleSet(scene);
        }

        var frustumSplits = frameState.frustumSplits;
        frustumSplits.length = numFrustums + 1;
        for (var j = 0; j < numFrustums; ++j) {
            frustumSplits[j] = frustumCommandsList[j].near;
            if (j === numFrustums - 1) {
                frustumSplits[j + 1] = frustumCommandsList[j].far;
            }
        }
    }

    function getAttributeLocations(shaderProgram) {
        var attributeLocations = {};
        var attributes = shaderProgram.vertexAttributes;
        for (var a in attributes) {
            if (attributes.hasOwnProperty(a)) {
                attributeLocations[a] = attributes[a].index;
            }
        }

        return attributeLocations;
    }

    function createDebugFragmentShaderProgram(command, scene, shaderProgram) {
        var context = scene.context;
        var sp = defaultValue(shaderProgram, command.shaderProgram);
        var fs = sp.fragmentShaderSource.clone();

        var targets = [];
        fs.sources = fs.sources.map(function(source) {
            source = ShaderSource.replaceMain(source, 'czm_Debug_main');
            var re = /gl_FragData\[(\d+)\]/g;
            var match;
            while ((match = re.exec(source)) !== null) {
                if (targets.indexOf(match[1]) === -1) {
                    targets.push(match[1]);
                }
            }
            return source;
        });
        var length = targets.length;

        var newMain =
            'void main() \n' +
            '{ \n' +
            '    czm_Debug_main(); \n';

        var i;
        if (scene.debugShowCommands) {
            if (!defined(command._debugColor)) {
                command._debugColor = Color.fromRandom();
            }
            var c = command._debugColor;
            if (length > 0) {
                for (i = 0; i < length; ++i) {
                    newMain += '    gl_FragData[' + targets[i] + '].rgb *= vec3(' + c.red + ', ' + c.green + ', ' + c.blue + '); \n';
                }
            } else {
                newMain += '    ' + 'gl_FragColor' + '.rgb *= vec3(' + c.red + ', ' + c.green + ', ' + c.blue + '); \n';
            }
        }

        if (scene.debugShowFrustums) {
            // Support up to three frustums.  If a command overlaps all
            // three, it's code is not changed.
            var r = (command.debugOverlappingFrustums & (1 << 0)) ? '1.0' : '0.0';
            var g = (command.debugOverlappingFrustums & (1 << 1)) ? '1.0' : '0.0';
            var b = (command.debugOverlappingFrustums & (1 << 2)) ? '1.0' : '0.0';
            if (length > 0) {
                for (i = 0; i < length; ++i) {
                    newMain += '    gl_FragData[' + targets[i] + '].rgb *= vec3(' + r + ', ' + g + ', ' + b + '); \n';
                }
            } else {
                newMain += '    ' + 'gl_FragColor' + '.rgb *= vec3(' + r + ', ' + g + ', ' + b + '); \n';
            }
        }

        newMain += '}';

        fs.sources.push(newMain);

        var attributeLocations = getAttributeLocations(sp);

        return ShaderProgram.fromCache({
            context : context,
            vertexShaderSource : sp.vertexShaderSource,
            fragmentShaderSource : fs,
            attributeLocations : attributeLocations
        });
    }

    function executeDebugCommand(command, scene, passState) {
        var debugCommand = DrawCommand.shallowClone(command);
        debugCommand.shaderProgram = createDebugFragmentShaderProgram(command, scene);
        debugCommand.execute(scene.context, passState);
        debugCommand.shaderProgram.destroy();
    }

    var transformFrom2D = new Matrix4(0.0, 0.0, 1.0, 0.0,
                                      1.0, 0.0, 0.0, 0.0,
                                      0.0, 1.0, 0.0, 0.0,
                                      0.0, 0.0, 0.0, 1.0);
    transformFrom2D = Matrix4.inverseTransformation(transformFrom2D, transformFrom2D);

    function executeCommand(command, scene, context, passState, debugFramebuffer, depthOnly, invertedClassified, invertedUnclassified) {
        if ((defined(scene.debugCommandFilter)) && !scene.debugCommandFilter(command)) {
            return;
        }

        if (command instanceof ClearCommand) {
            command.execute(context, passState);
            return;
        }

        var shadowsEnabled = scene.frameState.shadowHints.shadowsEnabled;
        var lightShadowsEnabled = shadowsEnabled && (scene.frameState.shadowHints.lightShadowMaps.length > 0);

        if (scene.debugShowCommands || scene.debugShowFrustums) {
            executeDebugCommand(command, scene, passState);
        } else if (lightShadowsEnabled && command.receiveShadows && defined(command.derivedCommands.shadows)) {
            // If the command receives shadows, execute the derived shadows command.
            // Some commands, such as OIT derived commands, do not have derived shadow commands themselves
            // and instead shadowing is built-in. In this case execute the command regularly below.
            command.derivedCommands.shadows.receiveCommand.execute(context, passState);
        } else if ((depthOnly || scene.frameState.passes.depth) && defined(command.derivedCommands.depth)) {
            command.derivedCommands.depth.depthOnlyCommand.execute(context, passState);
        } else if (invertedClassified) {
            command.derivedCommands.inverted.inverted3DTileClassifiedCommand.execute(context, passState);
        } else if (invertedUnclassified) {
            command.derivedCommands.inverted.inverted3DTileUnclassifiedOpaqueCommand.execute(context, passState);
        } else {
            command.execute(context, passState);
        }

        if (command.debugShowBoundingVolume && (defined(command.boundingVolume))) {
            // Debug code to draw bounding volume for command.  Not optimized!
            // Assumes bounding volume is a bounding sphere or box
            var frameState = scene._frameState;
            var boundingVolume = command.boundingVolume;

            if (defined(scene._debugVolume)) {
                scene._debugVolume.destroy();
            }

            var geometry;

            var center = Cartesian3.clone(boundingVolume.center);
            if (frameState.mode !== SceneMode.SCENE3D) {
                center = Matrix4.multiplyByPoint(transformFrom2D, center, center);
                var projection = frameState.mapProjection;
                var centerCartographic = projection.unproject(center);
                center = projection.ellipsoid.cartographicToCartesian(centerCartographic);
            }

            if (defined(boundingVolume.radius)) {
                var radius = boundingVolume.radius;

                geometry = GeometryPipeline.toWireframe(EllipsoidGeometry.createGeometry(new EllipsoidGeometry({
                    radii : new Cartesian3(radius, radius, radius),
                    vertexFormat : PerInstanceColorAppearance.FLAT_VERTEX_FORMAT
                })));

                scene._debugVolume = new Primitive({
                    geometryInstances : new GeometryInstance({
                        geometry : geometry,
                        modelMatrix : Matrix4.fromTranslation(center),
                        attributes : {
                            color : new ColorGeometryInstanceAttribute(1.0, 0.0, 0.0, 1.0)
                        }
                    }),
                    appearance : new PerInstanceColorAppearance({
                        flat : true,
                        translucent : false
                    }),
                    asynchronous : false
                });
            } else {
                var halfAxes = boundingVolume.halfAxes;

                geometry = GeometryPipeline.toWireframe(BoxGeometry.createGeometry(BoxGeometry.fromDimensions({
                    dimensions : new Cartesian3(2.0, 2.0, 2.0),
                    vertexFormat : PerInstanceColorAppearance.FLAT_VERTEX_FORMAT
                })));

                scene._debugVolume = new Primitive({
                    geometryInstances : new GeometryInstance({
                        geometry : geometry,
                        modelMatrix : Matrix4.fromRotationTranslation(halfAxes, center, new Matrix4()),
                        attributes : {
                            color : new ColorGeometryInstanceAttribute(1.0, 0.0, 0.0, 1.0)
                        }
                    }),
                    appearance : new PerInstanceColorAppearance({
                        flat : true,
                        translucent : false
                    }),
                    asynchronous : false
                });
            }

            var savedCommandList = frameState.commandList;
            var commandList = frameState.commandList = [];
            scene._debugVolume.update(frameState);

            var framebuffer;
            if (defined(debugFramebuffer)) {
                framebuffer = passState.framebuffer;
                passState.framebuffer = debugFramebuffer;
            }

            commandList[0].execute(context, passState);

            if (defined(framebuffer)) {
                passState.framebuffer = framebuffer;
            }

            frameState.commandList = savedCommandList;
        }
    }

    function translucentCompare(a, b, position) {
        return b.boundingVolume.distanceSquaredTo(position) - a.boundingVolume.distanceSquaredTo(position);
    }

    function executeTranslucentCommandsSorted(scene, executeFunction, passState, commands, invertedClassification) {
        var context = scene.context;

        mergeSort(commands, translucentCompare, scene._camera.positionWC);

        var length = commands.length;
        for (var j = 0; j < length; ++j) {
            var command = commands[j];
            if (invertedClassification && defined(command.derivedCommands.inverted)) {
                command = command.derivedCommands.inverted.inverted3DTileTranslucentCommand;
            }
            executeFunction(command, scene, context, passState);
        }
    }

    function getDebugGlobeDepth(scene, index) {
        var globeDepth = scene._debugGlobeDepths[index];
        if (!defined(globeDepth) && scene.context.depthTexture) {
            globeDepth = new GlobeDepth();
            scene._debugGlobeDepths[index] = globeDepth;
        }
        return globeDepth;
    }

    function getPickDepth(scene, index) {
        var pickDepth = scene._pickDepths[index];
        if (!defined(pickDepth)) {
            pickDepth = new PickDepth();
            scene._pickDepths[index] = pickDepth;
        }
        return pickDepth;
    }

    var scratchPerspectiveFrustum = new PerspectiveFrustum();
    var scratchPerspectiveOffCenterFrustum = new PerspectiveOffCenterFrustum();
    var scratchOrthographicFrustum = new OrthographicFrustum();
    var scratchOrthographicOffCenterFrustum = new OrthographicOffCenterFrustum();

    function executeCommands(scene, passState) {
        var camera = scene._camera;
        var context = scene.context;
        var us = context.uniformState;

        us.updateCamera(camera);

        // Create a working frustum from the original camera frustum.
        var frustum;
        if (defined(camera.frustum.fov)) {
            frustum = camera.frustum.clone(scratchPerspectiveFrustum);
        } else if (defined(camera.frustum.infiniteProjectionMatrix)){
            frustum = camera.frustum.clone(scratchPerspectiveOffCenterFrustum);
        } else if (defined(camera.frustum.width)) {
            frustum = camera.frustum.clone(scratchOrthographicFrustum);
        } else {
            frustum = camera.frustum.clone(scratchOrthographicOffCenterFrustum);
        }

        // Ideally, we would render the sky box and atmosphere last for
        // early-z, but we would have to draw it in each frustum
        frustum.near = camera.frustum.near;
        frustum.far = camera.frustum.far;
        us.updateFrustum(frustum);
        us.updatePass(Pass.ENVIRONMENT);

        var useWebVR = scene._useWebVR && scene.mode !== SceneMode.SCENE2D;
        var passes = scene._frameState.passes;
        var picking = passes.pick;
        var depthOnly = passes.depth;
        var environmentState = scene._environmentState;

        // Do not render environment primitives during a pick pass since they do not generate picking commands.
        if (!picking) {
            var skyBoxCommand = environmentState.skyBoxCommand;
            if (defined(skyBoxCommand)) {
                executeCommand(skyBoxCommand, scene, context, passState);
            }

            if (environmentState.isSkyAtmosphereVisible) {
                executeCommand(environmentState.skyAtmosphereCommand, scene, context, passState);
            }

            if (environmentState.isSunVisible) {
                environmentState.sunDrawCommand.execute(context, passState);
                if (scene.sunBloom && !useWebVR) {
                    var framebuffer;
                    if (environmentState.useGlobeDepthFramebuffer) {
                        framebuffer = scene._globeDepth.framebuffer;
                    } else if (environmentState.useFXAA) {
                        framebuffer = scene._fxaa.getColorFramebuffer();
                    } else {
                        framebuffer = environmentState.originalFramebuffer;
                    }
                    scene._sunPostProcess.execute(context, framebuffer);
                    passState.framebuffer = framebuffer;
                }
            }

            // Moon can be seen through the atmosphere, since the sun is rendered after the atmosphere.
            if (environmentState.isMoonVisible) {
                environmentState.moonCommand.execute(context, passState);
            }
        }

        // Determine how translucent surfaces will be handled.
        var executeTranslucentCommands;
        if (environmentState.useOIT) {
            if (!defined(scene._executeOITFunction)) {
                scene._executeOITFunction = function(scene, executeFunction, passState, commands, invertedClassification) {
                    scene._oit.executeCommands(scene, executeFunction, passState, commands, invertedClassification);
                };
            }
            executeTranslucentCommands = scene._executeOITFunction;
        } else {
            executeTranslucentCommands = executeTranslucentCommandsSorted;
        }

        var clearGlobeDepth = environmentState.clearGlobeDepth;
        var useDepthPlane = environmentState.useDepthPlane;
        var clearDepth = scene._depthClearCommand;
        var depthPlane = scene._depthPlane;

        var height2D = camera.position.z;

        // Execute commands in each frustum in back to front order
        var j;
        var frustumCommandsList = scene._frustumCommandsList;
        var numFrustums = frustumCommandsList.length;

        for (var i = 0; i < numFrustums; ++i) {
            var index = numFrustums - i - 1;
            var frustumCommands = frustumCommandsList[index];

            if (scene.mode === SceneMode.SCENE2D) {
                // To avoid z-fighting in 2D, move the camera to just before the frustum
                // and scale the frustum depth to be in [1.0, nearToFarDistance2D].
                camera.position.z = height2D - frustumCommands.near + 1.0;
                frustum.far = Math.max(1.0, frustumCommands.far - frustumCommands.near);
                frustum.near = 1.0;
                us.update(scene.frameState);
                us.updateFrustum(frustum);
            } else {
                // Avoid tearing artifacts between adjacent frustums in the opaque passes
                frustum.near = index !== 0 ? frustumCommands.near * OPAQUE_FRUSTUM_NEAR_OFFSET : frustumCommands.near;
                frustum.far = frustumCommands.far;
                us.updateFrustum(frustum);
            }

            var globeDepth = scene.debugShowGlobeDepth ? getDebugGlobeDepth(scene, index) : scene._globeDepth;

            var fb;
            if (scene.debugShowGlobeDepth && defined(globeDepth) && environmentState.useGlobeDepthFramebuffer) {
                fb = passState.framebuffer;
                passState.framebuffer = globeDepth.framebuffer;
            }

            clearDepth.execute(context, passState);
            scene._stencilClearCommand.execute(context, passState);

            us.updatePass(Pass.GLOBE);
            var commands = frustumCommands.commands[Pass.GLOBE];
            var length = frustumCommands.indices[Pass.GLOBE];
            for (j = 0; j < length; ++j) {
                executeCommand(commands[j], scene, context, passState);
            }

<<<<<<< HEAD
            if (!scene.frameState.invertClassification || picking) {
                // Common/fastest path. Draw 3D Tiles and classification normally.

                // Draw 3D Tiles
                us.updatePass(Pass.CESIUM_3D_TILE);
                commands = frustumCommands.commands[Pass.CESIUM_3D_TILE];
                length = frustumCommands.indices[Pass.CESIUM_3D_TILE];
                for (j = 0; j < length; ++j) {
                    executeCommand(commands[j], scene, context, passState);
                }

                if (length > 0 && context.stencilBuffer) {
                    scene._stencilClearCommand.execute(context, passState);
                }

                // Draw classifications. Modifies 3D Tiles and terrain color.
                us.updatePass(Pass.GROUND);
                commands = frustumCommands.commands[Pass.GROUND];
                length = frustumCommands.indices[Pass.GROUND];
                for (j = 0; j < length; ++j) {
                    executeCommand(commands[j], scene, context, passState);
                }
            } else if (scene.frameState.invertClassificationColor.alpha < 1.0) {
                // Inverted classification. Apply alpha to unclassified geometry and classified geometry opaque.

                // Depth only pass
                us.updatePass(Pass.CESIUM_3D_TILE);
                commands = frustumCommands.commands[Pass.CESIUM_3D_TILE];
                length = frustumCommands.indices[Pass.CESIUM_3D_TILE];
                for (j = 0; j < length; ++j) {
                    executeCommand(commands[j], scene, context, passState, undefined, true);
                }

                // Set stencil
                us.updatePass(Pass.GROUND_IGNORE_SHOW);
                commands = frustumCommands.commands[Pass.GROUND_IGNORE_SHOW];
                length = frustumCommands.indices[Pass.GROUND_IGNORE_SHOW];
                for (j = 0; j < length; ++j) {
                    executeCommand(commands[j], scene, context, passState);
                }

                // Draw opaque 3D Tiles where classified
                us.updatePass(Pass.CESIUM_3D_TILE);
                commands = frustumCommands.commands[Pass.CESIUM_3D_TILE];
                length = frustumCommands.indices[Pass.CESIUM_3D_TILE];
                for (j = 0; j < length; ++j) {
                    executeCommand(commands[j], scene, context, passState, undefined, false, true);
                }

                scene._stencilClearCommand.execute(context, passState);

                // Draw style over opaque classification.
                // Clears stencil.
                us.updatePass(Pass.GROUND);
                commands = frustumCommands.commands[Pass.GROUND];
                length = frustumCommands.indices[Pass.GROUND];
                for (j = 0; j < length; ++j) {
                    executeCommand(commands[j], scene, context, passState);
                }

                // Reset stencil
                us.updatePass(Pass.GROUND_IGNORE_SHOW);
                commands = frustumCommands.commands[Pass.GROUND_IGNORE_SHOW];
                length = frustumCommands.indices[Pass.GROUND_IGNORE_SHOW];
                for (j = 0; j < length; ++j) {
                    executeCommand(commands[j], scene, context, passState);
                }
            } else {
                us.updatePass(Pass.CESIUM_3D_TILE);
                commands = frustumCommands.commands[Pass.CESIUM_3D_TILE];
                length = frustumCommands.indices[Pass.CESIUM_3D_TILE];
                for (j = 0; j < length; ++j) {
                    executeCommand(commands[j], scene, context, passState);
                }

                scene._stencilClearCommand.execute(context, passState);

                us.updatePass(Pass.GROUND_IGNORE_SHOW);
                commands = frustumCommands.commands[Pass.GROUND_IGNORE_SHOW];
                length = frustumCommands.indices[Pass.GROUND_IGNORE_SHOW];
                for (j = 0; j < length; ++j) {
                    executeCommand(commands[j], scene, context, passState);
                }

                us.updatePass(Pass.CESIUM_3D_TILE);
                commands = frustumCommands.commands[Pass.CESIUM_3D_TILE];
                length = frustumCommands.indices[Pass.CESIUM_3D_TILE];
                for (j = 0; j < length; ++j) {
                    executeCommand(commands[j], scene, context, passState, undefined, false, false, true);
                }

                scene._stencilClearCommand.execute(context, passState);

                us.updatePass(Pass.GROUND);
                commands = frustumCommands.commands[Pass.GROUND];
                length = frustumCommands.indices[Pass.GROUND];
                for (j = 0; j < length; ++j) {
                    executeCommand(commands[j], scene, context, passState);
                }
            }

=======
>>>>>>> 54dd4f5a
            if (defined(globeDepth) && environmentState.useGlobeDepthFramebuffer && (scene.copyGlobeDepth || scene.debugShowGlobeDepth)) {
                globeDepth.update(context, passState);
                globeDepth.executeCopyDepth(context, passState);
            }

            if (scene.debugShowGlobeDepth && defined(globeDepth) && environmentState.useGlobeDepthFramebuffer) {
                passState.framebuffer = fb;
            }

<<<<<<< HEAD
            if (clearGlobeDepth) {
                clearDepth.execute(context, passState);
                if (useDepthPlane) {
                    depthPlane.execute(context, passState);
                }
=======
            us.updatePass(Pass.TERRAIN_CLASSIFICATION);
            commands = frustumCommands.commands[Pass.TERRAIN_CLASSIFICATION];
            length = frustumCommands.indices[Pass.TERRAIN_CLASSIFICATION];
            for (j = 0; j < length; ++j) {
                executeCommand(commands[j], scene, context, passState);
            }

            if (clearGlobeDepth) {
                clearDepth.execute(context, passState);
            }

            us.updatePass(Pass.CESIUM_3D_TILE);
            commands = frustumCommands.commands[Pass.CESIUM_3D_TILE];
            length = frustumCommands.indices[Pass.CESIUM_3D_TILE];
            for (j = 0; j < length; ++j) {
                executeCommand(commands[j], scene, context, passState);
            }

            if (length > 0 && context.stencilBuffer) {
                scene._stencilClearCommand.execute(context, passState);
            }

            us.updatePass(Pass.CESIUM_3D_TILE_CLASSIFICATION);
            commands = frustumCommands.commands[Pass.CESIUM_3D_TILE_CLASSIFICATION];
            length = frustumCommands.indices[Pass.CESIUM_3D_TILE_CLASSIFICATION];
            for (j = 0; j < length; ++j) {
                executeCommand(commands[j], scene, context, passState);
            }

            if (clearGlobeDepth && useDepthPlane) {
                depthPlane.execute(context, passState);
>>>>>>> 54dd4f5a
            }

            // Execute commands in order by pass up to the translucent pass.
            // Translucent geometry needs special handling (sorting/OIT).
            var startPass = Pass.CESIUM_3D_TILE_CLASSIFICATION + 1;
            var endPass = Pass.TRANSLUCENT;
            for (var pass = startPass; pass < endPass; ++pass) {
                us.updatePass(pass);
                commands = frustumCommands.commands[pass];
                length = frustumCommands.indices[pass];
                for (j = 0; j < length; ++j) {
                    executeCommand(commands[j], scene, context, passState);
                }
            }

            if (index !== 0 && scene.mode !== SceneMode.SCENE2D) {
                // Do not overlap frustums in the translucent pass to avoid blending artifacts
                frustum.near = frustumCommands.near;
                us.updateFrustum(frustum);
            }

            us.updatePass(Pass.TRANSLUCENT);
            commands = frustumCommands.commands[Pass.TRANSLUCENT];
            commands.length = frustumCommands.indices[Pass.TRANSLUCENT];
            executeTranslucentCommands(scene, executeCommand, passState, commands);

            if (scene.frameState.invertClassification && scene.frameState.invertClassificationColor.alpha < 1.0 && !picking) {
                // Draw translucent 3D Tiles where unclassified
                us.updatePass(Pass.CESIUM_3D_TILE);
                commands = frustumCommands.commands[Pass.CESIUM_3D_TILE];
                length = frustumCommands.indices[Pass.CESIUM_3D_TILE];
                executeTranslucentCommands(scene, executeCommand, passState, commands, true);
            }

            if (defined(globeDepth) && (environmentState.useGlobeDepthFramebuffer || depthOnly) && scene.useDepthPicking) {
                // PERFORMANCE_IDEA: Use MRT to avoid the extra copy.
                var depthStencilTexture = depthOnly ? passState.framebuffer.depthStencilTexture : globeDepth.framebuffer.depthStencilTexture;
                var pickDepth = getPickDepth(scene, index);
                pickDepth.update(context, depthStencilTexture);
                pickDepth.executeCopyDepth(context, passState);
            }
        }
    }

    function executeComputeCommands(scene) {
        var us = scene.context.uniformState;
        us.updatePass(Pass.COMPUTE);

        var sunComputeCommand = scene._environmentState.sunComputeCommand;
        if (defined(sunComputeCommand)) {
            sunComputeCommand.execute(scene._computeEngine);
        }

        var commandList = scene._computeCommandList;
        var length = commandList.length;
        for (var i = 0; i < length; ++i) {
            commandList[i].execute(scene._computeEngine);
        }
    }

    function executeOverlayCommands(scene, passState) {
        var us = scene.context.uniformState;
        us.updatePass(Pass.OVERLAY);

        var context = scene.context;
        var commandList = scene._overlayCommandList;
        var length = commandList.length;
        for (var i = 0; i < length; ++i) {
            commandList[i].execute(context, passState);
        }
    }

    function insertShadowCastCommands(scene, commandList, shadowMap) {
        var shadowVolume = shadowMap.shadowMapCullingVolume;
        var isPointLight = shadowMap.isPointLight;
        var passes = shadowMap.passes;
        var numberOfPasses = passes.length;

        var length = commandList.length;
        for (var i = 0; i < length; ++i) {
            var command = commandList[i];
            updateDerivedCommands(scene, command);

            if (command.castShadows && (command.pass === Pass.GLOBE || command.pass === Pass.CESIUM_3D_TILE || command.pass === Pass.OPAQUE || command.pass === Pass.TRANSLUCENT)) {
                if (isVisible(command, shadowVolume)) {
                    if (isPointLight) {
                        for (var k = 0; k < numberOfPasses; ++k) {
                            passes[k].commandList.push(command);
                        }
                    } else if (numberOfPasses === 1) {
                        passes[0].commandList.push(command);
                    } else {
                        var wasVisible = false;
                        // Loop over cascades from largest to smallest
                        for (var j = numberOfPasses - 1; j >= 0; --j) {
                            var cascadeVolume = passes[j].cullingVolume;
                            if (isVisible(command, cascadeVolume)) {
                                passes[j].commandList.push(command);
                                wasVisible = true;
                            } else if (wasVisible) {
                                // If it was visible in the previous cascade but now isn't
                                // then there is no need to check any more cascades
                                break;
                            }
                        }
                    }
                }
            }
        }
    }

    function executeShadowMapCastCommands(scene) {
        var frameState = scene.frameState;
        var shadowMaps = frameState.shadowHints.shadowMaps;
        var shadowMapLength = shadowMaps.length;

        if (!frameState.shadowHints.shadowsEnabled) {
            return;
        }

        var context = scene.context;
        var uniformState = context.uniformState;

        for (var i = 0; i < shadowMapLength; ++i) {
            var shadowMap = shadowMaps[i];
            if (shadowMap.outOfView) {
                continue;
            }

            // Reset the command lists
            var j;
            var passes = shadowMap.passes;
            var numberOfPasses = passes.length;
            for (j = 0; j < numberOfPasses; ++j) {
                passes[j].commandList.length = 0;
            }

            // Insert the primitive/model commands into the command lists
            var sceneCommands = scene.frameState.commandList;
            insertShadowCastCommands(scene, sceneCommands, shadowMap);

            for (j = 0; j < numberOfPasses; ++j) {
                var pass = shadowMap.passes[j];
                uniformState.updateCamera(pass.camera);
                shadowMap.updatePass(context, j);
                var numberOfCommands = pass.commandList.length;
                for (var k = 0; k < numberOfCommands; ++k) {
                    var command = pass.commandList[k];
                    // Set the correct pass before rendering into the shadow map because some shaders
                    // conditionally render based on whether the pass is translucent or opaque.
                    uniformState.updatePass(command.pass);
                    executeCommand(command.derivedCommands.shadows.castCommands[i], scene, context, pass.passState);
                }
            }
        }
    }

    var scratchEyeTranslation = new Cartesian3();

    function updateAndExecuteCommands(scene, passState, backgroundColor) {
        var context = scene._context;

        var viewport = passState.viewport;
        viewport.x = 0;
        viewport.y = 0;
        viewport.width = context.drawingBufferWidth;
        viewport.height = context.drawingBufferHeight;

        var frameState = scene._frameState;
        var camera = frameState.camera;
        var mode = frameState.mode;
        var depthOnly = frameState.passes.depth;

        if (scene._useWebVR && mode !== SceneMode.SCENE2D) {
            updateAndClearFramebuffers(scene, passState, backgroundColor);

            if (!depthOnly) {
                updatePrimitives(scene);
            }

            createPotentiallyVisibleSet(scene);

            if (!depthOnly) {
                executeComputeCommands(scene);
                executeShadowMapCastCommands(scene);
            }

            // Based on Calculating Stereo pairs by Paul Bourke
            // http://paulbourke.net/stereographics/stereorender/

            viewport.x = 0;
            viewport.y = 0;
            viewport.width = context.drawingBufferWidth * 0.5;
            viewport.height = context.drawingBufferHeight;

            var savedCamera = Camera.clone(camera, scene._cameraVR);

            var near = camera.frustum.near;
            var fo = near * 5.0;
            var eyeSeparation = fo / 30.0;
            var eyeTranslation = Cartesian3.multiplyByScalar(savedCamera.right, eyeSeparation * 0.5, scratchEyeTranslation);

            camera.frustum.aspectRatio = viewport.width / viewport.height;

            var offset = 0.5 * eyeSeparation * near / fo;

            Cartesian3.add(savedCamera.position, eyeTranslation, camera.position);
            camera.frustum.xOffset = offset;

            executeCommands(scene, passState);

            viewport.x = passState.viewport.width;

            Cartesian3.subtract(savedCamera.position, eyeTranslation, camera.position);
            camera.frustum.xOffset = -offset;

            executeCommands(scene, passState);

            Camera.clone(savedCamera, camera);
        } else if (mode !== SceneMode.SCENE2D || scene._mapMode2D === MapMode2D.ROTATE) {
            executeCommandsInViewport(true, scene, passState, backgroundColor);
        } else {
            updateAndClearFramebuffers(scene, passState, backgroundColor);
            execute2DViewportCommands(scene, passState);
        }
    }

    var scratch2DViewportCartographic = new Cartographic(Math.PI, CesiumMath.PI_OVER_TWO);
    var scratch2DViewportMaxCoord = new Cartesian3();
    var scratch2DViewportSavedPosition = new Cartesian3();
    var scratch2DViewportTransform = new Matrix4();
    var scratch2DViewportCameraTransform = new Matrix4();
    var scratch2DViewportEyePoint = new Cartesian3();
    var scratch2DViewportWindowCoords = new Cartesian3();
    var scratch2DViewport = new BoundingRectangle();

    function execute2DViewportCommands(scene, passState) {
        var context = scene.context;
        var frameState = scene.frameState;
        var camera = scene.camera;

        var originalViewport = passState.viewport;
        var viewport = BoundingRectangle.clone(originalViewport, scratch2DViewport);
        passState.viewport = viewport;

        var maxCartographic = scratch2DViewportCartographic;
        var maxCoord = scratch2DViewportMaxCoord;

        var projection = scene.mapProjection;
        projection.project(maxCartographic, maxCoord);

        var position = Cartesian3.clone(camera.position, scratch2DViewportSavedPosition);
        var transform = Matrix4.clone(camera.transform, scratch2DViewportCameraTransform);
        var frustum = camera.frustum.clone();

        camera._setTransform(Matrix4.IDENTITY);

        var viewportTransformation = Matrix4.computeViewportTransformation(viewport, 0.0, 1.0, scratch2DViewportTransform);
        var projectionMatrix = camera.frustum.projectionMatrix;

        var x = camera.positionWC.y;
        var eyePoint = Cartesian3.fromElements(CesiumMath.sign(x) * maxCoord.x - x, 0.0, -camera.positionWC.x, scratch2DViewportEyePoint);
        var windowCoordinates = Transforms.pointToGLWindowCoordinates(projectionMatrix, viewportTransformation, eyePoint, scratch2DViewportWindowCoords);

        windowCoordinates.x = Math.floor(windowCoordinates.x);

        var viewportX = viewport.x;
        var viewportWidth = viewport.width;

        if (x === 0.0 || windowCoordinates.x <= viewportX  || windowCoordinates.x >= viewportX + viewportWidth) {
            executeCommandsInViewport(true, scene, passState);
        } else if (Math.abs(viewportX + viewportWidth * 0.5 - windowCoordinates.x) < 1.0) {
            viewport.width = windowCoordinates.x - viewport.x;

            camera.position.x *= CesiumMath.sign(camera.position.x);

            camera.frustum.right = 0.0;

            frameState.cullingVolume = camera.frustum.computeCullingVolume(camera.positionWC, camera.directionWC, camera.upWC);
            context.uniformState.update(frameState);

            executeCommandsInViewport(true, scene, passState);

            viewport.x = windowCoordinates.x;

            camera.position.x = -camera.position.x;

            camera.frustum.right = -camera.frustum.left;
            camera.frustum.left = 0.0;

            frameState.cullingVolume = camera.frustum.computeCullingVolume(camera.positionWC, camera.directionWC, camera.upWC);
            context.uniformState.update(frameState);

            executeCommandsInViewport(false, scene, passState);
        } else if (windowCoordinates.x > viewportX + viewportWidth * 0.5) {
            viewport.width = windowCoordinates.x - viewportX;

            var right = camera.frustum.right;
            camera.frustum.right = maxCoord.x - x;

            frameState.cullingVolume = camera.frustum.computeCullingVolume(camera.positionWC, camera.directionWC, camera.upWC);
            context.uniformState.update(frameState);

            executeCommandsInViewport(true, scene, passState);

            viewport.x = windowCoordinates.x;
            viewport.width = viewportX + viewportWidth - windowCoordinates.x;

            camera.position.x = -camera.position.x;

            camera.frustum.left = -camera.frustum.right;
            camera.frustum.right = right - camera.frustum.right * 2.0;

            frameState.cullingVolume = camera.frustum.computeCullingVolume(camera.positionWC, camera.directionWC, camera.upWC);
            context.uniformState.update(frameState);

            executeCommandsInViewport(false, scene, passState);
        } else {
            viewport.x = windowCoordinates.x;
            viewport.width = viewportX + viewportWidth - windowCoordinates.x;

            var left = camera.frustum.left;
            camera.frustum.left = -maxCoord.x - x;

            frameState.cullingVolume = camera.frustum.computeCullingVolume(camera.positionWC, camera.directionWC, camera.upWC);
            context.uniformState.update(frameState);

            executeCommandsInViewport(true, scene, passState);

            viewport.x = viewportX;
            viewport.width = windowCoordinates.x - viewportX;

            camera.position.x = -camera.position.x;

            camera.frustum.right = -camera.frustum.left;
            camera.frustum.left = left - camera.frustum.left * 2.0;

            frameState.cullingVolume = camera.frustum.computeCullingVolume(camera.positionWC, camera.directionWC, camera.upWC);
            context.uniformState.update(frameState);

            executeCommandsInViewport(false, scene, passState);
        }

        camera._setTransform(transform);
        Cartesian3.clone(position, camera.position);
        camera.frustum = frustum.clone();
        passState.viewport = originalViewport;
    }

    function executeCommandsInViewport(firstViewport, scene, passState, backgroundColor) {
        var depthOnly = scene.frameState.passes.depth;

        if (!firstViewport && !depthOnly) {
            scene.frameState.commandList.length = 0;
        }

        if (!depthOnly) {
            updatePrimitives(scene);
        }

        createPotentiallyVisibleSet(scene);

        if (firstViewport) {
            if (defined(backgroundColor)) {
                updateAndClearFramebuffers(scene, passState, backgroundColor);
            }
            if (!depthOnly) {
                executeComputeCommands(scene);
                executeShadowMapCastCommands(scene);
            }
        }

        executeCommands(scene, passState);
    }

    function updateEnvironment(scene, passState) {
        var frameState = scene._frameState;

        // Update celestial and terrestrial environment effects.
        var environmentState = scene._environmentState;
        var renderPass = frameState.passes.render;
        var skyAtmosphere = scene.skyAtmosphere;
        var globe = scene.globe;

        if (!renderPass || (scene._mode !== SceneMode.SCENE2D && frameState.camera.frustum instanceof OrthographicFrustum)) {
            environmentState.skyAtmosphereCommand = undefined;
            environmentState.skyBoxCommand = undefined;
            environmentState.sunDrawCommand = undefined;
            environmentState.sunComputeCommand = undefined;
            environmentState.moonCommand = undefined;
        } else {
            if (defined(skyAtmosphere) && defined(globe)) {
                skyAtmosphere.setDynamicAtmosphereColor(globe.enableLighting);
                environmentState.isReadyForAtmosphere = environmentState.isReadyForAtmosphere || globe._surface._tilesToRender.length > 0;
            }
            environmentState.skyAtmosphereCommand = defined(skyAtmosphere) ? skyAtmosphere.update(frameState) : undefined;
            environmentState.skyBoxCommand = defined(scene.skyBox) ? scene.skyBox.update(frameState) : undefined;
            var sunCommands = defined(scene.sun) ? scene.sun.update(frameState, passState) : undefined;
            environmentState.sunDrawCommand = defined(sunCommands) ? sunCommands.drawCommand : undefined;
            environmentState.sunComputeCommand = defined(sunCommands) ? sunCommands.computeCommand : undefined;
            environmentState.moonCommand = defined(scene.moon) ? scene.moon.update(frameState) : undefined;
        }

        var clearGlobeDepth = environmentState.clearGlobeDepth = defined(globe) && (!globe.depthTestAgainstTerrain || scene.mode === SceneMode.SCENE2D);
        var useDepthPlane = environmentState.useDepthPlane = clearGlobeDepth && scene.mode === SceneMode.SCENE3D;
        if (useDepthPlane) {
            // Update the depth plane that is rendered in 3D when the primitives are
            // not depth tested against terrain so primitives on the backface
            // of the globe are not picked.
            scene._depthPlane.update(frameState);
        }

        var occluder = (frameState.mode === SceneMode.SCENE3D) ? frameState.occluder: undefined;
        var cullingVolume = frameState.cullingVolume;

        // get user culling volume minus the far plane.
        var planes = scratchCullingVolume.planes;
        for (var k = 0; k < 5; ++k) {
            planes[k] = cullingVolume.planes[k];
        }
        cullingVolume = scratchCullingVolume;

        // Determine visibility of celestial and terrestrial environment effects.
        environmentState.isSkyAtmosphereVisible = defined(environmentState.skyAtmosphereCommand) && environmentState.isReadyForAtmosphere;
        environmentState.isSunVisible = isVisible(environmentState.sunDrawCommand, cullingVolume, occluder);
        environmentState.isMoonVisible = isVisible(environmentState.moonCommand, cullingVolume, occluder);
    }

    function updateDebugFrustumPlanes(scene) {
        var frameState = scene._frameState;
        if (scene.debugShowFrustumPlanes !== scene._debugShowFrustumPlanes) {
            if (scene.debugShowFrustumPlanes) {
                scene._debugFrustumPlanes = new DebugCameraPrimitive({
                    camera: scene.camera,
                    updateOnChange: false
                });
            } else {
                scene._debugFrustumPlanes = scene._debugFrustumPlanes && scene._debugFrustumPlanes.destroy();
            }
            scene._debugShowFrustumPlanes = scene.debugShowFrustumPlanes;
        }

        if (defined(scene._debugFrustumPlanes)) {
            scene._debugFrustumPlanes.update(frameState);
        }
    }

    function updateShadowMaps(scene) {
        var frameState = scene._frameState;
        var shadowMaps = frameState.shadowMaps;
        var length = shadowMaps.length;

        var shadowsEnabled = (length > 0) && !frameState.passes.pick && (scene.mode === SceneMode.SCENE3D);
        if (shadowsEnabled !== frameState.shadowHints.shadowsEnabled) {
            // Update derived commands when shadowsEnabled changes
            ++frameState.shadowHints.lastDirtyTime;
            frameState.shadowHints.shadowsEnabled = shadowsEnabled;
        }

        if (!shadowsEnabled) {
            return;
        }

        // Check if the shadow maps are different than the shadow maps last frame.
        // If so, the derived commands need to be updated.
        for (var j = 0; j < length; ++j) {
            if (shadowMaps[j] !== frameState.shadowHints.shadowMaps[j]) {
                ++frameState.shadowHints.lastDirtyTime;
                break;
            }
        }

        frameState.shadowHints.shadowMaps.length = 0;
        frameState.shadowHints.lightShadowMaps.length = 0;

        for (var i = 0; i < length; ++i) {
            var shadowMap = shadowMaps[i];
            shadowMap.update(frameState);

            frameState.shadowHints.shadowMaps.push(shadowMap);

            if (shadowMap.fromLightSource) {
                frameState.shadowHints.lightShadowMaps.push(shadowMap);
            }

            if (shadowMap.dirty) {
                ++frameState.shadowHints.lastDirtyTime;
                shadowMap.dirty = false;
            }
        }
    }

    function updatePrimitives(scene) {
        var frameState = scene._frameState;

        scene._groundPrimitives.update(frameState);
        scene._primitives.update(frameState);

        updateDebugFrustumPlanes(scene);
        updateShadowMaps(scene);

        if (scene._globe) {
            scene._globe.update(frameState);
        }
    }

    function updateAndClearFramebuffers(scene, passState, clearColor) {
        var context = scene._context;
        var environmentState = scene._environmentState;

        var passes = scene._frameState.passes;
        var picking = passes.pick;
        var useWebVR = scene._useWebVR && scene.mode !== SceneMode.SCENE2D;

        // Preserve the reference to the original framebuffer.
        environmentState.originalFramebuffer = passState.framebuffer;

        // Manage sun bloom post-processing effect.
        if (defined(scene.sun) && scene.sunBloom !== scene._sunBloom) {
            if (scene.sunBloom && !useWebVR) {
                scene._sunPostProcess = new SunPostProcess();
            } else if(defined(scene._sunPostProcess)){
                scene._sunPostProcess = scene._sunPostProcess.destroy();
            }

            scene._sunBloom = scene.sunBloom;
        } else if (!defined(scene.sun) && defined(scene._sunPostProcess)) {
            scene._sunPostProcess = scene._sunPostProcess.destroy();
            scene._sunBloom = false;
        }

        // Clear the pass state framebuffer.
        var clear = scene._clearColorCommand;
        Color.clone(clearColor, clear.color);
        clear.execute(context, passState);

        // Update globe depth rendering based on the current context and clear the globe depth framebuffer.
        var useGlobeDepthFramebuffer = environmentState.useGlobeDepthFramebuffer = !picking && defined(scene._globeDepth);
        if (useGlobeDepthFramebuffer) {
            scene._globeDepth.update(context, passState);
            scene._globeDepth.clear(context, passState, clearColor);
        }

        // If supported, configure OIT to use the globe depth framebuffer and clear the OIT framebuffer.
        var useOIT = environmentState.useOIT = !picking && defined(scene._oit) && scene._oit.isSupported();
        if (useOIT) {
            scene._oit.update(context, passState, scene._globeDepth.framebuffer);
            scene._oit.clear(context, passState, clearColor);
            environmentState.useOIT = scene._oit.isSupported();
        }

        // If supported, configure FXAA to use the globe depth color texture and clear the FXAA framebuffer.
        var useFXAA = environmentState.useFXAA = !picking && scene.fxaa;
        if (useFXAA) {
            scene._fxaa.update(context, passState);
            scene._fxaa.clear(context, passState, clearColor);
        }

        if (environmentState.isSunVisible && scene.sunBloom && !useWebVR) {
            passState.framebuffer = scene._sunPostProcess.update(passState);
        } else if (useGlobeDepthFramebuffer) {
            passState.framebuffer = scene._globeDepth.framebuffer;
        } else if (useFXAA) {
            passState.framebuffer = scene._fxaa.getColorFramebuffer();
        }

        if (defined(passState.framebuffer)) {
            clear.execute(context, passState);
        }
    }

    function resolveFramebuffers(scene, passState) {
        var context = scene._context;
        var environmentState = scene._environmentState;

        var useGlobeDepthFramebuffer = environmentState.useGlobeDepthFramebuffer;
        if (scene.debugShowGlobeDepth && useGlobeDepthFramebuffer) {
            var gd = getDebugGlobeDepth(scene, scene.debugShowDepthFrustum - 1);
            gd.executeDebugGlobeDepth(context, passState);
        }

        if (scene.debugShowPickDepth && useGlobeDepthFramebuffer) {
            var pd = getPickDepth(scene, scene.debugShowDepthFrustum - 1);
            pd.executeDebugPickDepth(context, passState);
        }

        var useOIT = environmentState.useOIT;
        var useFXAA = environmentState.useFXAA;

        if (useOIT) {
            passState.framebuffer = useFXAA ? scene._fxaa.getColorFramebuffer() : undefined;
            scene._oit.execute(context, passState);
        }

        if (useFXAA) {
            if (!useOIT && useGlobeDepthFramebuffer) {
                passState.framebuffer = scene._fxaa.getColorFramebuffer();
                scene._globeDepth.executeCopyColor(context, passState);
            }

            passState.framebuffer = environmentState.originalFramebuffer;
            scene._fxaa.execute(context, passState);
        }

        if (!useOIT && !useFXAA && useGlobeDepthFramebuffer) {
            passState.framebuffer = environmentState.originalFramebuffer;
            scene._globeDepth.executeCopyColor(context, passState);
        }
    }

    function callAfterRenderFunctions(frameState) {
        // Functions are queued up during primitive update and executed here in case
        // the function modifies scene state that should remain constant over the frame.
        var functions = frameState.afterRender;
        for (var i = 0, length = functions.length; i < length; ++i) {
            functions[i]();
        }
        functions.length = 0;
    }

    /**
     * @private
     */
    Scene.prototype.initializeFrame = function() {
        // Destroy released shaders once every 120 frames to avoid thrashing the cache
        if (this._shaderFrameCount++ === 120) {
            this._shaderFrameCount = 0;
            this._context.shaderCache.destroyReleasedShaderPrograms();
        }

        this._tweens.update();

        this._screenSpaceCameraController.update();
        if (defined(this._deviceOrientationCameraController)) {
            this._deviceOrientationCameraController.update();
        }

        this._camera.update(this._mode);
        this._camera._updateCameraChanged();
    };

    function render(scene, time) {
        scene._pickPositionCacheDirty = true;

        if (!defined(time)) {
            time = JulianDate.now();
        }

        var camera = scene._camera;
        if (!cameraEqual(camera, scene._cameraClone, CesiumMath.EPSILON6)) {
            if (!scene._cameraStartFired) {
                camera.moveStart.raiseEvent();
                scene._cameraStartFired = true;
            }
            scene._cameraMovedTime = getTimestamp();
            Camera.clone(camera, scene._cameraClone);
        } else if (scene._cameraStartFired && getTimestamp() - scene._cameraMovedTime > scene.cameraEventWaitTime) {
            camera.moveEnd.raiseEvent();
            scene._cameraStartFired = false;
        }

        scene._preRender.raiseEvent(scene, time);
        scene._jobScheduler.resetBudgets();

        var context = scene.context;
        var us = context.uniformState;
        var frameState = scene._frameState;

        var frameNumber = CesiumMath.incrementWrap(frameState.frameNumber, 15000000.0, 1.0);
        updateFrameState(scene, frameNumber, time);
        frameState.passes.render = true;

        var backgroundColor = defaultValue(scene.backgroundColor, Color.BLACK);
        frameState.backgroundColor = backgroundColor;

        frameState.creditDisplay.beginFrame();

        scene.fog.update(frameState);

        us.update(frameState);

        var shadowMap = scene.shadowMap;
        if (defined(shadowMap) && shadowMap.enabled) {
            // Update the sun's direction
            Cartesian3.negate(us.sunDirectionWC, scene._sunCamera.direction);
            frameState.shadowMaps.push(shadowMap);
        }

        scene._computeCommandList.length = 0;
        scene._overlayCommandList.length = 0;

        var passState = scene._passState;
        passState.framebuffer = undefined;
        passState.blendingEnabled = undefined;
        passState.scissorTest = undefined;

        if (defined(scene.globe)) {
            scene.globe.beginFrame(frameState);
        }

        updateEnvironment(scene, passState);
        updateAndExecuteCommands(scene, passState, backgroundColor);
        resolveFramebuffers(scene, passState);
        executeOverlayCommands(scene, passState);

        if (defined(scene.globe)) {
            scene.globe.endFrame(frameState);
        }

        frameState.creditDisplay.endFrame();

        if (scene.debugShowFramesPerSecond) {
            if (!defined(scene._performanceDisplay)) {
                var performanceContainer = document.createElement('div');
                performanceContainer.className = 'cesium-performanceDisplay-defaultContainer';
                var container = scene._canvas.parentNode;
                container.appendChild(performanceContainer);
                var performanceDisplay = new PerformanceDisplay({container: performanceContainer});
                scene._performanceDisplay = performanceDisplay;
                scene._performanceContainer = performanceContainer;
            }

            scene._performanceDisplay.update();
        } else if (defined(scene._performanceDisplay)) {
            scene._performanceDisplay = scene._performanceDisplay && scene._performanceDisplay.destroy();
            scene._performanceContainer.parentNode.removeChild(scene._performanceContainer);
        }

        context.endFrame();
        RequestScheduler.update();
        callAfterRenderFunctions(frameState);

        scene._postRender.raiseEvent(scene, time);
    }

    /**
     * @private
     */
    Scene.prototype.render = function(time) {
        try {
            render(this, time);
        } catch (error) {
            this._renderError.raiseEvent(this, error);

            if (this.rethrowRenderErrors) {
                throw error;
            }
        }
    };

    /**
     * @private
     */
    Scene.prototype.clampLineWidth = function(width) {
        return Math.max(ContextLimits.minimumAliasedLineWidth, Math.min(width, ContextLimits.maximumAliasedLineWidth));
    };

    var orthoPickingFrustum = new OrthographicOffCenterFrustum();
    var scratchOrigin = new Cartesian3();
    var scratchDirection = new Cartesian3();
    var scratchPixelSize = new Cartesian2();
    var scratchPickVolumeMatrix4 = new Matrix4();

    function getPickOrthographicCullingVolume(scene, drawingBufferPosition, width, height) {
        var camera = scene._camera;
        var frustum = camera.frustum;
        if (defined(frustum._offCenterFrustum)) {
            frustum = frustum._offCenterFrustum;
        }

        var viewport = scene._passState.viewport;
        var x = 2.0 * (drawingBufferPosition.x - viewport.x) / viewport.width - 1.0;
        x *= (frustum.right - frustum.left) * 0.5;
        var y = 2.0 * (viewport.height - drawingBufferPosition.y - viewport.y) / viewport.height - 1.0;
        y *= (frustum.top - frustum.bottom) * 0.5;

        var transform = Matrix4.clone(camera.transform, scratchPickVolumeMatrix4);
        camera._setTransform(Matrix4.IDENTITY);

        var origin = Cartesian3.clone(camera.position, scratchOrigin);
        Cartesian3.multiplyByScalar(camera.right, x, scratchDirection);
        Cartesian3.add(scratchDirection, origin, origin);
        Cartesian3.multiplyByScalar(camera.up, y, scratchDirection);
        Cartesian3.add(scratchDirection, origin, origin);

        camera._setTransform(transform);

        if (scene.mode === SceneMode.SCENE2D) {
            Cartesian3.fromElements(origin.z, origin.x, origin.y, origin);
        }

        var pixelSize = frustum.getPixelDimensions(viewport.width, viewport.height, 1.0, scratchPixelSize);

        var ortho = orthoPickingFrustum;
        ortho.right = pixelSize.x * 0.5;
        ortho.left = -ortho.right;
        ortho.top = pixelSize.y * 0.5;
        ortho.bottom = -ortho.top;
        ortho.near = frustum.near;
        ortho.far = frustum.far;

        return ortho.computeCullingVolume(origin, camera.directionWC, camera.upWC);
    }

    var perspPickingFrustum = new PerspectiveOffCenterFrustum();

    function getPickPerspectiveCullingVolume(scene, drawingBufferPosition, width, height) {
        var camera = scene._camera;
        var frustum = camera.frustum;
        var near = frustum.near;

        var tanPhi = Math.tan(frustum.fovy * 0.5);
        var tanTheta = frustum.aspectRatio * tanPhi;

        var viewport = scene._passState.viewport;
        var x = 2.0 * (drawingBufferPosition.x - viewport.x) / viewport.width - 1.0;
        var y = 2.0 * (viewport.height - drawingBufferPosition.y - viewport.y) / viewport.height - 1.0;

        var xDir = x * near * tanTheta;
        var yDir = y * near * tanPhi;

        var pixelSize = frustum.getPixelDimensions(viewport.width, viewport.height, 1.0, scratchPixelSize);
        var pickWidth = pixelSize.x * width * 0.5;
        var pickHeight = pixelSize.y * height * 0.5;

        var offCenter = perspPickingFrustum;
        offCenter.top = yDir + pickHeight;
        offCenter.bottom = yDir - pickHeight;
        offCenter.right = xDir + pickWidth;
        offCenter.left = xDir - pickWidth;
        offCenter.near = near;
        offCenter.far = frustum.far;

        return offCenter.computeCullingVolume(camera.positionWC, camera.directionWC, camera.upWC);
    }

    function getPickCullingVolume(scene, drawingBufferPosition, width, height) {
        var frustum = scene.camera.frustum;
        if (frustum instanceof OrthographicFrustum || frustum instanceof OrthographicOffCenterFrustum) {
            return getPickOrthographicCullingVolume(scene, drawingBufferPosition, width, height);
        }

        return getPickPerspectiveCullingVolume(scene, drawingBufferPosition, width, height);
    }

    // pick rectangle width and height, assumed odd
    var rectangleWidth = 3.0;
    var rectangleHeight = 3.0;
    var scratchRectangle = new BoundingRectangle(0.0, 0.0, rectangleWidth, rectangleHeight);
    var scratchColorZero = new Color(0.0, 0.0, 0.0, 0.0);
    var scratchPosition = new Cartesian2();

    /**
     * Returns an object with a `primitive` property that contains the first (top) primitive in the scene
     * at a particular window coordinate or undefined if nothing is at the location. Other properties may
     * potentially be set depending on the type of primitive.
     * <p>
     * When a feature of a 3D Tiles tileset is picked, <code>pick</code> returns a {@link Cesium3DTileFeature} object.
     * </p>
     *
     * @example
     * // On mouse over, color the feature yellow.
     * handler.setInputAction(function(movement) {
     *     var feature = scene.pick(movement.endPosition);
     *     if (feature instanceof Cesium.Cesium3DTileFeature) {
     *         feature.color = Cesium.Color.YELLOW;
     *     }
     * }, Cesium.ScreenSpaceEventType.MOUSE_MOVE);
     *
     * @param {Cartesian2} windowPosition Window coordinates to perform picking on.
     * @param {Number} [width=3] Width of the pick rectangle.
     * @param {Number} [height=3] Height of the pick rectangle.
     * @returns {Object} Object containing the picked primitive.
     *
     * @exception {DeveloperError} windowPosition is undefined.
     */
    Scene.prototype.pick = function(windowPosition, width, height) {
        //>>includeStart('debug', pragmas.debug);
        if(!defined(windowPosition)) {
            throw new DeveloperError('windowPosition is undefined.');
        }
        //>>includeEnd('debug');

        rectangleWidth = defaultValue(width, 3.0);
        rectangleHeight = defaultValue(height, rectangleWidth);

        var context = this._context;
        var us = context.uniformState;
        var frameState = this._frameState;

        var drawingBufferPosition = SceneTransforms.transformWindowToDrawingBuffer(this, windowPosition, scratchPosition);

        if (!defined(this._pickFramebuffer)) {
            this._pickFramebuffer = context.createPickFramebuffer();
        }

        this._jobScheduler.disableThisFrame();

        // Update with previous frame's number and time, assuming that render is called before picking.
        updateFrameState(this, frameState.frameNumber, frameState.time);
        frameState.cullingVolume = getPickCullingVolume(this, drawingBufferPosition, rectangleWidth, rectangleHeight);
        frameState.invertClassification = false;
        frameState.passes.pick = true;

        us.update(frameState);

        scratchRectangle.x = drawingBufferPosition.x - ((rectangleWidth - 1.0) * 0.5);
        scratchRectangle.y = (this.drawingBufferHeight - drawingBufferPosition.y) - ((rectangleHeight - 1.0) * 0.5);
        scratchRectangle.width = rectangleWidth;
        scratchRectangle.height = rectangleHeight;
        var passState = this._pickFramebuffer.begin(scratchRectangle);

        updateEnvironment(this, passState);
        updateAndExecuteCommands(this, passState, scratchColorZero);
        resolveFramebuffers(this, passState);

        var object = this._pickFramebuffer.end(scratchRectangle);
        context.endFrame();
        callAfterRenderFunctions(frameState);
        return object;
    };

    var fragDepthRegex = /\bgl_FragDepthEXT\b/;
    var discardRegex = /\bdiscard\b/;

    function getDepthOnlyShaderProgram(context, shaderProgram) {
        var shader = context.shaderCache.getDerivedShaderProgram(shaderProgram, 'depthOnly');
        if (!defined(shader)) {
            var attributeLocations = shaderProgram._attributeLocations;
            var fs = shaderProgram.fragmentShaderSource;

            var writesDepthOrDiscards = false;
            var sources = fs.sources;
            var length = sources.length;
            for (var i = 0; i < length; ++i) {
                if (fragDepthRegex.test(sources[i]) || discardRegex.test(sources[i])) {
                    writesDepthOrDiscards = true;
                    break;
                }
            }

            if (!writesDepthOrDiscards) {
                fs = new ShaderSource({
                    sources : ['void main() { gl_FragColor = vec4(1.0); }']
                });
            }

            shader = context.shaderCache.createDerivedShaderProgram(shaderProgram, 'depthOnly', {
                vertexShaderSource : shaderProgram.vertexShaderSource,
                fragmentShaderSource : fs,
                attributeLocations : attributeLocations
            });
        }

        return shader;
    }

    function getDepthOnlyRenderState(scene, renderState) {
        var cache = scene._depthOnlyRenderStateCache;
        var depthOnlyState = cache[renderState.id];
        if (!defined(depthOnlyState)) {
            var rs = RenderState.getState(renderState);
            rs.depthMask = true;
            rs.colorMask = {
                red : false,
                green : false,
                blue : false,
                alpha : false
            };

            depthOnlyState = RenderState.fromCache(rs);
            cache[renderState.id] = depthOnlyState;
        }

        return depthOnlyState;
    }

    function createDepthOnlyDerivedCommand(scene, command, context, result) {
        // For a depth only pass, we bind a framebuffer with only a depth attachment (no color attachments),
        // do not write color, and write depth. If the fragment shader doesn't modify the fragment depth
        // or discard, the driver can replace the fragment shader with a pass-through shader. We're unsure if this
        // actually happens so we modify the shader to use a pass-through fragment shader.

        if (!defined(result)) {
            result = {};
        }

        var shader;
        var renderState;
        if (defined(result.depthOnlyCommand)) {
            shader = result.depthOnlyCommand.shaderProgram;
            renderState = result.depthOnlyCommand.renderState;
        }

        result.depthOnlyCommand = DrawCommand.shallowClone(command, result.depthOnlyCommand);

        if (!defined(shader) || result.shaderProgramId !== command.shaderProgram.id) {
            result.depthOnlyCommand.shaderProgram = getDepthOnlyShaderProgram(context, command.shaderProgram);
            result.depthOnlyCommand.renderState = getDepthOnlyRenderState(scene, command.renderState);
            result.shaderProgramId = command.shaderProgram.id;
        } else {
            result.depthOnlyCommand.shaderProgram = shader;
            result.depthOnlyCommand.renderState = renderState;
        }

        return result;
    }

    var inverted3DTileUnclassifiedKeyword = '3DTileInvertedTranslucent';

    function get3DTileInvertedUnclassifiedShader(context, shaderProgram) {
        var shader = context.shaderCache.getDerivedShaderProgram(shaderProgram, inverted3DTileUnclassifiedKeyword);
        if (!defined(shader)) {
            var attributeLocations = shaderProgram._attributeLocations;

            var fs = shaderProgram.fragmentShaderSource.clone();

            fs.sources = fs.sources.map(function(source) {
                source = ShaderSource.replaceMain(source, 'czm_3d_tiles_unclassified_main');
                return source;
            });

            fs.sources.push(
                'void main()\n' +
                '{\n' +
                '    czm_3d_tiles_unclassified_main();\n' +
                '    gl_FragColor = gl_FragColor * czm_invertClassificationColor;\n' +
                '}\n');

            shader = context.shaderCache.createDerivedShaderProgram(shaderProgram, inverted3DTileUnclassifiedKeyword, {
                vertexShaderSource : shaderProgram.vertexShaderSource,
                fragmentShaderSource : fs,
                attributeLocations : attributeLocations
            });
        }

        return shader;
    }

    function get3DTileInvertedUnclassifiedTranslucentRenderState(scene, renderState) {
        var cache = scene._3DTileInvertedUnclassifiedTranslucentRenderStateCache;
        var invertedState = cache[renderState.id];
        if (!defined(invertedState)) {
            var rs = RenderState.getState(renderState);
            rs.depthMask = false;
            rs.depthTest.enabled = false;
            rs.cull.enabled = false;
            rs.blending = BlendingState.ALPHA_BLEND;
            rs.stencilTest = {
                enabled : true,
                frontFunction : StencilFunction.EQUAL,
                frontOperation : {
                    fail : StencilOperation.KEEP,
                    zFail : StencilOperation.KEEP,
                    zPass : StencilOperation.KEEP
                },
                backFunction : StencilFunction.EQUAL,
                backOperation : {
                    fail : StencilOperation.KEEP,
                    zFail : StencilOperation.KEEP,
                    zPass : StencilOperation.KEEP
                },
                reference : 0,
                mask : ~0
            };

            invertedState = RenderState.fromCache(rs);
            cache[renderState.id] = invertedState;
        }

        return invertedState;
    }

    function createInverted3DTileUnclassifiedTranslucentDerivedCommand(scene, command, context, result) {
        if (!defined(result)) {
            result = {};
        }

        var shader;
        var renderState;
        if (defined(result.inverted3DTileUnclassifiedTranslucentCommand)) {
            shader = result.inverted3DTileUnclassifiedTranslucentCommand.shaderProgram;
            renderState = result.inverted3DTileUnclassifiedTranslucentCommand.renderState;
        }

        result.inverted3DTileUnclassifiedTranslucentCommand = DrawCommand.shallowClone(command, result.inverted3DTileUnclassifiedTranslucentCommand);

        if (!defined(shader) || result.shaderProgramId !== command.shaderProgram.id) {
            result.inverted3DTileUnclassifiedTranslucentCommand.shaderProgram = get3DTileInvertedUnclassifiedShader(context, command.shaderProgram);
            result.inverted3DTileUnclassifiedTranslucentCommand.renderState = get3DTileInvertedUnclassifiedTranslucentRenderState(scene, command.renderState);

            var oit = scene._oit;
            if (defined(oit) && oit.isSupported()) {
                result.oit = oit.createDerivedCommands(result.inverted3DTileUnclassifiedTranslucentCommand, context, result.oit);
            }

            result.shaderProgramId = command.shaderProgram.id;
        } else {
            result.inverted3DTileUnclassifiedTranslucentCommand.shaderProgram = shader;
            result.inverted3DTileUnclassifiedTranslucentCommand.renderState = renderState;
        }

        return result;
    }

    function get3DTileInvertedUnclassifiedOpaqueRenderState(scene, renderState) {
        var cache = scene._3DTileInvertedUnclassifiedOpaqueRenderStateCache;
        var invertedState = cache[renderState.id];
        if (!defined(invertedState)) {
            var rs = RenderState.getState(renderState);
            rs.depthMask = false;
            rs.depthTest.enabled = true;
            rs.depthTest.func = DepthFunction.EQUAL;
            rs.cull.enabled = true;
            rs.blending = BlendingState.ALPHA_BLEND;
            rs.stencilTest = {
                enabled : true,
                frontFunction : StencilFunction.EQUAL,
                frontOperation : {
                    fail : StencilOperation.KEEP,
                    zFail : StencilOperation.KEEP,
                    zPass : StencilOperation.KEEP
                },
                backFunction : StencilFunction.EQUAL,
                backOperation : {
                    fail : StencilOperation.KEEP,
                    zFail : StencilOperation.KEEP,
                    zPass : StencilOperation.KEEP
                },
                reference : 0,
                mask : ~0
            };

            invertedState = RenderState.fromCache(rs);
            cache[renderState.id] = invertedState;
        }

        return invertedState;
    }

    function createInverted3DTileUnclassifiedOpaqueDerivedCommand(scene, command, context, result) {
        if (!defined(result)) {
            result = {};
        }

        var shader;
        var renderState;
        if (defined(result.inverted3DTileUnclassifiedOpaqueCommand)) {
            shader = result.inverted3DTileUnclassifiedOpaqueCommand.shaderProgram;
            renderState = result.inverted3DTileUnclassifiedOpaqueCommand.renderState;
        }

        result.inverted3DTileUnclassifiedOpaqueCommand = DrawCommand.shallowClone(command, result.inverted3DTileUnclassifiedOpaqueCommand);

        if (!defined(shader) || result.shaderProgramId !== command.shaderProgram.id) {
            result.inverted3DTileUnclassifiedOpaqueCommand.shaderProgram = get3DTileInvertedUnclassifiedShader(context, command.shaderProgram);
            result.inverted3DTileUnclassifiedOpaqueCommand.renderState = get3DTileInvertedUnclassifiedOpaqueRenderState(scene, command.renderState);
            result.shaderProgramId = command.shaderProgram.id;
        } else {
            result.inverted3DTileUnclassifiedOpaqueCommand.shaderProgram = shader;
            result.inverted3DTileUnclassifiedOpaqueCommand.renderState = renderState;
        }

        return result;
    }

    function get3DTileInvertedClassifiedRenderState(scene, renderState) {
        var cache = scene._3DTileInvertedClassifiedRenderStateCache;
        var invertedState = cache[renderState.id];
        if (!defined(invertedState)) {
            var rs = RenderState.getState(renderState);
            rs.depthMask = false;
            rs.depthTest.enabled = true;
            rs.depthTest.func = DepthFunction.EQUAL;
            rs.cull.enabled = true;
            rs.blending = BlendingState.ALPHA_BLEND;
            rs.stencilTest = {
                enabled : true,
                frontFunction : StencilFunction.NOT_EQUAL,
                frontOperation : {
                    fail : StencilOperation.KEEP,
                    zFail : StencilOperation.KEEP,
                    zPass : StencilOperation.KEEP
                },
                backFunction : StencilFunction.NOT_EQUAL,
                backOperation : {
                    fail : StencilOperation.KEEP,
                    zFail : StencilOperation.KEEP,
                    zPass : StencilOperation.KEEP
                },
                reference : 0,
                mask : ~0
            };

            invertedState = RenderState.fromCache(rs);
            cache[renderState.id] = invertedState;
        }

        return invertedState;
    }

    function createInverted3DTileClassifiedDerivedCommand(scene, command, result) {
        if (!defined(result)) {
            result = {};
        }

        var renderState;
        if (defined(result.inverted3DTileClassifiedCommand)) {
            renderState = result.inverted3DTileClassifiedCommand.renderState;
        }

        result.inverted3DTileClassifiedCommand = DrawCommand.shallowClone(command, result.inverted3DTileClassifiedCommand);

        if (!defined(renderState) || result.renderStateId !== command.renderState.id) {
            result.inverted3DTileClassifiedCommand.renderState = get3DTileInvertedClassifiedRenderState(scene, command.renderState);
            result.renderStateId = command.renderState.id;
        } else {
            result.inverted3DTileClassifiedCommand.renderState = renderState;
        }

        return result;
    }

    function renderTranslucentDepthForPick(scene, drawingBufferPosition) {
        // PERFORMANCE_IDEA: render translucent only and merge with the previous frame
        var context = scene._context;
        var frameState = scene._frameState;

        clearPasses(frameState.passes);
        frameState.passes.pick = true;
        frameState.passes.depth = true;
        frameState.cullingVolume = getPickCullingVolume(scene, drawingBufferPosition, 1, 1);

        var passState = scene._pickDepthPassState;
        if (!defined(passState)) {
            passState = scene._pickDepthPassState = new PassState(context);
            passState.scissorTest = {
                enabled : true,
                rectangle : new BoundingRectangle()
            };
            passState.viewport = new BoundingRectangle();
        }

        var width = context.drawingBufferWidth;
        var height = context.drawingBufferHeight;

        var framebuffer = scene._pickDepthFramebuffer;
        var pickDepthFBWidth = scene._pickDepthFramebufferWidth;
        var pickDepthFBHeight = scene._pickDepthFramebufferHeight;
        if (!defined(framebuffer) || pickDepthFBWidth !== width || pickDepthFBHeight !== height) {
            scene._pickDepthFramebuffer = scene._pickDepthFramebuffer && scene._pickDepthFramebuffer.destroy();
            framebuffer = scene._pickDepthFramebuffer = new Framebuffer({
                context : context,
                depthStencilTexture : new Texture({
                    context : context,
                    width : width,
                    height : height,
                    pixelFormat : PixelFormat.DEPTH_STENCIL,
                    pixelDatatype : PixelDatatype.UNSIGNED_INT_24_8
                })
            });

            scene._pickDepthFramebufferWidth = width;
            scene._pickDepthFramebufferHeight = height;
        }

        passState.framebuffer = framebuffer;
        passState.viewport.width = width;
        passState.viewport.height = height;
        passState.scissorTest.rectangle.x = drawingBufferPosition.x;
        passState.scissorTest.rectangle.y = height - drawingBufferPosition.y;
        passState.scissorTest.rectangle.width = 1;
        passState.scissorTest.rectangle.height = 1;

        updateEnvironment(scene, passState);
        updateAndExecuteCommands(scene, passState, scratchColorZero);
        resolveFramebuffers(scene, passState);

        context.endFrame();
    }

    var scratchPackedDepth = new Cartesian4();
    var packedDepthScale = new Cartesian4(1.0, 1.0 / 255.0, 1.0 / 65025.0, 1.0 / 16581375.0);

    /**
     * Returns the cartesian position reconstructed from the depth buffer and window position.
     * The returned position is in world coordinates. Used internally by camera functions to
     * prevent conversion to projected 2D coordinates and then back.
     * <p>
     * Set {@link Scene#pickTranslucentDepth} to <code>true</code> to include the depth of
     * translucent primitives; otherwise, this essentially picks through translucent primitives.
     * </p>
     *
     * @private
     *
     * @param {Cartesian2} windowPosition Window coordinates to perform picking on.
     * @param {Cartesian3} [result] The object on which to restore the result.
     * @returns {Cartesian3} The cartesian position in world coordinates.
     *
     * @exception {DeveloperError} Picking from the depth buffer is not supported. Check pickPositionSupported.
     */
    Scene.prototype.pickPositionWorldCoordinates = function(windowPosition, result) {
        if (!this.useDepthPicking) {
            return undefined;
        }

        //>>includeStart('debug', pragmas.debug);
        if(!defined(windowPosition)) {
            throw new DeveloperError('windowPosition is undefined.');
        }
        if (!defined(this._globeDepth)) {
            throw new DeveloperError('Picking from the depth buffer is not supported. Check pickPositionSupported.');
        }
        //>>includeEnd('debug');

        var cacheKey = windowPosition.toString();

        if (this._pickPositionCacheDirty){
            this._pickPositionCache = {};
            this._pickPositionCacheDirty = false;
        } else if (this._pickPositionCache.hasOwnProperty(cacheKey)){
            return Cartesian3.clone(this._pickPositionCache[cacheKey], result);
        }

        var context = this._context;
        var uniformState = context.uniformState;

        var drawingBufferPosition = SceneTransforms.transformWindowToDrawingBuffer(this, windowPosition, scratchPosition);
        if (this.pickTranslucentDepth) {
            renderTranslucentDepthForPick(this, drawingBufferPosition);
        }
        drawingBufferPosition.y = this.drawingBufferHeight - drawingBufferPosition.y;

        var camera = this._camera;

        // Create a working frustum from the original camera frustum.
        var frustum;
        if (defined(camera.frustum.fov)) {
            frustum = camera.frustum.clone(scratchPerspectiveFrustum);
        } else if (defined(camera.frustum.infiniteProjectionMatrix)){
            frustum = camera.frustum.clone(scratchPerspectiveOffCenterFrustum);
        } else if (defined(camera.frustum.width)) {
            frustum = camera.frustum.clone(scratchOrthographicFrustum);
        } else {
            frustum = camera.frustum.clone(scratchOrthographicOffCenterFrustum);
        }

        var numFrustums = this.numberOfFrustums;
        for (var i = 0; i < numFrustums; ++i) {
            var pickDepth = getPickDepth(this, i);
            var pixels = context.readPixels({
                x : drawingBufferPosition.x,
                y : drawingBufferPosition.y,
                width : 1,
                height : 1,
                framebuffer : pickDepth.framebuffer
            });

            var packedDepth = Cartesian4.unpack(pixels, 0, scratchPackedDepth);
            Cartesian4.divideByScalar(packedDepth, 255.0, packedDepth);
            var depth = Cartesian4.dot(packedDepth, packedDepthScale);

            if (depth > 0.0 && depth < 1.0) {
                var renderedFrustum = this._frustumCommandsList[i];
                var height2D;
                if (this.mode === SceneMode.SCENE2D) {
                    height2D = camera.position.z;
                    camera.position.z = height2D - renderedFrustum.near + 1.0;
                    frustum.far = Math.max(1.0, renderedFrustum.far - renderedFrustum.near);
                    frustum.near = 1.0;
                    uniformState.update(this.frameState);
                    uniformState.updateFrustum(frustum);
                } else {
                    frustum.near = renderedFrustum.near * (i !== 0 ? OPAQUE_FRUSTUM_NEAR_OFFSET : 1.0);
                    frustum.far = renderedFrustum.far;
                    uniformState.updateFrustum(frustum);
                }

                result = SceneTransforms.drawingBufferToWgs84Coordinates(this, drawingBufferPosition, depth, result);

                if (this.mode === SceneMode.SCENE2D) {
                    camera.position.z = height2D;
                    uniformState.update(this.frameState);
                }

                this._pickPositionCache[cacheKey] = Cartesian3.clone(result);
                return result;
            }
        }

        this._pickPositionCache[cacheKey] = undefined;
        return undefined;
    };

    var scratchPickPositionCartographic = new Cartographic();

    /**
     * Returns the cartesian position reconstructed from the depth buffer and window position.
     * <p>
     * The position reconstructed from the depth buffer in 2D may be slightly different from those
     * reconstructed in 3D and Columbus view. This is caused by the difference in the distribution
     * of depth values of perspective and orthographic projection.
     * </p>
     * <p>
     * Set {@link Scene#pickTranslucentDepth} to <code>true</code> to include the depth of
     * translucent primitives; otherwise, this essentially picks through translucent primitives.
     * </p>
     *
     * @param {Cartesian2} windowPosition Window coordinates to perform picking on.
     * @param {Cartesian3} [result] The object on which to restore the result.
     * @returns {Cartesian3} The cartesian position.
     *
     * @exception {DeveloperError} Picking from the depth buffer is not supported. Check pickPositionSupported.
     */
    Scene.prototype.pickPosition = function(windowPosition, result) {
        result = this.pickPositionWorldCoordinates(windowPosition, result);
        if (defined(result) && this.mode !== SceneMode.SCENE3D) {
            Cartesian3.fromElements(result.y, result.z, result.x, result);

            var projection = this.mapProjection;
            var ellipsoid = projection.ellipsoid;

            var cart = projection.unproject(result, scratchPickPositionCartographic);
            ellipsoid.cartographicToCartesian(cart, result);
        }

        return result;
    };

    /**
     * Returns a list of objects, each containing a `primitive` property, for all primitives at
     * a particular window coordinate position. Other properties may also be set depending on the
     * type of primitive. The primitives in the list are ordered by their visual order in the
     * scene (front to back).
     *
     * @param {Cartesian2} windowPosition Window coordinates to perform picking on.
     * @param {Number} [limit] If supplied, stop drilling after collecting this many picks.
     * @returns {Object[]} Array of objects, each containing 1 picked primitives.
     *
     * @exception {DeveloperError} windowPosition is undefined.
     *
     * @example
     * var pickedObjects = scene.drillPick(new Cesium.Cartesian2(100.0, 200.0));
     */
    Scene.prototype.drillPick = function(windowPosition, limit) {
        // PERFORMANCE_IDEA: This function calls each primitive's update for each pass. Instead
        // we could update the primitive once, and then just execute their commands for each pass,
        // and cull commands for picked primitives.  e.g., base on the command's owner.

        //>>includeStart('debug', pragmas.debug);
        if (!defined(windowPosition)) {
            throw new DeveloperError('windowPosition is undefined.');
        }
        //>>includeEnd('debug');

        var i;
        var attributes;
        var result = [];
        var pickedPrimitives = [];
        var pickedAttributes = [];
        if (!defined(limit)) {
            limit = Number.MAX_VALUE;
        }

        var pickedResult = this.pick(windowPosition);
        while (defined(pickedResult) && defined(pickedResult.primitive)) {
            result.push(pickedResult);
            if (0 >= --limit) {
                break;
            }

            var primitive = pickedResult.primitive;
            var hasShowAttribute = false;

            //If the picked object has a show attribute, use it.
            if (typeof primitive.getGeometryInstanceAttributes === 'function') {
                if (defined(pickedResult.id)) {
                    attributes = primitive.getGeometryInstanceAttributes(pickedResult.id);
                    if (defined(attributes) && defined(attributes.show)) {
                        hasShowAttribute = true;
                        attributes.show = ShowGeometryInstanceAttribute.toValue(false, attributes.show);
                        pickedAttributes.push(attributes);
                    }
                }
            }

            //Otherwise, hide the entire primitive
            if (!hasShowAttribute) {
                primitive.show = false;
                pickedPrimitives.push(primitive);
            }

            pickedResult = this.pick(windowPosition);
        }

        // unhide everything we hid while drill picking
        for (i = 0; i < pickedPrimitives.length; ++i) {
            pickedPrimitives[i].show = true;
        }

        for (i = 0; i < pickedAttributes.length; ++i) {
            attributes = pickedAttributes[i];
            attributes.show = ShowGeometryInstanceAttribute.toValue(true, attributes.show);
        }

        return result;
    };

    /**
     * Instantly completes an active transition.
     */
    Scene.prototype.completeMorph = function(){
        this._transitioner.completeMorph();
    };

    /**
     * Asynchronously transitions the scene to 2D.
     * @param {Number} [duration=2.0] The amount of time, in seconds, for transition animations to complete.
     */
    Scene.prototype.morphTo2D = function(duration) {
        var ellipsoid;
        var globe = this.globe;
        if (defined(globe)) {
            ellipsoid = globe.ellipsoid;
        } else {
            ellipsoid = this.mapProjection.ellipsoid;
        }
        duration = defaultValue(duration, 2.0);
        this._transitioner.morphTo2D(duration, ellipsoid);
    };

    /**
     * Asynchronously transitions the scene to Columbus View.
     * @param {Number} [duration=2.0] The amount of time, in seconds, for transition animations to complete.
     */
    Scene.prototype.morphToColumbusView = function(duration) {
        var ellipsoid;
        var globe = this.globe;
        if (defined(globe)) {
            ellipsoid = globe.ellipsoid;
        } else {
            ellipsoid = this.mapProjection.ellipsoid;
        }
        duration = defaultValue(duration, 2.0);
        this._transitioner.morphToColumbusView(duration, ellipsoid);
    };

    /**
     * Asynchronously transitions the scene to 3D.
     * @param {Number} [duration=2.0] The amount of time, in seconds, for transition animations to complete.
     */
    Scene.prototype.morphTo3D = function(duration) {
        var ellipsoid;
        var globe = this.globe;
        if (defined(globe)) {
            ellipsoid = globe.ellipsoid;
        } else {
            ellipsoid = this.mapProjection.ellipsoid;
        }
        duration = defaultValue(duration, 2.0);
        this._transitioner.morphTo3D(duration, ellipsoid);
    };

    /**
     * Returns true if this object was destroyed; otherwise, false.
     * <br /><br />
     * If this object was destroyed, it should not be used; calling any function other than
     * <code>isDestroyed</code> will result in a {@link DeveloperError} exception.
     *
     * @returns {Boolean} <code>true</code> if this object was destroyed; otherwise, <code>false</code>.
     *
     * @see Scene#destroy
     */
    Scene.prototype.isDestroyed = function() {
        return false;
    };

    /**
     * Destroys the WebGL resources held by this object.  Destroying an object allows for deterministic
     * release of WebGL resources, instead of relying on the garbage collector to destroy this object.
     * <br /><br />
     * Once an object is destroyed, it should not be used; calling any function other than
     * <code>isDestroyed</code> will result in a {@link DeveloperError} exception.  Therefore,
     * assign the return value (<code>undefined</code>) to the object as done in the example.
     *
     * @returns {undefined}
     *
     * @exception {DeveloperError} This object was destroyed, i.e., destroy() was called.
     *
     *
     * @example
     * scene = scene && scene.destroy();
     *
     * @see Scene#isDestroyed
     */
    Scene.prototype.destroy = function() {
        this._tweens.removeAll();
        this._computeEngine = this._computeEngine && this._computeEngine.destroy();
        this._screenSpaceCameraController = this._screenSpaceCameraController && this._screenSpaceCameraController.destroy();
        this._deviceOrientationCameraController = this._deviceOrientationCameraController && !this._deviceOrientationCameraController.isDestroyed() && this._deviceOrientationCameraController.destroy();
        this._pickFramebuffer = this._pickFramebuffer && this._pickFramebuffer.destroy();
        this._pickDepthFramebuffer = this._pickDepthFramebuffer && this._pickDepthFramebuffer.destroy();
        this._primitives = this._primitives && this._primitives.destroy();
        this._groundPrimitives = this._groundPrimitives && this._groundPrimitives.destroy();
        this._globe = this._globe && this._globe.destroy();
        this.skyBox = this.skyBox && this.skyBox.destroy();
        this.skyAtmosphere = this.skyAtmosphere && this.skyAtmosphere.destroy();
        this._debugSphere = this._debugSphere && this._debugSphere.destroy();
        this.sun = this.sun && this.sun.destroy();
        this._sunPostProcess = this._sunPostProcess && this._sunPostProcess.destroy();
        this._depthPlane = this._depthPlane && this._depthPlane.destroy();
        this._transitioner.destroy();
        this._debugFrustumPlanes = this._debugFrustumPlanes && this._debugFrustumPlanes.destroy();
        this._brdfLutGenerator = this._brdfLutGenerator && this._brdfLutGenerator.destroy();

        if (defined(this._globeDepth)) {
            this._globeDepth.destroy();
        }

        if (defined(this._oit)) {
            this._oit.destroy();
        }
        this._fxaa.destroy();

        this._context = this._context && this._context.destroy();
        this._frameState.creditDisplay.destroy();
        if (defined(this._performanceDisplay)){
            this._performanceDisplay = this._performanceDisplay && this._performanceDisplay.destroy();
            this._performanceContainer.parentNode.removeChild(this._performanceContainer);
        }

        return destroyObject(this);
    };

     /**
     * Transforms a position in cartesian coordinates to canvas coordinates.  This is commonly used to place an
     * HTML element at the same screen position as an object in the scene.
     *
     * @param {Cartesian3} position The position in cartesian coordinates.
     * @param {Cartesian2} [result] An optional object to return the input position transformed to canvas coordinates.
     * @returns {Cartesian2} The modified result parameter or a new Cartesian2 instance if one was not provided.  This may be <code>undefined</code> if the input position is near the center of the ellipsoid.
     *
     * @example
     * // Output the canvas position of longitude/latitude (0, 0) every time the mouse moves.
     * var scene = widget.scene;
     * var ellipsoid = scene.globe.ellipsoid;
     * var position = Cesium.Cartesian3.fromDegrees(0.0, 0.0);
     * var handler = new Cesium.ScreenSpaceEventHandler(scene.canvas);
     * handler.setInputAction(function(movement) {
     *     console.log(scene.cartesianToCanvasCoordinates(position));
     * }, Cesium.ScreenSpaceEventType.MOUSE_MOVE);
     */
    Scene.prototype.cartesianToCanvasCoordinates = function(position, result) {
        return SceneTransforms.wgs84ToWindowCoordinates(this, position, result);
    };

    return Scene;
});<|MERGE_RESOLUTION|>--- conflicted
+++ resolved
@@ -1971,7 +1971,6 @@
                 executeCommand(commands[j], scene, context, passState);
             }
 
-<<<<<<< HEAD
             if (!scene.frameState.invertClassification || picking) {
                 // Common/fastest path. Draw 3D Tiles and classification normally.
 
@@ -2073,8 +2072,6 @@
                 }
             }
 
-=======
->>>>>>> 54dd4f5a
             if (defined(globeDepth) && environmentState.useGlobeDepthFramebuffer && (scene.copyGlobeDepth || scene.debugShowGlobeDepth)) {
                 globeDepth.update(context, passState);
                 globeDepth.executeCopyDepth(context, passState);
@@ -2084,20 +2081,6 @@
                 passState.framebuffer = fb;
             }
 
-<<<<<<< HEAD
-            if (clearGlobeDepth) {
-                clearDepth.execute(context, passState);
-                if (useDepthPlane) {
-                    depthPlane.execute(context, passState);
-                }
-=======
-            us.updatePass(Pass.TERRAIN_CLASSIFICATION);
-            commands = frustumCommands.commands[Pass.TERRAIN_CLASSIFICATION];
-            length = frustumCommands.indices[Pass.TERRAIN_CLASSIFICATION];
-            for (j = 0; j < length; ++j) {
-                executeCommand(commands[j], scene, context, passState);
-            }
-
             if (clearGlobeDepth) {
                 clearDepth.execute(context, passState);
             }
@@ -2105,14 +2088,6 @@
             us.updatePass(Pass.CESIUM_3D_TILE);
             commands = frustumCommands.commands[Pass.CESIUM_3D_TILE];
             length = frustumCommands.indices[Pass.CESIUM_3D_TILE];
-            for (j = 0; j < length; ++j) {
-                executeCommand(commands[j], scene, context, passState);
-            }
-
-            if (length > 0 && context.stencilBuffer) {
-                scene._stencilClearCommand.execute(context, passState);
-            }
-
             us.updatePass(Pass.CESIUM_3D_TILE_CLASSIFICATION);
             commands = frustumCommands.commands[Pass.CESIUM_3D_TILE_CLASSIFICATION];
             length = frustumCommands.indices[Pass.CESIUM_3D_TILE_CLASSIFICATION];
@@ -2122,7 +2097,6 @@
 
             if (clearGlobeDepth && useDepthPlane) {
                 depthPlane.execute(context, passState);
->>>>>>> 54dd4f5a
             }
 
             // Execute commands in order by pass up to the translucent pass.
