--- conflicted
+++ resolved
@@ -644,6 +644,7 @@
       var pickPos = globe.pickWorldCoordinates(
         ray,
         scene,
+        true,
         scratchCVTo2DPickPos
       );
       if (defined(pickPos)) {
@@ -773,6 +774,7 @@
       var pickedPos = globe.pickWorldCoordinates(
         ray,
         scene,
+        true,
         scratch3DTo2DPickPosition
       );
       if (defined(pickedPos)) {
@@ -901,338 +903,6 @@
       Cartesian3.cross(camera.direction, camera.up, camera.right);
       Cartesian3.normalize(camera.right, camera.right);
     }
-<<<<<<< HEAD
-
-    var scratch2DTo3DFrustumOrtho = new OrthographicFrustum();
-    var scratch3DToCVStartPos = new Cartesian3();
-    var scratch3DToCVStartDir = new Cartesian3();
-    var scratch3DToCVStartUp = new Cartesian3();
-    var scratch3DToCVEndPos = new Cartesian3();
-    var scratch3DToCVEndDir = new Cartesian3();
-    var scratch3DToCVEndUp = new Cartesian3();
-
-    function morphFrom2DTo3D(transitioner, duration, ellipsoid) {
-        duration /= 3.0;
-
-        var scene = transitioner._scene;
-        var camera = scene.camera;
-
-        var camera3D;
-        if (duration > 0.0) {
-            camera3D = scratchCVTo3DCamera;
-            Cartesian3.fromDegrees(0.0, 0.0, 5.0 * ellipsoid.maximumRadius, ellipsoid, camera3D.position);
-            Cartesian3.negate(camera3D.position, camera3D.direction);
-            Cartesian3.normalize(camera3D.direction, camera3D.direction);
-            Cartesian3.clone(Cartesian3.UNIT_Z, camera3D.up);
-        } else {
-            camera.position.z = camera.frustum.right - camera.frustum.left;
-
-            camera3D = getColumbusViewTo3DCamera(transitioner, ellipsoid);
-        }
-
-        var frustum;
-        if (transitioner._morphToOrthographic) {
-            frustum = scratch2DTo3DFrustumOrtho;
-            frustum.aspectRatio = scene.drawingBufferWidth / scene.drawingBufferHeight;
-            frustum.width = camera.frustum.right - camera.frustum.left;
-        } else {
-            frustum = scratch2DTo3DFrustumPersp;
-            frustum.aspectRatio = scene.drawingBufferWidth / scene.drawingBufferHeight;
-            frustum.fov = CesiumMath.toRadians(60.0);
-        }
-
-        camera3D.frustum = frustum;
-
-        var complete = complete3DCallback(camera3D);
-        createMorphHandler(transitioner, complete);
-
-        var morph;
-        if (transitioner._morphToOrthographic) {
-            morph = function() {
-                morphFromColumbusViewTo3D(transitioner, duration, camera3D, complete);
-            };
-        } else {
-            morph = function() {
-                morphOrthographicToPerspective(transitioner, duration, camera3D, function() {
-                    morphFromColumbusViewTo3D(transitioner, duration, camera3D, complete);
-                });
-            };
-        }
-
-        if (duration > 0.0) {
-            scene._mode = SceneMode.SCENE2D;
-            camera.flyTo({
-                duration : duration,
-                destination : Cartesian3.fromDegrees(0.0, 0.0, 5.0 * ellipsoid.maximumRadius, ellipsoid, scratch3DToCVEndPos),
-                complete : function() {
-                    scene._mode = SceneMode.MORPHING;
-                    morph();
-                }
-            });
-        } else {
-            morph();
-        }
-    }
-
-    function columbusViewMorph(startPosition, endPosition, time, result) {
-        // Just linear for now.
-        return Cartesian3.lerp(startPosition, endPosition, time, result);
-    }
-
-    function morphPerspectiveToOrthographic(transitioner, duration, endCamera, updateHeight, complete) {
-        var scene = transitioner._scene;
-        var camera = scene.camera;
-
-        if (camera.frustum instanceof OrthographicFrustum) {
-            return;
-        }
-
-        var startFOV = camera.frustum.fov;
-        var endFOV = CesiumMath.RADIANS_PER_DEGREE * 0.5;
-        var d = endCamera.position.z * Math.tan(startFOV * 0.5);
-        camera.frustum.far = d / Math.tan(endFOV * 0.5) + 10000000.0;
-
-        function update(value) {
-            camera.frustum.fov = CesiumMath.lerp(startFOV, endFOV, value.time);
-            var height = d / Math.tan(camera.frustum.fov * 0.5);
-            updateHeight(camera, height);
-        }
-        var tween = scene.tweens.add({
-            duration : duration,
-            easingFunction : EasingFunction.QUARTIC_OUT,
-            startObject : {
-                time : 0.0
-            },
-            stopObject : {
-                time : 1.0
-            },
-            update : update,
-            complete : function() {
-                camera.frustum = endCamera.frustum.clone();
-                complete(transitioner);
-            }
-        });
-        transitioner._currentTweens.push(tween);
-    }
-
-    var scratchCVTo2DStartPos = new Cartesian3();
-    var scratchCVTo2DStartDir = new Cartesian3();
-    var scratchCVTo2DStartUp = new Cartesian3();
-    var scratchCVTo2DEndPos = new Cartesian3();
-    var scratchCVTo2DEndDir = new Cartesian3();
-    var scratchCVTo2DEndUp = new Cartesian3();
-    var scratchCVTo2DFrustum = new OrthographicOffCenterFrustum();
-    var scratchCVTo2DRay = new Ray();
-    var scratchCVTo2DPickPos = new Cartesian3();
-    var scratchCVTo2DCamera = {
-        position : undefined,
-        direction : undefined,
-        up : undefined,
-        frustum : undefined
-    };
-
-    function morphFromColumbusViewTo2D(transitioner, duration) {
-        duration *= 0.5;
-
-        var scene = transitioner._scene;
-        var camera = scene.camera;
-
-        var startPos = Cartesian3.clone(camera.position, scratchCVTo2DStartPos);
-        var startDir = Cartesian3.clone(camera.direction, scratchCVTo2DStartDir);
-        var startUp = Cartesian3.clone(camera.up, scratchCVTo2DStartUp);
-
-        var endDir = Cartesian3.negate(Cartesian3.UNIT_Z, scratchCVTo2DEndDir);
-        var endUp = Cartesian3.clone(Cartesian3.UNIT_Y, scratchCVTo2DEndUp);
-
-        var endPos = scratchCVTo2DEndPos;
-
-        if (duration > 0.0) {
-            Cartesian3.clone(Cartesian3.ZERO, scratchCVTo2DEndPos);
-            endPos.z = 5.0 * scene.mapProjection.ellipsoid.maximumRadius;
-        } else {
-            Cartesian3.clone(startPos, scratchCVTo2DEndPos);
-
-            var ray = scratchCVTo2DRay;
-            Matrix4.multiplyByPoint(Camera.TRANSFORM_2D, startPos, ray.origin);
-            Matrix4.multiplyByPointAsVector(Camera.TRANSFORM_2D, startDir, ray.direction);
-
-            var globe = scene.globe;
-            if (defined(globe)) {
-                var pickPos = globe.pickWorldCoordinates(ray, scene, true, scratchCVTo2DPickPos);
-                if (defined(pickPos)) {
-                    Matrix4.multiplyByPoint(Camera.TRANSFORM_2D_INVERSE, pickPos, endPos);
-                    endPos.z += Cartesian3.distance(startPos, endPos);
-                }
-            }
-        }
-
-        var frustum = scratchCVTo2DFrustum;
-        frustum.right = endPos.z * 0.5;
-        frustum.left = -frustum.right;
-        frustum.top = frustum.right * (scene.drawingBufferHeight / scene.drawingBufferWidth);
-        frustum.bottom = -frustum.top;
-
-        var camera2D = scratchCVTo2DCamera;
-        camera2D.position = endPos;
-        camera2D.direction = endDir;
-        camera2D.up = endUp;
-        camera2D.frustum = frustum;
-
-        var complete = complete2DCallback(camera2D);
-        createMorphHandler(transitioner, complete);
-
-        function updateCV(value) {
-            columbusViewMorph(startPos, endPos, value.time, camera.position);
-            columbusViewMorph(startDir, endDir, value.time, camera.direction);
-            columbusViewMorph(startUp, endUp, value.time, camera.up);
-            Cartesian3.cross(camera.direction, camera.up, camera.right);
-            Cartesian3.normalize(camera.right, camera.right);
-            camera._adjustOrthographicFrustum(true);
-        }
-
-        function updateHeight(camera, height) {
-            camera.position.z = height;
-        }
-
-        var tween = scene.tweens.add({
-            duration : duration,
-            easingFunction : EasingFunction.QUARTIC_OUT,
-            startObject : {
-                time : 0.0
-            },
-            stopObject : {
-                time : 1.0
-            },
-            update : updateCV,
-            complete : function() {
-                morphPerspectiveToOrthographic(transitioner, duration, camera2D, updateHeight, complete);
-            }
-        });
-        transitioner._currentTweens.push(tween);
-    }
-
-    var scratch3DTo2DCartographic = new Cartographic();
-    var scratch3DTo2DCamera = {
-        position : new Cartesian3(),
-        direction : new Cartesian3(),
-        up : new Cartesian3(),
-        position2D : new Cartesian3(),
-        direction2D : new Cartesian3(),
-        up2D : new Cartesian3(),
-        frustum : new OrthographicOffCenterFrustum()
-    };
-    var scratch3DTo2DEndCamera = {
-        position : new Cartesian3(),
-        direction : new Cartesian3(),
-        up : new Cartesian3(),
-        frustum : undefined
-    };
-    var scratch3DTo2DPickPosition = new Cartesian3();
-    var scratch3DTo2DRay = new Ray();
-    var scratch3DTo2DToENU = new Matrix4();
-    var scratch3DTo2DSurfacePoint = new Cartesian3();
-
-    function morphFrom3DTo2D(transitioner, duration, ellipsoid) {
-        duration *= 0.5;
-
-        var scene = transitioner._scene;
-        var camera = scene.camera;
-        var camera2D = scratch3DTo2DCamera;
-
-        if (duration > 0.0) {
-            Cartesian3.clone(Cartesian3.ZERO, camera2D.position);
-            camera2D.position.z = 5.0 * ellipsoid.maximumRadius;
-            Cartesian3.negate(Cartesian3.UNIT_Z, camera2D.direction);
-            Cartesian3.clone(Cartesian3.UNIT_Y, camera2D.up);
-        } else {
-            ellipsoid.cartesianToCartographic(camera.positionWC, scratch3DTo2DCartographic);
-            scene.mapProjection.project(scratch3DTo2DCartographic, camera2D.position);
-
-            Cartesian3.negate(Cartesian3.UNIT_Z, camera2D.direction);
-            Cartesian3.clone(Cartesian3.UNIT_Y, camera2D.up);
-
-            var ray = scratch3DTo2DRay;
-            Cartesian3.clone(camera2D.position2D, ray.origin);
-            var rayDirection = Cartesian3.clone(camera.directionWC, ray.direction);
-            var surfacePoint = ellipsoid.scaleToGeodeticSurface(camera.positionWC, scratch3DTo2DSurfacePoint);
-            var toENU = Transforms.eastNorthUpToFixedFrame(surfacePoint, ellipsoid, scratch3DTo2DToENU);
-            Matrix4.inverseTransformation(toENU, toENU);
-            Matrix4.multiplyByPointAsVector(toENU, rayDirection, rayDirection);
-            Matrix4.multiplyByPointAsVector(Camera.TRANSFORM_2D, rayDirection, rayDirection);
-
-            var globe = scene.globe;
-            if (defined(globe)) {
-                var pickedPos = globe.pickWorldCoordinates(ray, scene, true, scratch3DTo2DPickPosition);
-                if (defined(pickedPos)) {
-                    var height = Cartesian3.distance(camera2D.position2D, pickedPos);
-                    pickedPos.x += height;
-                    Cartesian3.clone(pickedPos, camera2D.position2D);
-                }
-            }
-        }
-
-        function updateHeight(camera, height) {
-            camera.position.x = height;
-        }
-
-        Matrix4.multiplyByPoint(Camera.TRANSFORM_2D, camera2D.position, camera2D.position2D);
-        Matrix4.multiplyByPointAsVector(Camera.TRANSFORM_2D, camera2D.direction, camera2D.direction2D);
-        Matrix4.multiplyByPointAsVector(Camera.TRANSFORM_2D, camera2D.up, camera2D.up2D);
-
-        var frustum = camera2D.frustum;
-        frustum.right = camera2D.position.z * 0.5;
-        frustum.left = -frustum.right;
-        frustum.top = frustum.right * (scene.drawingBufferHeight / scene.drawingBufferWidth);
-        frustum.bottom = -frustum.top;
-
-        var endCamera = scratch3DTo2DEndCamera;
-        Matrix4.multiplyByPoint(Camera.TRANSFORM_2D_INVERSE, camera2D.position2D, endCamera.position);
-        Cartesian3.clone(camera2D.direction, endCamera.direction);
-        Cartesian3.clone(camera2D.up, endCamera.up);
-        endCamera.frustum = frustum;
-
-        var complete = complete2DCallback(endCamera);
-        createMorphHandler(transitioner, complete);
-
-        function completeCallback() {
-            morphPerspectiveToOrthographic(transitioner, duration, camera2D, updateHeight, complete);
-        }
-        morphFrom3DToColumbusView(transitioner, duration, camera2D, completeCallback);
-    }
-
-    function morphOrthographicToPerspective(transitioner, duration, cameraCV, complete) {
-        var scene = transitioner._scene;
-        var camera = scene.camera;
-
-        var height = camera.frustum.right - camera.frustum.left;
-        camera.frustum = cameraCV.frustum.clone();
-
-        var endFOV = camera.frustum.fov;
-        var startFOV = CesiumMath.RADIANS_PER_DEGREE * 0.5;
-        var d = height * Math.tan(endFOV * 0.5);
-        camera.frustum.far = d / Math.tan(startFOV * 0.5) + 10000000.0;
-        camera.frustum.fov = startFOV;
-
-        function update(value) {
-            camera.frustum.fov = CesiumMath.lerp(startFOV, endFOV, value.time);
-            camera.position.z = d / Math.tan(camera.frustum.fov * 0.5);
-        }
-        var tween = scene.tweens.add({
-            duration : duration,
-            easingFunction : EasingFunction.QUARTIC_OUT,
-            startObject : {
-                time : 0.0
-            },
-            stopObject : {
-                time : 1.0
-            },
-            update : update,
-            complete : function() {
-                complete(transitioner);
-            }
-        });
-        transitioner._currentTweens.push(tween);
-=======
     var tween = scene.tweens.add({
       duration: duration,
       easingFunction: EasingFunction.QUARTIC_OUT,
@@ -1349,7 +1019,6 @@
       Cartesian3.normalize(camera.right, camera.right);
 
       camera.frustum = camera3D.frustum.clone();
->>>>>>> 2fd0e8f7
     }
 
     var frustum = camera.frustum;
