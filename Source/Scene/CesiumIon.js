--- conflicted
+++ resolved
@@ -15,17 +15,7 @@
         './SingleTileImageryProvider',
         './UrlTemplateImageryProvider',
         './WebMapServiceImageryProvider',
-<<<<<<< HEAD
-        './WebMapTileServiceImageryProvider',
-        '../Core/Check',
-        '../Core/defaultValue',
-        '../Core/defined',
-        '../Core/Resource',
-        '../Core/RuntimeError',
-        '../ThirdParty/when'
-=======
         './WebMapTileServiceImageryProvider'
->>>>>>> 71612a36
     ], function(
         Check,
         defaultValue,
@@ -43,17 +33,7 @@
         SingleTileImageryProvider,
         UrlTemplateImageryProvider,
         WebMapServiceImageryProvider,
-<<<<<<< HEAD
-        WebMapTileServiceImageryProvider,
-        Check,
-        defaultValue,
-        defined,
-        Resource,
-        RuntimeError,
-        when) {
-=======
         WebMapTileServiceImageryProvider) {
->>>>>>> 71612a36
     'use strict';
 
     /**
@@ -222,15 +202,9 @@
     };
 
     //Exposed for testing
-<<<<<<< HEAD
-    CesiumIon._CesiumIonResource = CesiumIonResource;
     CesiumIon._loadJson = function(resource) {
         return resource.fetchJson();
     };
-    CesiumIon._createRetryCallback = createRetryCallback;
-=======
-    CesiumIon._loadJson = loadJson;
->>>>>>> 71612a36
 
     return CesiumIon;
 });