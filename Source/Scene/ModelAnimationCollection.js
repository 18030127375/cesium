define([
        '../Core/defaultValue',
        '../Core/defined',
        '../Core/defineProperties',
        '../Core/deprecationWarning',
        '../Core/DeveloperError',
        '../Core/Event',
        '../Core/JulianDate',
        '../Core/Math',
        './ModelAnimation',
        './ModelAnimationLoop',
        './ModelAnimationState'
    ], function(
        defaultValue,
        defined,
        defineProperties,
        deprecationWarning,
        DeveloperError,
        Event,
        JulianDate,
        CesiumMath,
        ModelAnimation,
        ModelAnimationLoop,
        ModelAnimationState) {
    'use strict';

    /**
     * A collection of active model animations.  Access this using {@link Model#activeAnimations}.
     *
     * @alias ModelAnimationCollection
     * @internalConstructor
     * @class
     *
     * @see Model#activeAnimations
     */
    function ModelAnimationCollection(model) {
        /**
         * The event fired when an animation is added to the collection.  This can be used, for
         * example, to keep a UI in sync.
         *
         * @type {Event}
         * @default new Event()
         *
         * @example
         * model.activeAnimations.animationAdded.addEventListener(function(model, animation) {
         *   console.log('Animation added: ' + animation.name);
         * });
         */
        this.animationAdded = new Event();

        /**
         * The event fired when an animation is removed from the collection.  This can be used, for
         * example, to keep a UI in sync.
         *
         * @type {Event}
         * @default new Event()
         *
         * @example
         * model.activeAnimations.animationRemoved.addEventListener(function(model, animation) {
         *   console.log('Animation removed: ' + animation.name);
         * });
         */
        this.animationRemoved = new Event();

        this._model = model;
        this._scheduledAnimations = [];
        this._previousTime = undefined;
    }

    defineProperties(ModelAnimationCollection.prototype, {
        /**
         * The number of animations in the collection.
         *
         * @memberof ModelAnimationCollection.prototype
         *
         * @type {Number}
         * @readonly
         */
        length : {
            get : function() {
                return this._scheduledAnimations.length;
            }
        }
    });

    function add(collection, index, options) {
        var model = collection._model;
        var animations = model._runtime.animations;
        var animation = animations[index];
        var scheduledAnimation = new ModelAnimation(options, model, animation);
        collection._scheduledAnimations.push(scheduledAnimation);
        collection.animationAdded.raiseEvent(model, scheduledAnimation);
        return scheduledAnimation;
    }

    /**
     * Creates and adds an animation with the specified initial properties to the collection.
     * <p>
     * This raises the {@link ModelAnimationCollection#animationAdded} event so, for example, a UI can stay in sync.
     * </p>
     *
     * @param {Object} options Object with the following properties:
     * @param {String} [options.name] The glTF animation name that identifies the animation. Must be defined if <code>options.index</code> is <code>undefined</code>.
     * @param {Number} [options.index] The glTF animation index that identifies the animation. Must be defined if <code>options.name</code> is <code>undefined</code>.
     * @param {JulianDate} [options.startTime] The scene time to start playing the animation.  When this is <code>undefined</code>, the animation starts at the next frame.
     * @param {Number} [options.delay=0.0] The delay, in seconds, from <code>startTime</code> to start playing.
     * @param {JulianDate} [options.stopTime] The scene time to stop playing the animation.  When this is <code>undefined</code>, the animation is played for its full duration.
     * @param {Boolean} [options.removeOnStop=false] When <code>true</code>, the animation is removed after it stops playing.
     * @param {Number} [options.multiplier=1.0] Values greater than <code>1.0</code> increase the speed that the animation is played relative to the scene clock speed; values less than <code>1.0</code> decrease the speed.
     * @param {Boolean} [options.reverse=false] When <code>true</code>, the animation is played in reverse.
     * @param {ModelAnimationLoop} [options.loop=ModelAnimationLoop.NONE] Determines if and how the animation is looped.
     * @returns {ModelAnimation} The animation that was added to the collection.
     *
     * @exception {DeveloperError} Animations are not loaded.  Wait for the {@link Model#readyPromise} to resolve.
     * @exception {DeveloperError} options.name must be a valid animation name.
     * @exception {DeveloperError} options.index must be a valid animation index.
     * @exception {DeveloperError} Either options.name or options.index must be defined.
     * @exception {DeveloperError} options.multiplier must be greater than zero.
     *
     * @example
     * // Example 1. Add an animation by name
     * model.activeAnimations.add({
     *   name : 'animation name'
     * });
     *
     * // Example 2. Add an animation by index
     * model.activeAnimations.add({
     *   index : 0
     * });
     *
     * @example
     * // Example 3. Add an animation and provide all properties and events
     * var startTime = Cesium.JulianDate.now();
     *
     * var animation = model.activeAnimations.add({
     *   name : 'another animation name',
     *   startTime : startTime,
     *   delay : 0.0,                          // Play at startTime (default)
     *   stopTime : Cesium.JulianDate.addSeconds(startTime, 4.0, new Cesium.JulianDate()),
     *   removeOnStop : false,                 // Do not remove when animation stops (default)
     *   multiplier : 2.0,                        // Play at double speed
     *   reverse : true,                       // Play in reverse
     *   loop : Cesium.ModelAnimationLoop.REPEAT      // Loop the animation
     * });
     *
     * animation.start.addEventListener(function(model, animation) {
     *   console.log('Animation started: ' + animation.name);
     * });
     * animation.update.addEventListener(function(model, animation, time) {
     *   console.log('Animation updated: ' + animation.name + '. glTF animation time: ' + time);
     * });
     * animation.stop.addEventListener(function(model, animation) {
     *   console.log('Animation stopped: ' + animation.name);
     * });
     */
    ModelAnimationCollection.prototype.add = function(options) {
        options = defaultValue(options, defaultValue.EMPTY_OBJECT);

        var model = this._model;
        var animations = model._runtime.animations;

        //>>includeStart('debug', pragmas.debug);
        if (!defined(animations)) {
            throw new DeveloperError('Animations are not loaded.  Wait for Model.readyPromise to resolve.');
        }
        if (!defined(options.name) && !defined(options.index)) {
            throw new DeveloperError('Either options.name or options.index must be defined.');
        }

        if (defined(options.speedup)) {
            deprecationWarning('options.speedup', 'options.speedup is deprecated and will be removed in Cesium 1.54. Use options.multiplier instead.');
            options.multiplier = options.speedup;
        }

        if (defined(options.multiplier) && (options.multiplier <= 0.0)) {
            throw new DeveloperError('options.multiplier must be greater than zero.');
        }
        if (defined(options.index) && (options.index >= animations.length || options.index < 0)) {
            throw new DeveloperError('options.index must be a valid animation index.');
        }
        //>>includeEnd('debug');

        if (defined(options.index)) {
            return add(this, options.index, options);
        }

        // Find the index of the animation with the given name
        var index;
        var length = animations.length;
        for (var i = 0; i < length; ++i) {
            if (animations[i].name === options.name) {
                index = i;
                break;
            }
        }

        //>>includeStart('debug', pragmas.debug);
        if (!defined(index)) {
            throw new DeveloperError('options.name must be a valid animation name.');
        }
        //>>includeEnd('debug');

        return add(this, index, options);
    };

    /**
     * Creates and adds an animation with the specified initial properties to the collection
     * for each animation in the model.
     * <p>
     * This raises the {@link ModelAnimationCollection#animationAdded} event for each model so, for example, a UI can stay in sync.
     * </p>
     *
     * @param {Object} [options] Object with the following properties:
     * @param {JulianDate} [options.startTime] The scene time to start playing the animations.  When this is <code>undefined</code>, the animations starts at the next frame.
     * @param {Number} [options.delay=0.0] The delay, in seconds, from <code>startTime</code> to start playing.
     * @param {JulianDate} [options.stopTime] The scene time to stop playing the animations.  When this is <code>undefined</code>, the animations are played for its full duration.
     * @param {Boolean} [options.removeOnStop=false] When <code>true</code>, the animations are removed after they stop playing.
     * @param {Number} [options.multiplier=1.0] Values greater than <code>1.0</code> increase the speed that the animations play relative to the scene clock speed; values less than <code>1.0</code> decrease the speed.
     * @param {Boolean} [options.reverse=false] When <code>true</code>, the animations are played in reverse.
     * @param {ModelAnimationLoop} [options.loop=ModelAnimationLoop.NONE] Determines if and how the animations are looped.
     * @returns {ModelAnimation[]} An array of {@link ModelAnimation} objects, one for each animation added to the collection.  If there are no glTF animations, the array is empty.
     *
     * @exception {DeveloperError} Animations are not loaded.  Wait for the {@link Model#readyPromise} to resolve.
     * @exception {DeveloperError} options.multiplier must be greater than zero.
     *
     * @example
     * model.activeAnimations.addAll({
     *   multiplier : 0.5,                        // Play at half-speed
     *   loop : Cesium.ModelAnimationLoop.REPEAT      // Loop the animations
     * });
     */
    ModelAnimationCollection.prototype.addAll = function(options) {
        options = defaultValue(options, defaultValue.EMPTY_OBJECT);

        //>>includeStart('debug', pragmas.debug);
        if (!defined(this._model._runtime.animations)) {
            throw new DeveloperError('Animations are not loaded.  Wait for Model.readyPromise to resolve.');
        }

        if (defined(options.speedup)) {
            deprecationWarning('options.speedup', 'options.speedup is deprecated and will be removed in Cesium 1.54. Use options.multiplier instead.');
            options.multiplier = options.speedup;
        }

        if (defined(options.multiplier) && (options.multiplier <= 0.0)) {
            throw new DeveloperError('options.multiplier must be greater than zero.');
        }
        //>>includeEnd('debug');

        var scheduledAnimations = [];
        var model = this._model;
        var animations = model._runtime.animations;
        var length = animations.length;
        for (var i = 0; i < length; ++i) {
            scheduledAnimations.push(add(this, i, options));
        }
        return scheduledAnimations;
    };

    /**
     * Removes an animation from the collection.
     * <p>
     * This raises the {@link ModelAnimationCollection#animationRemoved} event so, for example, a UI can stay in sync.
     * </p>
     * <p>
     * An animation can also be implicitly removed from the collection by setting {@link ModelAnimation#removeOnStop} to
     * <code>true</code>.  The {@link ModelAnimationCollection#animationRemoved} event is still fired when the animation is removed.
     * </p>
     *
     * @param {ModelAnimation} animation The animation to remove.
     * @returns {Boolean} <code>true</code> if the animation was removed; <code>false</code> if the animation was not found in the collection.
     *
     * @example
     * var a = model.activeAnimations.add({
     *   name : 'animation name'
     * });
     * model.activeAnimations.remove(a); // Returns true
     */
    ModelAnimationCollection.prototype.remove = function(animation) {
        if (defined(animation)) {
            var animations = this._scheduledAnimations;
            var i = animations.indexOf(animation);
            if (i !== -1) {
                animations.splice(i, 1);
                this.animationRemoved.raiseEvent(this._model, animation);
                return true;
            }
        }

        return false;
    };

    /**
     * Removes all animations from the collection.
     * <p>
     * This raises the {@link ModelAnimationCollection#animationRemoved} event for each
     * animation so, for example, a UI can stay in sync.
     * </p>
     */
    ModelAnimationCollection.prototype.removeAll = function() {
        var model = this._model;
        var animations = this._scheduledAnimations;
        var length = animations.length;

        this._scheduledAnimations = [];

        for (var i = 0; i < length; ++i) {
            this.animationRemoved.raiseEvent(model, animations[i]);
        }
    };

    /**
     * Determines whether this collection contains a given animation.
     *
     * @param {ModelAnimation} animation The animation to check for.
     * @returns {Boolean} <code>true</code> if this collection contains the animation, <code>false</code> otherwise.
     */
    ModelAnimationCollection.prototype.contains = function(animation) {
        if (defined(animation)) {
            return (this._scheduledAnimations.indexOf(animation) !== -1);
        }

        return false;
    };

    /**
     * Returns the animation in the collection at the specified index.  Indices are zero-based
     * and increase as animations are added.  Removing an animation shifts all animations after
     * it to the left, changing their indices.  This function is commonly used to iterate over
     * all the animations in the collection.
     *
     * @param {Number} index The zero-based index of the animation.
     * @returns {ModelAnimation} The animation at the specified index.
     *
     * @example
     * // Output the names of all the animations in the collection.
     * var animations = model.activeAnimations;
     * var length = animations.length;
     * for (var i = 0; i < length; ++i) {
     *   console.log(animations.get(i).name);
     * }
     */
    ModelAnimationCollection.prototype.get = function(index) {
        //>>includeStart('debug', pragmas.debug);
        if (!defined(index)) {
            throw new DeveloperError('index is required.');
        }
        //>>includeEnd('debug');

        return this._scheduledAnimations[index];
    };

    function animateChannels(runtimeAnimation, localAnimationTime) {
        var channelEvaluators = runtimeAnimation.channelEvaluators;
        var length = channelEvaluators.length;
        for (var i = 0; i < length; ++i) {
            channelEvaluators[i](localAnimationTime);
        }
    }

    var animationsToRemove = [];

    function createAnimationRemovedFunction(modelAnimationCollection, model, animation) {
        return function() {
            modelAnimationCollection.animationRemoved.raiseEvent(model, animation);
        };
    }

    /**
     * @private
     */
    ModelAnimationCollection.prototype.update = function(frameState) {
        var scheduledAnimations = this._scheduledAnimations;
        var length = scheduledAnimations.length;

        if (length === 0) {
            // No animations - quick return for performance
            this._previousTime = undefined;
            return false;
        }

        if (JulianDate.equals(frameState.time, this._previousTime)) {
            // Animations are currently only time-dependent so do not animate when paused or picking
            return false;
        }
        this._previousTime = JulianDate.clone(frameState.time, this._previousTime);

        var animationOccured = false;
        var sceneTime = frameState.time;
        var model = this._model;

        for (var i = 0; i < length; ++i) {
            var scheduledAnimation = scheduledAnimations[i];
            var runtimeAnimation = scheduledAnimation._runtimeAnimation;

            if (!defined(scheduledAnimation._computedStartTime)) {
                scheduledAnimation._computedStartTime = JulianDate.addSeconds(defaultValue(scheduledAnimation.startTime, sceneTime), scheduledAnimation.delay, new JulianDate());
            }

<<<<<<< HEAD
            if (!defined(scheduledAnimation._duration) || scheduledAnimation._speedupChanged) {
                scheduledAnimation._duration = runtimeAnimation.stopTime * (1.0 / scheduledAnimation.speedup);
                scheduledAnimation._speedupChanged = false;
=======
            if (!defined(scheduledAnimation._duration)) {
                scheduledAnimation._duration = runtimeAnimation.stopTime * (1.0 / scheduledAnimation.multiplier);
>>>>>>> af26c517
            }

            var startTime = scheduledAnimation._computedStartTime;
            var duration = scheduledAnimation._duration;
            var stopTime = scheduledAnimation.stopTime;

            // [0.0, 1.0] normalized local animation time
            var delta = (duration !== 0.0) ? (JulianDate.secondsDifference(sceneTime, startTime) / duration) : 0.0;
            var pastStartTime = (delta >= 0.0);

            // Play animation if
            // * we are after the start time or the animation is being repeated, and
            // * before the end of the animation's duration or the animation is being repeated, and
            // * we did not reach a user-provided stop time.

            var repeat = ((scheduledAnimation.loop === ModelAnimationLoop.REPEAT) ||
                          (scheduledAnimation.loop === ModelAnimationLoop.MIRRORED_REPEAT));

            var play = (pastStartTime || (repeat && !defined(scheduledAnimation.startTime))) &&
                       ((delta <= 1.0) || repeat) &&
                       (!defined(stopTime) || JulianDate.lessThanOrEquals(sceneTime, stopTime));

            if (play) {
                // STOPPED -> ANIMATING state transition?
                if (scheduledAnimation._state === ModelAnimationState.STOPPED) {
                    scheduledAnimation._state = ModelAnimationState.ANIMATING;
                    if (scheduledAnimation.start.numberOfListeners > 0) {
                        frameState.afterRender.push(scheduledAnimation._raiseStartEvent);
                    }
                }

                // Truncate to [0.0, 1.0] for repeating animations
                if (scheduledAnimation.loop === ModelAnimationLoop.REPEAT) {
                    delta = delta - Math.floor(delta);
                } else if (scheduledAnimation.loop === ModelAnimationLoop.MIRRORED_REPEAT) {
                    var floor = Math.floor(delta);
                    var fract = delta - floor;
                    // When even use (1.0 - fract) to mirror repeat
                    delta = (floor % 2 === 1.0) ? (1.0 - fract) : fract;
                }

                if (scheduledAnimation.reverse) {
                    delta = 1.0 - delta;
                }

                var localAnimationTime = delta * duration * scheduledAnimation.multiplier;
                // Clamp in case floating-point roundoff goes outside the animation's first or last keyframe
                localAnimationTime = CesiumMath.clamp(localAnimationTime, runtimeAnimation.startTime, runtimeAnimation.stopTime);

                animateChannels(runtimeAnimation, localAnimationTime);

                if (scheduledAnimation.update.numberOfListeners > 0) {
                    scheduledAnimation._updateEventTime = localAnimationTime;
                    frameState.afterRender.push(scheduledAnimation._raiseUpdateEvent);
                }
                animationOccured = true;
            } else if (pastStartTime && (scheduledAnimation._state === ModelAnimationState.ANIMATING)) {
                // ANIMATING -> STOPPED state transition?
                scheduledAnimation._state = ModelAnimationState.STOPPED;
                if (scheduledAnimation.stop.numberOfListeners > 0) {
                    frameState.afterRender.push(scheduledAnimation._raiseStopEvent);
                }

                if (scheduledAnimation.removeOnStop) {
                    animationsToRemove.push(scheduledAnimation);
                }
            }
        }

        // Remove animations that stopped
        length = animationsToRemove.length;
        for (var j = 0; j < length; ++j) {
            var animationToRemove = animationsToRemove[j];
            scheduledAnimations.splice(scheduledAnimations.indexOf(animationToRemove), 1);
            frameState.afterRender.push(createAnimationRemovedFunction(this, model, animationToRemove));
        }
        animationsToRemove.length = 0;

        return animationOccured;
    };

    return ModelAnimationCollection;
});<|MERGE_RESOLUTION|>--- conflicted
+++ resolved
@@ -64,6 +64,7 @@
 
         this._model = model;
         this._scheduledAnimations = [];
+        this._multiplierChanged = false;
         this._previousTime = undefined;
     }
 
@@ -397,14 +398,9 @@
                 scheduledAnimation._computedStartTime = JulianDate.addSeconds(defaultValue(scheduledAnimation.startTime, sceneTime), scheduledAnimation.delay, new JulianDate());
             }
 
-<<<<<<< HEAD
-            if (!defined(scheduledAnimation._duration) || scheduledAnimation._speedupChanged) {
-                scheduledAnimation._duration = runtimeAnimation.stopTime * (1.0 / scheduledAnimation.speedup);
-                scheduledAnimation._speedupChanged = false;
-=======
-            if (!defined(scheduledAnimation._duration)) {
+            if (!defined(scheduledAnimation._duration) || scheduledAnimation._multiplierChanged) {
                 scheduledAnimation._duration = runtimeAnimation.stopTime * (1.0 / scheduledAnimation.multiplier);
->>>>>>> af26c517
+                scheduledAnimation._multiplierChanged = false;
             }
 
             var startTime = scheduledAnimation._computedStartTime;
