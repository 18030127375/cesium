define([
        '../Core/AttributeCompression',
        '../Core/BoundingSphere',
        '../Core/BoxOutlineGeometry',
        '../Core/Cartesian2',
        '../Core/Cartesian3',
        '../Core/Cartesian4',
        '../Core/Cartographic',
        '../Core/Color',
        '../Core/ColorGeometryInstanceAttribute',
        '../Core/combine',
        '../Core/defaultValue',
        '../Core/defined',
        '../Core/defineProperties',
        '../Core/destroyObject',
        '../Core/DeveloperError',
        '../Core/Event',
        '../Core/GeometryInstance',
        '../Core/GeometryPipeline',
        '../Core/IndexDatatype',
        '../Core/Intersect',
        '../Core/Math',
        '../Core/Matrix3',
        '../Core/Matrix4',
        '../Core/OrientedBoundingBox',
        '../Core/OrthographicFrustum',
        '../Core/PrimitiveType',
        '../Core/Rectangle',
        '../Core/SphereOutlineGeometry',
        '../Core/TerrainEncoding',
        '../Core/TerrainMesh',
        '../Core/TerrainQuantization',
        '../Core/TerrainTileEdgeDetails',
        '../Core/TileEdge',
        '../Core/Visibility',
        '../Core/WebMercatorProjection',
        '../Renderer/Buffer',
        '../Renderer/BufferUsage',
        '../Renderer/ContextLimits',
        '../Renderer/DrawCommand',
        '../Renderer/Pass',
        '../Renderer/RenderState',
        '../Renderer/VertexArray',
        './BlendingState',
        './DepthFunction',
        './ImageryState',
        './PerInstanceColorAppearance',
        './Primitive',
        './TileBoundingRegion',
        './TileSelectionResult',
        './ClippingPlaneCollection',
        './GlobeSurfaceTile',
        './ImageryLayer',
        './QuadtreeTileLoadState',
        './SceneMode',
        './ShadowMode',
        './TerrainFillMesh'
    ], function(
        AttributeCompression,
        BoundingSphere,
        BoxOutlineGeometry,
        Cartesian2,
        Cartesian3,
        Cartesian4,
        Cartographic,
        Color,
        ColorGeometryInstanceAttribute,
        combine,
        defaultValue,
        defined,
        defineProperties,
        destroyObject,
        DeveloperError,
        Event,
        GeometryInstance,
        GeometryPipeline,
        IndexDatatype,
        Intersect,
        CesiumMath,
        Matrix3,
        Matrix4,
        OrientedBoundingBox,
        OrthographicFrustum,
        PrimitiveType,
        Rectangle,
        SphereOutlineGeometry,
        TerrainEncoding,
        TerrainMesh,
        TerrainQuantization,
        TerrainTileEdgeDetails,
        TileEdge,
        Visibility,
        WebMercatorProjection,
        Buffer,
        BufferUsage,
        ContextLimits,
        DrawCommand,
        Pass,
        RenderState,
        VertexArray,
        BlendingState,
        DepthFunction,
        ImageryState,
        PerInstanceColorAppearance,
        Primitive,
        TileBoundingRegion,
        TileSelectionResult,
        ClippingPlaneCollection,
        GlobeSurfaceTile,
        ImageryLayer,
        QuadtreeTileLoadState,
        SceneMode,
        ShadowMode,
        TerrainFillMesh) {
    'use strict';

    /**
     * The strategy to use to fill the space of tiles that are selected for rendering but that
     * are not yet loaded / renderable.
     * @private
     */
    var MissingTileStrategy = {
        /**
         * Render nothing, the globe will have holes during load.
         */
        RENDER_NOTHING: 0,

        /**
         * Create a very simple tile to fill the space by matching the heights of adjacent tiles on the edges. This is
         * cheaper on the CPU than a full upsample and avoids cracks. But it's less representative of the real
         * terrain surface than an upsample from a nearby ancestor.
         */
        CREATE_FILL_TILE: 2

        /**
         * Synchronously upsample the tile. This is expensive on the CPU and, when skipping several levels, it sometimes
         * results in big cracks anyway. (currently not implemented)
         */
        // SYNCHRONOUS_UPSAMPLE: 3
    };

    /**
     * Provides quadtree tiles representing the surface of the globe.  This type is intended to be used
     * with {@link QuadtreePrimitive}.
     *
     * @alias GlobeSurfaceTileProvider
     * @constructor
     *
     * @param {TerrainProvider} options.terrainProvider The terrain provider that describes the surface geometry.
     * @param {ImageryLayerCollection} option.imageryLayers The collection of imagery layers describing the shading of the surface.
     * @param {GlobeSurfaceShaderSet} options.surfaceShaderSet The set of shaders used to render the surface.
     *
     * @private
     */
    function GlobeSurfaceTileProvider(options) {
        //>>includeStart('debug', pragmas.debug);
        if (!defined(options)) {
            throw new DeveloperError('options is required.');
        }
        if (!defined(options.terrainProvider)) {
            throw new DeveloperError('options.terrainProvider is required.');
        } else if (!defined(options.imageryLayers)) {
            throw new DeveloperError('options.imageryLayers is required.');
        } else if (!defined(options.surfaceShaderSet)) {
            throw new DeveloperError('options.surfaceShaderSet is required.');
        }
        //>>includeEnd('debug');

        this.lightingFadeOutDistance = 6500000.0;
        this.lightingFadeInDistance = 9000000.0;
        this.hasWaterMask = false;
        this.oceanNormalMap = undefined;
        this.zoomedOutOceanSpecularIntensity = 0.5;
        this.enableLighting = false;
        this.showGroundAtmosphere = false;
        this.shadows = ShadowMode.RECEIVE_ONLY;

        /**
         * The strategy to use to fill holes in the globe when terrain tiles are not yet loaded.
         */
        this.missingTileStrategy = MissingTileStrategy.CREATE_FILL_TILE;

        /**
         * The color to use to highlight fill tiles. If undefined, fill tiles are not
         * highlighted at all. The alpha value is used to alpha blend with the tile's
         * actual color.
         */
        this.fillHighlightColor = undefined;

        this._quadtree = undefined;
        this._terrainProvider = options.terrainProvider;
        this._imageryLayers = options.imageryLayers;
        this._surfaceShaderSet = options.surfaceShaderSet;

        this._renderState = undefined;
        this._blendRenderState = undefined;

        this._errorEvent = new Event();

        this._imageryLayers.layerAdded.addEventListener(GlobeSurfaceTileProvider.prototype._onLayerAdded, this);
        this._imageryLayers.layerRemoved.addEventListener(GlobeSurfaceTileProvider.prototype._onLayerRemoved, this);
        this._imageryLayers.layerMoved.addEventListener(GlobeSurfaceTileProvider.prototype._onLayerMoved, this);
        this._imageryLayers.layerShownOrHidden.addEventListener(GlobeSurfaceTileProvider.prototype._onLayerShownOrHidden, this);
        this._tileLoadedEvent = new Event();
        this._imageryLayersUpdatedEvent = new Event();

        this._layerOrderChanged = false;

        this._tilesToRenderByTextureCount = [];
        this._drawCommands = [];
        this._uniformMaps = [];
        this._usedDrawCommands = 0;

        this._vertexArraysToDestroy = [];

        this._debug = {
            wireframe : false,
            boundingSphereTile : undefined
        };

        this._baseColor = undefined;
        this._firstPassInitialColor = undefined;
        this.baseColor = new Color(0.0, 0.0, 0.5, 1.0);

        /**
         * A property specifying a {@link ClippingPlaneCollection} used to selectively disable rendering on the outside of each plane.
         * @type {ClippingPlaneCollection}
         * @private
         */
        this._clippingPlanes = undefined;

        /**
         * A property specifying a {@link Rectangle} used to selectively limit terrain and imagery rendering.
         * @type {Rectangle}
         */
        this.cartographicLimitRectangle = Rectangle.clone(Rectangle.MAX_VALUE);

        this._hasLoadedTilesThisFrame = false;
        this._hasFillTilesThisFrame = false;
    }

    defineProperties(GlobeSurfaceTileProvider.prototype, {
        /**
         * Gets or sets the color of the globe when no imagery is available.
         * @memberof GlobeSurfaceTileProvider.prototype
         * @type {Color}
         */
        baseColor : {
            get : function() {
                return this._baseColor;
            },
            set : function(value) {
                //>>includeStart('debug', pragmas.debug);
                if (!defined(value)) {
                    throw new DeveloperError('value is required.');
                }
                //>>includeEnd('debug');

                this._baseColor = value;
                this._firstPassInitialColor = Cartesian4.fromColor(value, this._firstPassInitialColor);
            }
        },
        /**
         * Gets or sets the {@link QuadtreePrimitive} for which this provider is
         * providing tiles.  This property may be undefined if the provider is not yet associated
         * with a {@link QuadtreePrimitive}.
         * @memberof GlobeSurfaceTileProvider.prototype
         * @type {QuadtreePrimitive}
         */
        quadtree : {
            get : function() {
                return this._quadtree;
            },
            set : function(value) {
                //>>includeStart('debug', pragmas.debug);
                if (!defined(value)) {
                    throw new DeveloperError('value is required.');
                }
                //>>includeEnd('debug');

                this._quadtree = value;
            }
        },

        /**
         * Gets a value indicating whether or not the provider is ready for use.
         * @memberof GlobeSurfaceTileProvider.prototype
         * @type {Boolean}
         */
        ready : {
            get : function() {
                return this._terrainProvider.ready && (this._imageryLayers.length === 0 || this._imageryLayers.get(0).imageryProvider.ready);
            }
        },

        /**
         * Gets the tiling scheme used by the provider.  This property should
         * not be accessed before {@link GlobeSurfaceTileProvider#ready} returns true.
         * @memberof GlobeSurfaceTileProvider.prototype
         * @type {TilingScheme}
         */
        tilingScheme : {
            get : function() {
                return this._terrainProvider.tilingScheme;
            }
        },

        /**
         * Gets an event that is raised when the geometry provider encounters an asynchronous error.  By subscribing
         * to the event, you will be notified of the error and can potentially recover from it.  Event listeners
         * are passed an instance of {@link TileProviderError}.
         * @memberof GlobeSurfaceTileProvider.prototype
         * @type {Event}
         */
        errorEvent : {
            get : function() {
                return this._errorEvent;
            }
        },

        /**
         * Gets an event that is raised when an globe surface tile is loaded and ready to be rendered.
         * @memberof GlobeSurfaceTileProvider.prototype
         * @type {Event}
         */
        tileLoadedEvent : {
            get : function() {
                return this._tileLoadedEvent;
            }
        },

        /**
         * Gets an event that is raised when an imagery layer is added, shown, hidden, moved, or removed.
         * @memberof GlobeSurfaceTileProvider.prototype
         * @type {Event}
         */
        imageryLayersUpdatedEvent : {
            get : function() {
                return this._imageryLayersUpdatedEvent;
            }
        },

        /**
         * Gets or sets the terrain provider that describes the surface geometry.
         * @memberof GlobeSurfaceTileProvider.prototype
         * @type {TerrainProvider}
         */
        terrainProvider : {
            get : function() {
                return this._terrainProvider;
            },
            set : function(terrainProvider) {
                if (this._terrainProvider === terrainProvider) {
                    return;
                }

                //>>includeStart('debug', pragmas.debug);
                if (!defined(terrainProvider)) {
                    throw new DeveloperError('terrainProvider is required.');
                }
                //>>includeEnd('debug');

                this._terrainProvider = terrainProvider;

                if (defined(this._quadtree)) {
                    this._quadtree.invalidateAllTiles();
                }
            }
        },
        /**
         * The {@link ClippingPlaneCollection} used to selectively disable rendering the tileset.
         *
         * @type {ClippingPlaneCollection}
         *
         * @private
         */
        clippingPlanes : {
            get : function() {
                return this._clippingPlanes;
            },
            set : function(value) {
                ClippingPlaneCollection.setOwner(value, this, '_clippingPlanes');
            }
        }
    });

    function sortTileImageryByLayerIndex(a, b) {
        var aImagery = a.loadingImagery;
        if (!defined(aImagery)) {
            aImagery = a.readyImagery;
        }

        var bImagery = b.loadingImagery;
        if (!defined(bImagery)) {
            bImagery = b.readyImagery;
        }

        return aImagery.imageryLayer._layerIndex - bImagery.imageryLayer._layerIndex;
    }

     /**
     * Make updates to the tile provider that are not involved in rendering. Called before the render update cycle.
     */
    GlobeSurfaceTileProvider.prototype.update = function(frameState) {
        // update collection: imagery indices, base layers, raise layer show/hide event
        this._imageryLayers._update();
    };

    function freeVertexArray(vertexArray) {
        var indexBuffer = vertexArray.indexBuffer;
        vertexArray.destroy();

        if (!indexBuffer.isDestroyed() && defined(indexBuffer.referenceCount)) {
            --indexBuffer.referenceCount;
            if (indexBuffer.referenceCount === 0) {
                indexBuffer.destroy();
            }
        }
    }

    function updateCredits(surface, frameState) {
        var creditDisplay = frameState.creditDisplay;
        if (surface._terrainProvider.ready && defined(surface._terrainProvider.credit)) {
            creditDisplay.addCredit(surface._terrainProvider.credit);
        }

        var imageryLayers = surface._imageryLayers;
        for (var i = 0, len = imageryLayers.length; i < len; ++i) {
            var imageryProvider = imageryLayers.get(i).imageryProvider;
            if (imageryProvider.ready && defined(imageryProvider.credit)) {
                creditDisplay.addCredit(imageryProvider.credit);
            }
        }
    }

    /**
     * Called at the beginning of each render frame, before {@link QuadtreeTileProvider#showTileThisFrame}
     * @param {FrameState} frameState The frame state.
     */
    GlobeSurfaceTileProvider.prototype.initialize = function(frameState) {
        // update each layer for texture reprojection.
        this._imageryLayers.queueReprojectionCommands(frameState);

        if (this._layerOrderChanged) {
            this._layerOrderChanged = false;

            // Sort the TileImagery instances in each tile by the layer index.
            this._quadtree.forEachLoadedTile(function(tile) {
                tile.data.imagery.sort(sortTileImageryByLayerIndex);
            });
        }

        // Add credits for terrain and imagery providers.
        updateCredits(this, frameState);

        var vertexArraysToDestroy = this._vertexArraysToDestroy;
        var length = vertexArraysToDestroy.length;
        for (var j = 0; j < length; ++j) {
            freeVertexArray(vertexArraysToDestroy[j]);
        }
        vertexArraysToDestroy.length = 0;
    };

    /**
     * Called at the beginning of the update cycle for each render frame, before {@link QuadtreeTileProvider#showTileThisFrame}
     * or any other functions.
     *
     * @param {FrameState} frameState The frame state.
     */
    GlobeSurfaceTileProvider.prototype.beginUpdate = function(frameState) {
        var tilesToRenderByTextureCount = this._tilesToRenderByTextureCount;
        for (var i = 0, len = tilesToRenderByTextureCount.length; i < len; ++i) {
            var tiles = tilesToRenderByTextureCount[i];
            if (defined(tiles)) {
                tiles.length = 0;
            }
        }
        // update clipping planes
        var clippingPlanes = this._clippingPlanes;
        if (defined(clippingPlanes) && clippingPlanes.enabled) {
            clippingPlanes.update(frameState);
        }
        this._usedDrawCommands = 0;

        this._hasLoadedTilesThisFrame = false;
        this._hasFillTilesThisFrame = false;
    };

    /**
     * Called at the end of the update cycle for each render frame, after {@link QuadtreeTileProvider#showTileThisFrame}
     * and any other functions.
     *
     * @param {FrameState} frameState The frame state.
     */
    GlobeSurfaceTileProvider.prototype.endUpdate = function(frameState) {
        if (!defined(this._renderState)) {
            this._renderState = RenderState.fromCache({ // Write color and depth
                cull : {
                    enabled : true
                },
                depthTest : {
                    enabled : true,
                    func : DepthFunction.LESS
                }
            });

            this._blendRenderState = RenderState.fromCache({ // Write color and depth
                cull : {
                    enabled : true
                },
                depthTest : {
                    enabled : true,
                    func : DepthFunction.LESS_OR_EQUAL
                },
                blending : BlendingState.ALPHA_BLEND
            });
        }

        // If this frame has a mix of loaded and fill tiles, we need to propagate
        // loaded heights to the fill tiles.
        if (this.missingTileStrategy === MissingTileStrategy.CREATE_FILL_TILE && this._hasFillTilesThisFrame && this._hasLoadedTilesThisFrame) {
            TerrainFillMesh.updateFillTiles(this, this._quadtree._tilesToRender, frameState);
        }

        // Add the tile render commands to the command list, sorted by texture count.
        var tilesToRenderByTextureCount = this._tilesToRenderByTextureCount;
        for (var textureCountIndex = 0, textureCountLength = tilesToRenderByTextureCount.length; textureCountIndex < textureCountLength; ++textureCountIndex) {
            var tilesToRender = tilesToRenderByTextureCount[textureCountIndex];
            if (!defined(tilesToRender)) {
                continue;
            }

            for (var tileIndex = 0, tileLength = tilesToRender.length; tileIndex < tileLength; ++tileIndex) {
                addDrawCommandsForTile(this, tilesToRender[tileIndex], frameState);
            }
        }
    };

    /**
     * Adds draw commands for tiles rendered in the previous frame for a pick pass.
     *
     * @param {FrameState} frameState The frame state.
     */
    GlobeSurfaceTileProvider.prototype.updateForPick = function(frameState) {
        // Add the tile pick commands from the tiles drawn last frame.
        var drawCommands = this._drawCommands;
        for (var i = 0, length = this._usedDrawCommands; i < length; ++i) {
            frameState.commandList.push(drawCommands[i]);
        }
    };

    /**
     * Cancels any imagery re-projections in the queue.
     */
    GlobeSurfaceTileProvider.prototype.cancelReprojections = function() {
        this._imageryLayers.cancelReprojections();
    };

    /**
     * Gets the maximum geometric error allowed in a tile at a given level, in meters.  This function should not be
     * called before {@link GlobeSurfaceTileProvider#ready} returns true.
     *
     * @param {Number} level The tile level for which to get the maximum geometric error.
     * @returns {Number} The maximum geometric error in meters.
     */
    GlobeSurfaceTileProvider.prototype.getLevelMaximumGeometricError = function(level) {
        return this._terrainProvider.getLevelMaximumGeometricError(level);
    };

    var stopLoad = false;

    /**
     * Loads, or continues loading, a given tile.  This function will continue to be called
     * until {@link QuadtreeTile#state} is no longer {@link QuadtreeTileLoadState#LOADING}.  This function should
     * not be called before {@link GlobeSurfaceTileProvider#ready} returns true.
     *
     * @param {FrameState} frameState The frame state.
     * @param {QuadtreeTile} tile The tile to load.
     *
     * @exception {DeveloperError} <code>loadTile</code> must not be called before the tile provider is ready.
     */
    GlobeSurfaceTileProvider.prototype.loadTile = function(frameState, tile) {
        if (stopLoad) {
            return;
        }
        GlobeSurfaceTile.processStateMachine(tile, frameState, this._terrainProvider, this._imageryLayers, this._vertexArraysToDestroy);
        var tileLoadedEvent = this._tileLoadedEvent;

        // TODO: creating a new function for every loaded tile every frame?!
        tile._loadedCallbacks['tileLoadedEvent'] = function (tile) {
            tileLoadedEvent.raiseEvent();
            return true;
        };
    };

    var boundingSphereScratch = new BoundingSphere();
    var rectangleIntersectionScratch = new Rectangle();
    var splitCartographicLimitRectangleScratch = new Rectangle();
    var rectangleCenterScratch = new Cartographic();

    // cartographicLimitRectangle may span the IDL, but tiles never will.
    function clipRectangleAntimeridian(tileRectangle, cartographicLimitRectangle) {
        if (cartographicLimitRectangle.west < cartographicLimitRectangle.east) {
            return cartographicLimitRectangle;
        }
        var splitRectangle = Rectangle.clone(cartographicLimitRectangle, splitCartographicLimitRectangleScratch);
        var tileCenter = Rectangle.center(tileRectangle, rectangleCenterScratch);
        if (tileCenter.longitude > 0.0) {
            splitRectangle.east = CesiumMath.PI;
        } else {
            splitRectangle.west = -CesiumMath.PI;
        }
        return splitRectangle;
    }

    /**
     * Determines the visibility of a given tile.  The tile may be fully visible, partially visible, or not
     * visible at all.  Tiles that are renderable and are at least partially visible will be shown by a call
     * to {@link GlobeSurfaceTileProvider#showTileThisFrame}.
     *
     * @param {QuadtreeTile} tile The tile instance.
     * @param {FrameState} frameState The state information about the current frame.
     * @param {QuadtreeOccluders} occluders The objects that may occlude this tile.
     *
     * @returns {Visibility} The visibility of the tile.
     */
    GlobeSurfaceTileProvider.prototype.computeTileVisibility = function(tile, frameState, occluders) {
        var distance = this.computeDistanceToTile(tile, frameState);
        tile._distance = distance;

        if (frameState.fog.enabled) {
            if (CesiumMath.fog(distance, frameState.fog.density) >= 1.0) {
                // Tile is completely in fog so return that it is not visible.
                return Visibility.NONE;
            }
        }

        var surfaceTile = tile.data;
        var tileBoundingRegion = surfaceTile.tileBoundingRegion;

        if (surfaceTile.boundingVolumeSourceTile === undefined) {
            // We have no idea where this tile is, so let's just call it partially visible.
            return Visibility.PARTIAL;
        }

        var cullingVolume = frameState.cullingVolume;
        var boundingVolume = surfaceTile.orientedBoundingBox;

        // Check if the tile is outside the limit area in cartographic space
        surfaceTile.clippedByBoundaries = false;
        var clippedCartographicLimitRectangle = clipRectangleAntimeridian(tile.rectangle, this.cartographicLimitRectangle);
        var areaLimitIntersection = Rectangle.simpleIntersection(clippedCartographicLimitRectangle, tile.rectangle, rectangleIntersectionScratch);
        if (!defined(areaLimitIntersection)) {
            return Visibility.NONE;
        }
        if (!Rectangle.equals(areaLimitIntersection, tile.rectangle)) {
            surfaceTile.clippedByBoundaries = true;
        }

        if (frameState.mode !== SceneMode.SCENE3D) {
            boundingVolume = boundingSphereScratch;
            BoundingSphere.fromRectangleWithHeights2D(tile.rectangle, frameState.mapProjection, tileBoundingRegion.minimumHeight, tileBoundingRegion.maximumHeight, boundingVolume);
            Cartesian3.fromElements(boundingVolume.center.z, boundingVolume.center.x, boundingVolume.center.y, boundingVolume.center);

            if (frameState.mode === SceneMode.MORPHING && surfaceTile.mesh !== undefined) {
                boundingVolume = BoundingSphere.union(surfaceTile.mesh.boundingSphere3D, boundingVolume, boundingVolume);
            }
        }

        var clippingPlanes = this._clippingPlanes;
        if (defined(clippingPlanes) && clippingPlanes.enabled) {
            var planeIntersection = clippingPlanes.computeIntersectionWithBoundingVolume(boundingVolume);
            tile.isClipped = (planeIntersection !== Intersect.INSIDE);
            if (planeIntersection === Intersect.OUTSIDE) {
                return Visibility.NONE;
            }
        }

        var intersection = cullingVolume.computeVisibility(boundingVolume);
        if (intersection === Intersect.OUTSIDE) {
            return Visibility.NONE;
        }

        var ortho3D = frameState.mode === SceneMode.SCENE3D && frameState.camera.frustum instanceof OrthographicFrustum;
        if (frameState.mode === SceneMode.SCENE3D && !ortho3D && defined(occluders)) {
            var occludeePointInScaledSpace = surfaceTile.occludeePointInScaledSpace;
            if (!defined(occludeePointInScaledSpace)) {
                return intersection;
            }

            if (occluders.ellipsoid.isScaledSpacePointVisible(occludeePointInScaledSpace)) {
                return intersection;
            }

            return Visibility.NONE;
        }

        return intersection;
    };

    /**
     * Determines if the given tile can be refined
     * @param {QuadtreeTile} tile The tile to check.
     * @returns {boolean} True if the tile can be refined, false if it cannot.
     */
    GlobeSurfaceTileProvider.prototype.canRefine = function(tile) {
        // Only allow refinement it we know whether or not the children of this tile exist.
        // For a tileset with `availability`, we'll always be able to refine.
        // We can ask for availability of _any_ child tile because we only need to confirm
        // that we get a yes or no answer, it doesn't matter what the answer is.
        var childAvailable = tile.data.isChildAvailable(this.terrainProvider, tile, 0, 0);
        return childAvailable !== undefined;
    };

    var tileDirectionScratch = new Cartesian3();

    /**
     * Determines the priority for loading this tile. Lower priority values load sooner.
     * @param {QuatreeTile} tile The tile.
     * @param {FrameState} frameState The frame state.
     * @returns {Number} The load priority value.
     */
    GlobeSurfaceTileProvider.prototype.computeTileLoadPriority = function(tile, frameState) {
        var surfaceTile = tile.data;
        if (surfaceTile === undefined) {
            return 0.0;
        }

        var obb = surfaceTile.orientedBoundingBox;
        if (obb === undefined) {
            return 0.0;
        }

        var cameraPosition = frameState.camera.positionWC;
        var cameraDirection = frameState.camera.directionWC;
        var tileDirection = Cartesian3.normalize(Cartesian3.subtract(obb.center, cameraPosition, tileDirectionScratch), tileDirectionScratch);
        return (1.0 - Cartesian3.dot(tileDirection, cameraDirection)) * tile._distance;
    };

    var modifiedModelViewScratch = new Matrix4();
    var modifiedModelViewProjectionScratch = new Matrix4();
    var tileRectangleScratch = new Cartesian4();
    var localizedCartographicLimitRectangleScratch = new Cartesian4();
    var rtcScratch = new Cartesian3();
    var centerEyeScratch = new Cartesian3();
    var southwestScratch = new Cartesian3();
    var northeastScratch = new Cartesian3();

    /**
     * Shows a specified tile in this frame.  The provider can cause the tile to be shown by adding
     * render commands to the commandList, or use any other method as appropriate.  The tile is not
     * expected to be visible next frame as well, unless this method is called next frame, too.
     *
     * @param {QuadtreeTile} tile The tile instance.
     * @param {FrameState} frameState The state information of the current rendering frame.
     * @param {QuadtreeTile} [nearestRenderableTile] The nearest ancestor tile that is renderable.
     */
    GlobeSurfaceTileProvider.prototype.showTileThisFrame = function(tile, frameState, nearestRenderableTile) {
        var readyTextureCount = 0;
        var tileImageryCollection = tile.data.imagery;
        for (var i = 0, len = tileImageryCollection.length; i < len; ++i) {
            var tileImagery = tileImageryCollection[i];
            if (defined(tileImagery.readyImagery) && tileImagery.readyImagery.imageryLayer.alpha !== 0.0) {
                ++readyTextureCount;
            }
        }

        var tileSet = this._tilesToRenderByTextureCount[readyTextureCount];
        if (!defined(tileSet)) {
            tileSet = [];
            this._tilesToRenderByTextureCount[readyTextureCount] = tileSet;
        }

        tileSet.push(tile);

        var surfaceTile = tile.data;
        if (nearestRenderableTile !== undefined && nearestRenderableTile !== tile) {
            this._hasFillTilesThisFrame = true;

            surfaceTile.renderableTile = nearestRenderableTile;

            // The renderable tile may have previously deferred to an ancestor.
            // But we know it's renderable now, so mark it as such.
            nearestRenderableTile.data.renderableTile = undefined;

            var myRectangle = tile.rectangle;
            var ancestorRectangle = nearestRenderableTile.rectangle;
            var ancestorSubset = surfaceTile.renderableTileSubset;

            ancestorSubset.x = (myRectangle.west - ancestorRectangle.west) / (ancestorRectangle.east - ancestorRectangle.west);
            ancestorSubset.y = (myRectangle.south - ancestorRectangle.south) / (ancestorRectangle.north - ancestorRectangle.south);
            ancestorSubset.z = (myRectangle.east - ancestorRectangle.west) / (ancestorRectangle.east - ancestorRectangle.west);
            ancestorSubset.w = (myRectangle.north - ancestorRectangle.south) / (ancestorRectangle.north - ancestorRectangle.south);
        } else {
            this._hasLoadedTilesThisFrame = true;
            surfaceTile.renderableTile = undefined;
        }

        var debug = this._debug;
        ++debug.tilesRendered;
        debug.texturesRendered += readyTextureCount;
    };

    var cornerPositionsScratch = [new Cartesian3(), new Cartesian3(), new Cartesian3(), new Cartesian3()];

    function computeOccludeePoint(tileProvider, center, rectangle, height, result) {
        var ellipsoidalOccluder = tileProvider.quadtree._occluders.ellipsoid;
        var ellipsoid = ellipsoidalOccluder.ellipsoid;

        var cornerPositions = cornerPositionsScratch;
        Cartesian3.fromRadians(rectangle.west, rectangle.south, height, ellipsoid, cornerPositions[0]);
        Cartesian3.fromRadians(rectangle.east, rectangle.south, height, ellipsoid, cornerPositions[1]);
        Cartesian3.fromRadians(rectangle.west, rectangle.north, height, ellipsoid, cornerPositions[2]);
        Cartesian3.fromRadians(rectangle.east, rectangle.north, height, ellipsoid, cornerPositions[3]);

        return ellipsoidalOccluder.computeHorizonCullingPoint(center, cornerPositions, result);
}

    /**
     * Gets the distance from the camera to the closest point on the tile.  This is used for level-of-detail selection.
     *
     * @param {QuadtreeTile} tile The tile instance.
     * @param {FrameState} frameState The state information of the current rendering frame.
     *
     * @returns {Number} The distance from the camera to the closest point on the tile, in meters.
     */
    GlobeSurfaceTileProvider.prototype.computeDistanceToTile = function(tile, frameState) {
        // The distance should be:
        // 1. the actual distance to the tight-fitting bounding volume, or
        // 2. a distance that is equal to or greater than the actual distance to the tight-fitting bounding volume.
        //
        // When we don't know the min/max heights for a tile, but we do know the min/max of an ancestor tile, we can
        // build a tight-fitting bounding volume horizontally, but not vertically. The min/max heights from the
        // ancestor will likely form a volume that is much bigger than it needs to be. This means that the volume may
        // be deemed to be much closer to the camera than it really is, causing us to select tiles that are too detailed.
        // Loading too-detailed tiles is super expensive, so we don't want to do that. We don't know where the child
        // tile really lies within the parent range of heights, but we _do_ know the child tile can't be any closer than
        // the ancestor height surface (min or max) that is _farthest away_ from the camera. So if we computed distance
        // based that conservative metric, we may end up loading tiles that are not detailed enough, but that's much
        // better (faster) than loading tiles that are too detailed.

        var heightSource = updateTileBoundingRegion(tile, this.terrainProvider, frameState);
        var surfaceTile = tile.data;
        var tileBoundingRegion = surfaceTile.tileBoundingRegion;

        if (heightSource === undefined) {
            // Can't find any min/max heights anywhere? Ok, let's just say the
            // tile is really far away so we'll load and render it rather than
            // refining.
            return 9999999999.0;
        } else if (surfaceTile.boundingVolumeSourceTile !== heightSource) {
            // Heights are from a new source tile, so update the bounding volume.
            surfaceTile.boundingVolumeSourceTile = heightSource;
            surfaceTile.orientedBoundingBox = OrientedBoundingBox.fromRectangle(
                tile.rectangle,
                tileBoundingRegion.minimumHeight,
                tileBoundingRegion.maximumHeight,
                tile.tilingScheme.ellipsoid,
                surfaceTile.orientedBoundingBox);

            surfaceTile.occludeePointInScaledSpace = computeOccludeePoint(this, surfaceTile.orientedBoundingBox.center, tile.rectangle, tileBoundingRegion.maximumHeight, surfaceTile.occludeePointInScaledSpace);
        }

        var min = tileBoundingRegion.minimumHeight;
        var max = tileBoundingRegion.maximumHeight;

        if (surfaceTile.boundingVolumeSourceTile !== tile) {
            var cameraHeight = frameState.camera.positionCartographic.height;
            var distanceToMin = Math.abs(cameraHeight - min);
            var distanceToMax = Math.abs(cameraHeight - max);
            if (distanceToMin > distanceToMax) {
                tileBoundingRegion.minimumHeight = min;
                tileBoundingRegion.maximumHeight = min;
            } else {
                tileBoundingRegion.minimumHeight = max;
                tileBoundingRegion.maximumHeight = max;
            }
        }

        var result = tileBoundingRegion.distanceToCamera(frameState);

        tileBoundingRegion.minimumHeight = min;
        tileBoundingRegion.maximumHeight = max;

        return result;
    };

    function updateTileBoundingRegion(tile, terrainProvider, frameState) {
        var surfaceTile = tile.data;
        if (surfaceTile === undefined) {
            surfaceTile = tile.data = new GlobeSurfaceTile();
        }

        if (surfaceTile.tileBoundingRegion === undefined) {
            surfaceTile.tileBoundingRegion = new TileBoundingRegion({
                computeBoundingVolumes : false,
                rectangle : tile.rectangle,
                ellipsoid : tile.tilingScheme.ellipsoid,
                minimumHeight : 0.0,
                maximumHeight : 0.0
            });
        }

        var terrainData = surfaceTile.terrainData;
        var mesh = surfaceTile.mesh;
        var tileBoundingRegion = surfaceTile.tileBoundingRegion;

        if (mesh !== undefined && mesh.minimumHeight !== undefined && mesh.maximumHeight !== undefined) {
            // We have tight-fitting min/max heights from the mesh.
            tileBoundingRegion.minimumHeight = mesh.minimumHeight;
            tileBoundingRegion.maximumHeight = mesh.maximumHeight;
            return tile;
        }

        if (terrainData !== undefined && terrainData._minimumHeight !== undefined && terrainData._maximumHeight !== undefined) {
            // We have tight-fitting min/max heights from the terrain data.
            tileBoundingRegion.minimumHeight = terrainData._minimumHeight * frameState.terrainExaggeration;
            tileBoundingRegion.maximumHeight = terrainData._maximumHeight * frameState.terrainExaggeration;
            return tile;
        }

        var bvh = surfaceTile.getBvh(tile, terrainProvider.terrainProvider);
        if (bvh !== undefined && bvh[0] === bvh[0] && bvh[1] === bvh[1]) {
            // Have a BVH that covers this tile and the heights are not NaN.
            tileBoundingRegion.minimumHeight = bvh[0] * frameState.terrainExaggeration;
            tileBoundingRegion.maximumHeight = bvh[1] * frameState.terrainExaggeration;
            return tile;
        }

        // No accurate BVH data available, so we're stuck with min/max heights from an ancestor tile.
        tileBoundingRegion.minimumHeight = Number.NaN;
        tileBoundingRegion.maximumHeight = Number.NaN;

        var ancestor = tile.parent;
        while (ancestor !== undefined) {
            var ancestorSurfaceTile = ancestor.data;
            if (ancestorSurfaceTile !== undefined) {
                var ancestorMesh = ancestorSurfaceTile.mesh;
                if (ancestorMesh !== undefined && ancestorMesh.minimumHeight !== undefined && ancestorMesh.maximumHeight !== undefined) {
                    tileBoundingRegion.minimumHeight = ancestorMesh.minimumHeight;
                    tileBoundingRegion.maximumHeight = ancestorMesh.maximumHeight;
                    return ancestor;
                }

                var ancestorTerrainData = ancestorSurfaceTile.terrainData;
                if (ancestorTerrainData !== undefined && ancestorTerrainData._minimumHeight !== undefined && ancestorTerrainData._maximumHeight !== undefined) {
                    tileBoundingRegion.minimumHeight = ancestorTerrainData._minimumHeight * frameState.terrainExaggeration;
                    tileBoundingRegion.maximumHeight = ancestorTerrainData._maximumHeight * frameState.terrainExaggeration;
                    return ancestor;
                }

                var ancestorBvh = ancestorSurfaceTile._bvh;
                if (ancestorBvh !== undefined && ancestorBvh[0] === ancestorBvh[0] && ancestorBvh[1] === ancestorBvh[1]) {
                    tileBoundingRegion.minimumHeight = ancestorBvh[0] * frameState.terrainExaggeration;
                    tileBoundingRegion.maximumHeight = ancestorBvh[1] * frameState.terrainExaggeration;
                    return ancestor;
                }
            }
            ancestor = ancestor.parent;
        }

        return undefined;
    }

    /**
     * Returns true if this object was destroyed; otherwise, false.
     * <br /><br />
     * If this object was destroyed, it should not be used; calling any function other than
     * <code>isDestroyed</code> will result in a {@link DeveloperError} exception.
     *
     * @returns {Boolean} True if this object was destroyed; otherwise, false.
     *
     * @see GlobeSurfaceTileProvider#destroy
     */
    GlobeSurfaceTileProvider.prototype.isDestroyed = function() {
        return false;
    };

    /**
     * Destroys the WebGL resources held by this object.  Destroying an object allows for deterministic
     * release of WebGL resources, instead of relying on the garbage collector to destroy this object.
     * <br /><br />
     * Once an object is destroyed, it should not be used; calling any function other than
     * <code>isDestroyed</code> will result in a {@link DeveloperError} exception.  Therefore,
     * assign the return value (<code>undefined</code>) to the object as done in the example.
     *
     * @exception {DeveloperError} This object was destroyed, i.e., destroy() was called.
     *
     *
     * @example
     * provider = provider && provider();
     *
     * @see GlobeSurfaceTileProvider#isDestroyed
     */
    GlobeSurfaceTileProvider.prototype.destroy = function() {
        this._tileProvider = this._tileProvider && this._tileProvider.destroy();
        this._clippingPlanes = this._clippingPlanes && this._clippingPlanes.destroy();

        return destroyObject(this);
    };

    function getTileReadyCallback(tileImageriesToFree, layer, terrainProvider) {
        return function(tile) {
            var tileImagery;
            var imagery;
            var startIndex = -1;
            var tileImageryCollection = tile.data.imagery;
            var length = tileImageryCollection.length;
            var i;
            for (i = 0; i < length; ++i) {
                tileImagery = tileImageryCollection[i];
                imagery = defaultValue(tileImagery.readyImagery, tileImagery.loadingImagery);
                if (imagery.imageryLayer === layer) {
                    startIndex = i;
                    break;
                }
            }

            if (startIndex !== -1) {
                var endIndex = startIndex + tileImageriesToFree;
                tileImagery = tileImageryCollection[endIndex];
                imagery = defined(tileImagery) ? defaultValue(tileImagery.readyImagery, tileImagery.loadingImagery) : undefined;
                if (!defined(imagery) || imagery.imageryLayer !== layer) {
                    // Return false to keep the callback if we have to wait on the skeletons
                    // Return true to remove the callback if something went wrong
                    return !(layer._createTileImagerySkeletons(tile, terrainProvider, endIndex));
                }

                for (i = startIndex; i < endIndex; ++i) {
                    tileImageryCollection[i].freeResources();
                }

                tileImageryCollection.splice(startIndex, tileImageriesToFree);
            }

            return true; // Everything is done, so remove the callback
        };
    }

    GlobeSurfaceTileProvider.prototype._onLayerAdded = function(layer, index) {
        if (layer.show) {
            var terrainProvider = this._terrainProvider;

            var that = this;
            var imageryProvider = layer.imageryProvider;
            var tileImageryUpdatedEvent = this._imageryLayersUpdatedEvent;
            imageryProvider._reload = function() {
                // Clear the layer's cache
                layer._imageryCache = {};

                that._quadtree.forEachLoadedTile(function(tile) {
                    // If this layer is still waiting to for the loaded callback, just return
                    if (defined(tile._loadedCallbacks[layer._layerIndex])) {
                        return;
                    }

                    var i;

                    // Figure out how many TileImageries we will need to remove and where to insert new ones
                    var tileImageryCollection = tile.data.imagery;
                    var length = tileImageryCollection.length;
                    var startIndex = -1;
                    var tileImageriesToFree = 0;
                    for (i = 0; i < length; ++i) {
                        var tileImagery = tileImageryCollection[i];
                        var imagery = defaultValue(tileImagery.readyImagery, tileImagery.loadingImagery);
                        if (imagery.imageryLayer === layer) {
                            if (startIndex === -1) {
                                startIndex = i;
                            }

                            ++tileImageriesToFree;
                        } else if (startIndex !== -1) {
                            // iterated past the section of TileImageries belonging to this layer, no need to continue.
                            break;
                        }
                    }

                    if (startIndex === -1) {
                        return;
                    }

                    // Insert immediately after existing TileImageries
                    var insertionPoint = startIndex + tileImageriesToFree;

                    // Create new TileImageries for all loaded tiles
                    if (layer._createTileImagerySkeletons(tile, terrainProvider, insertionPoint)) {
                        // Add callback to remove old TileImageries when the new TileImageries are ready
                        tile._loadedCallbacks[layer._layerIndex] = getTileReadyCallback(tileImageriesToFree, layer, terrainProvider);

                        tile.state = QuadtreeTileLoadState.LOADING;
                    }
                });
            };

            // create TileImageries for this layer for all previously loaded tiles
            this._quadtree.forEachLoadedTile(function(tile) {
                if (layer._createTileImagerySkeletons(tile, terrainProvider)) {
                    tile.state = QuadtreeTileLoadState.LOADING;
                }
            });

            this._layerOrderChanged = true;
            tileImageryUpdatedEvent.raiseEvent();
        }
    };

    GlobeSurfaceTileProvider.prototype._onLayerRemoved = function(layer, index) {
        // destroy TileImagerys for this layer for all previously loaded tiles
        this._quadtree.forEachLoadedTile(function(tile) {
            var tileImageryCollection = tile.data.imagery;

            var startIndex = -1;
            var numDestroyed = 0;
            for (var i = 0, len = tileImageryCollection.length; i < len; ++i) {
                var tileImagery = tileImageryCollection[i];
                var imagery = tileImagery.loadingImagery;
                if (!defined(imagery)) {
                    imagery = tileImagery.readyImagery;
                }
                if (imagery.imageryLayer === layer) {
                    if (startIndex === -1) {
                        startIndex = i;
                    }

                    tileImagery.freeResources();
                    ++numDestroyed;
                } else if (startIndex !== -1) {
                    // iterated past the section of TileImagerys belonging to this layer, no need to continue.
                    break;
                }
            }

            if (startIndex !== -1) {
                tileImageryCollection.splice(startIndex, numDestroyed);
            }
        });

        if (defined(layer.imageryProvider)) {
            layer.imageryProvider._reload = undefined;
        }

        this._imageryLayersUpdatedEvent.raiseEvent();
    };

    GlobeSurfaceTileProvider.prototype._onLayerMoved = function(layer, newIndex, oldIndex) {
        this._layerOrderChanged = true;
        this._imageryLayersUpdatedEvent.raiseEvent();
    };

    GlobeSurfaceTileProvider.prototype._onLayerShownOrHidden = function(layer, index, show) {
        if (show) {
            this._onLayerAdded(layer, index);
        } else {
            this._onLayerRemoved(layer, index);
        }
    };

    var scratchClippingPlaneMatrix = new Matrix4();
    function createTileUniformMap(frameState, globeSurfaceTileProvider) {
        var uniformMap = {
            u_initialColor : function() {
                return this.properties.initialColor;
            },
            u_fillHighlightColor : function() {
                return this.properties.fillHighlightColor;
            },
            u_zoomedOutOceanSpecularIntensity : function() {
                return this.properties.zoomedOutOceanSpecularIntensity;
            },
            u_oceanNormalMap : function() {
                return this.properties.oceanNormalMap;
            },
            u_lightingFadeDistance : function() {
                return this.properties.lightingFadeDistance;
            },
            u_nightFadeDistance : function() {
                return this.properties.nightFadeDistance;
            },
            u_center3D : function() {
                return this.properties.center3D;
            },
            u_tileRectangle : function() {
                return this.properties.tileRectangle;
            },
            u_modifiedModelView : function() {
                var viewMatrix = frameState.context.uniformState.view;
                var centerEye = Matrix4.multiplyByPoint(viewMatrix, this.properties.rtc, centerEyeScratch);
                Matrix4.setTranslation(viewMatrix, centerEye, modifiedModelViewScratch);
                return modifiedModelViewScratch;
            },
            u_modifiedModelViewProjection : function() {
                var viewMatrix = frameState.context.uniformState.view;
                var projectionMatrix = frameState.context.uniformState.projection;
                var centerEye = Matrix4.multiplyByPoint(viewMatrix, this.properties.rtc, centerEyeScratch);
                Matrix4.setTranslation(viewMatrix, centerEye, modifiedModelViewProjectionScratch);
                Matrix4.multiply(projectionMatrix, modifiedModelViewProjectionScratch, modifiedModelViewProjectionScratch);
                return modifiedModelViewProjectionScratch;
            },
            u_dayTextures : function() {
                return this.properties.dayTextures;
            },
            u_dayTextureTranslationAndScale : function() {
                return this.properties.dayTextureTranslationAndScale;
            },
            u_dayTextureTexCoordsRectangle : function() {
                return this.properties.dayTextureTexCoordsRectangle;
            },
            u_dayTextureUseWebMercatorT : function() {
                return this.properties.dayTextureUseWebMercatorT;
            },
            u_dayTextureAlpha : function() {
                return this.properties.dayTextureAlpha;
            },
            u_dayTextureBrightness : function() {
                return this.properties.dayTextureBrightness;
            },
            u_dayTextureContrast : function() {
                return this.properties.dayTextureContrast;
            },
            u_dayTextureHue : function() {
                return this.properties.dayTextureHue;
            },
            u_dayTextureSaturation : function() {
                return this.properties.dayTextureSaturation;
            },
            u_dayTextureOneOverGamma : function() {
                return this.properties.dayTextureOneOverGamma;
            },
            u_dayIntensity : function() {
                return this.properties.dayIntensity;
            },
            u_southAndNorthLatitude : function() {
                return this.properties.southAndNorthLatitude;
            },
            u_southMercatorYAndOneOverHeight : function() {
                return this.properties.southMercatorYAndOneOverHeight;
            },
            u_waterMask : function() {
                return this.properties.waterMask;
            },
            u_waterMaskTranslationAndScale : function() {
                return this.properties.waterMaskTranslationAndScale;
            },
            u_minMaxHeight : function() {
                return this.properties.minMaxHeight;
            },
            u_scaleAndBias : function() {
                return this.properties.scaleAndBias;
            },
            u_dayTextureSplit : function() {
                return this.properties.dayTextureSplit;
            },
            u_clippingPlanes : function() {
                var clippingPlanes = globeSurfaceTileProvider._clippingPlanes;
                if (defined(clippingPlanes) && defined(clippingPlanes.texture)) {
                    // Check in case clippingPlanes hasn't been updated yet.
                    return clippingPlanes.texture;
                }
                return frameState.context.defaultTexture;
            },
            u_cartographicLimitRectangle : function() {
                return this.properties.localizedCartographicLimitRectangle;
            },
            u_clippingPlanesMatrix : function() {
                var clippingPlanes = globeSurfaceTileProvider._clippingPlanes;
                return defined(clippingPlanes) ? Matrix4.multiply(frameState.context.uniformState.view, clippingPlanes.modelMatrix, scratchClippingPlaneMatrix) : Matrix4.IDENTITY;
            },
            u_clippingPlanesEdgeStyle : function() {
                var style = this.properties.clippingPlanesEdgeColor;
                style.alpha = this.properties.clippingPlanesEdgeWidth;
                return style;
            },
            u_minimumBrightness : function() {
                return frameState.fog.minimumBrightness;
            },

            // make a separate object so that changes to the properties are seen on
            // derived commands that combine another uniform map with this one.
            properties : {
                initialColor : new Cartesian4(0.0, 0.0, 0.5, 1.0),
                fillHighlightColor : new Color(0.0, 0.0, 0.0, 0.0),
                zoomedOutOceanSpecularIntensity : 0.5,
                oceanNormalMap : undefined,
                lightingFadeDistance : new Cartesian2(6500000.0, 9000000.0),
                nightFadeDistance : new Cartesian2(10000000.0, 40000000.0),

                center3D : undefined,
                rtc : new Cartesian3(),
                modifiedModelView : new Matrix4(),
                tileRectangle : new Cartesian4(),

                dayTextures : [],
                dayTextureTranslationAndScale : [],
                dayTextureTexCoordsRectangle : [],
                dayTextureUseWebMercatorT : [],
                dayTextureAlpha : [],
                dayTextureBrightness : [],
                dayTextureContrast : [],
                dayTextureHue : [],
                dayTextureSaturation : [],
                dayTextureOneOverGamma : [],
                dayTextureSplit : [],
                dayIntensity : 0.0,

                southAndNorthLatitude : new Cartesian2(),
                southMercatorYAndOneOverHeight : new Cartesian2(),

                waterMask : undefined,
                waterMaskTranslationAndScale : new Cartesian4(),

                minMaxHeight : new Cartesian2(),
                scaleAndBias : new Matrix4(),
                clippingPlanesEdgeColor : Color.clone(Color.WHITE),
                clippingPlanesEdgeWidth : 0.0,

                localizedCartographicLimitRectangle : new Cartesian4()
            }
        };

        return uniformMap;
    }

    function createWireframeVertexArrayIfNecessary(context, provider, tile) {
        var surfaceTile = tile.data;

        var mesh;
        var vertexArray;

        if (surfaceTile.vertexArray !== undefined) {
            mesh = surfaceTile.mesh;
            vertexArray = surfaceTile.vertexArray;
        } else if (surfaceTile.fill !== undefined && surfaceTile.fill.vertexArray !== undefined) {
            mesh = surfaceTile.fill.mesh;
            vertexArray = surfaceTile.fill.vertexArray;
        }

        if (!defined(mesh) || !defined(vertexArray)) {
            return;
        }

        if (defined(surfaceTile.wireframeVertexArray)) {
            if (surfaceTile.wireframeVertexArray.mesh === mesh) {
                return;
            }

            surfaceTile.wireframeVertexArray.destroy();
            surfaceTile.wireframeVertexArray = undefined;
        }

        surfaceTile.wireframeVertexArray = createWireframeVertexArray(context, vertexArray, mesh);
        surfaceTile.wireframeVertexArray.mesh = mesh;
    }

    /**
     * Creates a vertex array for wireframe rendering of a terrain tile.
     *
     * @private
     *
     * @param {Context} context The context in which to create the vertex array.
     * @param {VertexArray} vertexArray The existing, non-wireframe vertex array.  The new vertex array
     *                      will share vertex buffers with this existing one.
     * @param {TerrainMesh} terrainMesh The terrain mesh containing non-wireframe indices.
     * @returns {VertexArray} The vertex array for wireframe rendering.
     */
    function createWireframeVertexArray(context, vertexArray, terrainMesh) {
        var geometry = {
            indices : terrainMesh.indices,
            primitiveType : PrimitiveType.TRIANGLES
        };

        GeometryPipeline.toWireframe(geometry);

        var wireframeIndices = geometry.indices;
        var wireframeIndexBuffer = Buffer.createIndexBuffer({
            context : context,
            typedArray : wireframeIndices,
            usage : BufferUsage.STATIC_DRAW,
            indexDatatype : IndexDatatype.UNSIGNED_SHORT
        });
        return new VertexArray({
            context : context,
            attributes : vertexArray._attributes,
            indexBuffer : wireframeIndexBuffer
        });
    }

    var getDebugOrientedBoundingBox;
    var getDebugBoundingSphere;
    var debugDestroyPrimitive;

    (function() {
        var instanceOBB = new GeometryInstance({
            geometry : BoxOutlineGeometry.fromDimensions({dimensions : new Cartesian3(2.0, 2.0, 2.0)})
        });
        var instanceSphere = new GeometryInstance({
            geometry : new SphereOutlineGeometry({radius : 1.0})
        });
        var modelMatrix = new Matrix4();
        var previousVolume;
        var primitive;

        function createDebugPrimitive(instance) {
            return new Primitive({
                geometryInstances : instance,
                appearance : new PerInstanceColorAppearance({
                    translucent : false,
                    flat : true
                }),
                asynchronous : false
            });
        }

        getDebugOrientedBoundingBox = function(obb, color) {
            if (obb === previousVolume) {
                return primitive;
            }
            debugDestroyPrimitive();

            previousVolume = obb;
            modelMatrix = Matrix4.fromRotationTranslation(obb.halfAxes, obb.center, modelMatrix);

            instanceOBB.modelMatrix = modelMatrix;
            instanceOBB.attributes.color = ColorGeometryInstanceAttribute.fromColor(color);

            primitive = createDebugPrimitive(instanceOBB);
            return primitive;
        };

        getDebugBoundingSphere = function(sphere, color) {
            if (sphere === previousVolume) {
                return primitive;
            }
            debugDestroyPrimitive();

            previousVolume = sphere;
            modelMatrix = Matrix4.fromTranslation(sphere.center, modelMatrix);
            modelMatrix = Matrix4.multiplyByUniformScale(modelMatrix, sphere.radius, modelMatrix);

            instanceSphere.modelMatrix = modelMatrix;
            instanceSphere.attributes.color = ColorGeometryInstanceAttribute.fromColor(color);

            primitive = createDebugPrimitive(instanceSphere);
            return primitive;
        };

        debugDestroyPrimitive = function() {
            if (defined(primitive)) {
                primitive.destroy();
                primitive = undefined;
                previousVolume = undefined;
            }
        };
    })();

    var otherPassesInitialColor = new Cartesian4(0.0, 0.0, 0.0, 0.0);
    var surfaceShaderSetOptionsScratch = {
        frameState : undefined,
        surfaceTile : undefined,
        numberOfDayTextures : undefined,
        applyBrightness : undefined,
        applyContrast : undefined,
        applyHue : undefined,
        applySaturation : undefined,
        applyGamma : undefined,
        applyAlpha : undefined,
        applySplit : undefined,
        showReflectiveOcean : undefined,
        showOceanWaves : undefined,
        enableLighting : undefined,
        showGroundAtmosphere : undefined,
        perFragmentGroundAtmosphere : undefined,
        hasVertexNormals : undefined,
        useWebMercatorProjection : undefined,
        enableFog : undefined,
        enableClippingPlanes : undefined,
        clippingPlanes : undefined,
        clippedByBoundaries : undefined
    };

    function addDrawCommandsForTile(tileProvider, tile, frameState) {
        var surfaceTile = tile.data;

        if (surfaceTile.renderableTile !== undefined) {
            // We can't render this tile yet, so do something else, depending on our missing tile strategy.
            var missingTileStrategy = tileProvider.missingTileStrategy;
            if (missingTileStrategy === MissingTileStrategy.CREATE_FILL_TILE) {
                if (surfaceTile.fill === undefined) {
                    // No fill was created for this tile, probably because this tile is not connected to
                    // any renderable tiles. So create a simple tile in the middle of the tile's possible
                    // height range.
                    surfaceTile.fill = new TerrainFillMesh();
                    surfaceTile.fill.tile = tile;
                    surfaceTile.fill.changedThisFrame = true;
                }
                surfaceTile.fill.update(tileProvider, frameState);
            } else {
                return;
            }
        }

        var creditDisplay = frameState.creditDisplay;

        var terrainData = surfaceTile.terrainData;
        if (defined(terrainData) && defined(terrainData.credits)) {
            var tileCredits = terrainData.credits;
            for (var tileCreditIndex = 0,
                     tileCreditLength = tileCredits.length; tileCreditIndex < tileCreditLength; ++tileCreditIndex) {
                creditDisplay.addCredit(tileCredits[tileCreditIndex]);
            }
        }

        var maxTextures = ContextLimits.maximumTextureImageUnits;

        var waterMaskTexture = surfaceTile.waterMaskTexture;
        var showReflectiveOcean = tileProvider.hasWaterMask && defined(waterMaskTexture);
        var oceanNormalMap = tileProvider.oceanNormalMap;
        var showOceanWaves = showReflectiveOcean && defined(oceanNormalMap);
        var hasVertexNormals = tileProvider.terrainProvider.ready && tileProvider.terrainProvider.hasVertexNormals;
        var enableFog = frameState.fog.enabled;
        var showGroundAtmosphere = tileProvider.showGroundAtmosphere;
        var castShadows = ShadowMode.castShadows(tileProvider.shadows);
        var receiveShadows = ShadowMode.receiveShadows(tileProvider.shadows);

        var perFragmentGroundAtmosphere = false;
        if (showGroundAtmosphere) {
            var mode = frameState.mode;
            var camera = frameState.camera;
            var cameraDistance;
            if (mode === SceneMode.SCENE2D || mode === SceneMode.COLUMBUS_VIEW) {
                cameraDistance = camera.positionCartographic.height;
            } else {
                cameraDistance = Cartesian3.magnitude(camera.positionWC);
            }
            var fadeOutDistance = tileProvider.nightFadeOutDistance;
            if (mode !== SceneMode.SCENE3D) {
                fadeOutDistance -= frameState.mapProjection.ellipsoid.maximumRadius;
            }
            perFragmentGroundAtmosphere = cameraDistance > fadeOutDistance;
        }

        if (showReflectiveOcean) {
            --maxTextures;
        }
        if (showOceanWaves) {
            --maxTextures;
        }

        var mesh = surfaceTile.vertexArray ? surfaceTile.mesh : surfaceTile.fill.mesh;
        var rtc = mesh.center;
        var encoding = mesh.encoding;

        // Not used in 3D.
        var tileRectangle = tileRectangleScratch;

        // Only used for Mercator projections.
        var southLatitude = 0.0;
        var northLatitude = 0.0;
        var southMercatorY = 0.0;
        var oneOverMercatorHeight = 0.0;

        var useWebMercatorProjection = false;

        if (frameState.mode !== SceneMode.SCENE3D) {
            var projection = frameState.mapProjection;
            var southwest = projection.project(Rectangle.southwest(tile.rectangle), southwestScratch);
            var northeast = projection.project(Rectangle.northeast(tile.rectangle), northeastScratch);

            tileRectangle.x = southwest.x;
            tileRectangle.y = southwest.y;
            tileRectangle.z = northeast.x;
            tileRectangle.w = northeast.y;

            // In 2D and Columbus View, use the center of the tile for RTC rendering.
            if (frameState.mode !== SceneMode.MORPHING) {
                rtc = rtcScratch;
                rtc.x = 0.0;
                rtc.y = (tileRectangle.z + tileRectangle.x) * 0.5;
                rtc.z = (tileRectangle.w + tileRectangle.y) * 0.5;
                tileRectangle.x -= rtc.y;
                tileRectangle.y -= rtc.z;
                tileRectangle.z -= rtc.y;
                tileRectangle.w -= rtc.z;
            }

            if (frameState.mode === SceneMode.SCENE2D && encoding.quantization === TerrainQuantization.BITS12) {
                // In 2D, the texture coordinates of the tile are interpolated over the rectangle to get the position in the vertex shader.
                // When the texture coordinates are quantized, error is introduced. This can be seen through the 1px wide cracking
                // between the quantized tiles in 2D. To compensate for the error, move the expand the rectangle in each direction by
                // half the error amount.
                var epsilon = (1.0 / (Math.pow(2.0, 12.0) - 1.0)) * 0.5;
                var widthEpsilon = (tileRectangle.z - tileRectangle.x) * epsilon;
                var heightEpsilon = (tileRectangle.w - tileRectangle.y) * epsilon;
                tileRectangle.x -= widthEpsilon;
                tileRectangle.y -= heightEpsilon;
                tileRectangle.z += widthEpsilon;
                tileRectangle.w += heightEpsilon;
            }

            if (projection instanceof WebMercatorProjection) {
                southLatitude = tile.rectangle.south;
                northLatitude = tile.rectangle.north;

                southMercatorY = WebMercatorProjection.geodeticLatitudeToMercatorAngle(southLatitude);

                oneOverMercatorHeight = 1.0 / (WebMercatorProjection.geodeticLatitudeToMercatorAngle(northLatitude) - southMercatorY);

                useWebMercatorProjection = true;
            }
        }

        var surfaceShaderSetOptions = surfaceShaderSetOptionsScratch;
        surfaceShaderSetOptions.frameState = frameState;
        surfaceShaderSetOptions.surfaceTile = surfaceTile;
        surfaceShaderSetOptions.showReflectiveOcean = showReflectiveOcean;
        surfaceShaderSetOptions.showOceanWaves = showOceanWaves;
        surfaceShaderSetOptions.enableLighting = tileProvider.enableLighting;
        surfaceShaderSetOptions.showGroundAtmosphere = showGroundAtmosphere;
        surfaceShaderSetOptions.perFragmentGroundAtmosphere = perFragmentGroundAtmosphere;
        surfaceShaderSetOptions.hasVertexNormals = hasVertexNormals;
        surfaceShaderSetOptions.useWebMercatorProjection = useWebMercatorProjection;
        surfaceShaderSetOptions.clippedByBoundaries = surfaceTile.clippedByBoundaries;

        var tileImageryCollection = surfaceTile.imagery;
        var imageryIndex = 0;
        var imageryLen = tileImageryCollection.length;

        var firstPassRenderState = tileProvider._renderState;
        var otherPassesRenderState = tileProvider._blendRenderState;
        var renderState = firstPassRenderState;

        var initialColor = tileProvider._firstPassInitialColor;

        var context = frameState.context;

        if (!defined(tileProvider._debug.boundingSphereTile)) {
            debugDestroyPrimitive();
        }

        do {
            var numberOfDayTextures = 0;

            var command;
            var uniformMap;

            if (tileProvider._drawCommands.length <= tileProvider._usedDrawCommands) {
                command = new DrawCommand();
                command.owner = tile;
                command.cull = false;
                command.boundingVolume = new BoundingSphere();
                command.orientedBoundingBox = undefined;

                uniformMap = createTileUniformMap(frameState, tileProvider);

                tileProvider._drawCommands.push(command);
                tileProvider._uniformMaps.push(uniformMap);
            } else {
                command = tileProvider._drawCommands[tileProvider._usedDrawCommands];
                uniformMap = tileProvider._uniformMaps[tileProvider._usedDrawCommands];
            }

            command.owner = tile;

            ++tileProvider._usedDrawCommands;

            if (tile === tileProvider._debug.boundingSphereTile) {
                var obb = surfaceTile.orientedBoundingBox;
                // If a debug primitive already exists for this tile, it will not be
                // re-created, to avoid allocation every frame. If it were possible
                // to have more than one selected tile, this would have to change.
                if (defined(obb)) {
                    getDebugOrientedBoundingBox(obb, Color.RED).update(frameState);
                } else if (defined(mesh) && defined(mesh.boundingSphere3D)) {
                    getDebugBoundingSphere(mesh.boundingSphere3D, Color.RED).update(frameState);
                }
            }

            var uniformMapProperties = uniformMap.properties;
            Cartesian4.clone(initialColor, uniformMapProperties.initialColor);
            uniformMapProperties.oceanNormalMap = oceanNormalMap;
            uniformMapProperties.lightingFadeDistance.x = tileProvider.lightingFadeOutDistance;
            uniformMapProperties.lightingFadeDistance.y = tileProvider.lightingFadeInDistance;
            uniformMapProperties.nightFadeDistance.x = tileProvider.nightFadeOutDistance;
            uniformMapProperties.nightFadeDistance.y = tileProvider.nightFadeInDistance;
            uniformMapProperties.zoomedOutOceanSpecularIntensity = tileProvider.zoomedOutOceanSpecularIntensity;

            var highlightFillTile = !defined(surfaceTile.vertexArray) && defined(tileProvider.fillHighlightColor) && tileProvider.fillHighlightColor.alpha > 0.0;
            if (highlightFillTile) {
                Color.clone(tileProvider.fillHighlightColor, uniformMapProperties.fillHighlightColor);
            }

            uniformMapProperties.center3D = mesh.center;
            Cartesian3.clone(rtc, uniformMapProperties.rtc);

            Cartesian4.clone(tileRectangle, uniformMapProperties.tileRectangle);
            uniformMapProperties.southAndNorthLatitude.x = southLatitude;
            uniformMapProperties.southAndNorthLatitude.y = northLatitude;
            uniformMapProperties.southMercatorYAndOneOverHeight.x = southMercatorY;
            uniformMapProperties.southMercatorYAndOneOverHeight.y = oneOverMercatorHeight;

            // Convert tile limiter rectangle from cartographic to texture space using the tileRectangle.
            var localizedCartographicLimitRectangle = localizedCartographicLimitRectangleScratch;
            var cartographicLimitRectangle = clipRectangleAntimeridian(tile.rectangle, tileProvider.cartographicLimitRectangle);

            var cartographicTileRectangle = tile.rectangle;
            var inverseTileWidth = 1.0 / cartographicTileRectangle.width;
            var inverseTileHeight = 1.0 / cartographicTileRectangle.height;
            localizedCartographicLimitRectangle.x = (cartographicLimitRectangle.west - cartographicTileRectangle.west) * inverseTileWidth;
            localizedCartographicLimitRectangle.y = (cartographicLimitRectangle.south - cartographicTileRectangle.south) * inverseTileHeight;
            localizedCartographicLimitRectangle.z = (cartographicLimitRectangle.east - cartographicTileRectangle.west) * inverseTileWidth;
            localizedCartographicLimitRectangle.w = (cartographicLimitRectangle.north - cartographicTileRectangle.south) * inverseTileHeight;

            Cartesian4.clone(localizedCartographicLimitRectangle, uniformMapProperties.localizedCartographicLimitRectangle);

            // For performance, use fog in the shader only when the tile is in fog.
            var applyFog = enableFog && CesiumMath.fog(tile._distance, frameState.fog.density) > CesiumMath.EPSILON3;

            var applyBrightness = false;
            var applyContrast = false;
            var applyHue = false;
            var applySaturation = false;
            var applyGamma = false;
            var applyAlpha = false;
            var applySplit = false;

            while (numberOfDayTextures < maxTextures && imageryIndex < imageryLen) {
                var tileImagery = tileImageryCollection[imageryIndex];
                var imagery = tileImagery.readyImagery;
                ++imageryIndex;

                if (!defined(imagery) || imagery.imageryLayer.alpha === 0.0) {
                    continue;
                }

                var texture = tileImagery.useWebMercatorT ? imagery.textureWebMercator : imagery.texture;

                //>>includeStart('debug', pragmas.debug);
                if (!defined(texture)) {
                    // Our "ready" texture isn't actually ready.  This should never happen.
                    //
                    // Side note: It IS possible for it to not be in the READY ImageryState, though.
                    // This can happen when a single imagery tile is shared by two terrain tiles (common)
                    // and one of them (A) needs a geographic version of the tile because it is near the poles,
                    // and the other (B) does not.  B can and will transition the imagery tile to the READY state
                    // without reprojecting to geographic.  Then, later, A will deem that same tile not-ready-yet
                    // because it only has the Web Mercator texture, and flip it back to the TRANSITIONING state.
                    // The imagery tile won't be in the READY state anymore, but it's still READY enough for B's
                    // purposes.
                    throw new DeveloperError('readyImagery is not actually ready!');
                }
                //>>includeEnd('debug');

                var imageryLayer = imagery.imageryLayer;

                if (!defined(tileImagery.textureTranslationAndScale)) {
                    tileImagery.textureTranslationAndScale = imageryLayer._calculateTextureTranslationAndScale(tile, tileImagery);
                }

                uniformMapProperties.dayTextures[numberOfDayTextures] = texture;
                uniformMapProperties.dayTextureTranslationAndScale[numberOfDayTextures] = tileImagery.textureTranslationAndScale;
                uniformMapProperties.dayTextureTexCoordsRectangle[numberOfDayTextures] = tileImagery.textureCoordinateRectangle;
                uniformMapProperties.dayTextureUseWebMercatorT[numberOfDayTextures] = tileImagery.useWebMercatorT;

                uniformMapProperties.dayTextureAlpha[numberOfDayTextures] = imageryLayer.alpha;
                applyAlpha = applyAlpha || uniformMapProperties.dayTextureAlpha[numberOfDayTextures] !== 1.0;

                uniformMapProperties.dayTextureBrightness[numberOfDayTextures] = imageryLayer.brightness;
                applyBrightness = applyBrightness || uniformMapProperties.dayTextureBrightness[numberOfDayTextures] !== ImageryLayer.DEFAULT_BRIGHTNESS;

                uniformMapProperties.dayTextureContrast[numberOfDayTextures] = imageryLayer.contrast;
                applyContrast = applyContrast || uniformMapProperties.dayTextureContrast[numberOfDayTextures] !== ImageryLayer.DEFAULT_CONTRAST;

                uniformMapProperties.dayTextureHue[numberOfDayTextures] = imageryLayer.hue;
                applyHue = applyHue || uniformMapProperties.dayTextureHue[numberOfDayTextures] !== ImageryLayer.DEFAULT_HUE;

                uniformMapProperties.dayTextureSaturation[numberOfDayTextures] = imageryLayer.saturation;
                applySaturation = applySaturation || uniformMapProperties.dayTextureSaturation[numberOfDayTextures] !== ImageryLayer.DEFAULT_SATURATION;

                uniformMapProperties.dayTextureOneOverGamma[numberOfDayTextures] = 1.0 / imageryLayer.gamma;
                applyGamma = applyGamma || uniformMapProperties.dayTextureOneOverGamma[numberOfDayTextures] !== 1.0 / ImageryLayer.DEFAULT_GAMMA;

                uniformMapProperties.dayTextureSplit[numberOfDayTextures] = imageryLayer.splitDirection;
                applySplit = applySplit || uniformMapProperties.dayTextureSplit[numberOfDayTextures] !== 0.0;

                if (defined(imagery.credits)) {
                    var credits = imagery.credits;
                    for (var creditIndex = 0, creditLength = credits.length; creditIndex < creditLength; ++creditIndex) {
                        creditDisplay.addCredit(credits[creditIndex]);
                    }
                }

                ++numberOfDayTextures;
            }

            // trim texture array to the used length so we don't end up using old textures
            // which might get destroyed eventually
            uniformMapProperties.dayTextures.length = numberOfDayTextures;
            uniformMapProperties.waterMask = waterMaskTexture;
            Cartesian4.clone(surfaceTile.waterMaskTranslationAndScale, uniformMapProperties.waterMaskTranslationAndScale);

            uniformMapProperties.minMaxHeight.x = encoding.minimumHeight;
            uniformMapProperties.minMaxHeight.y = encoding.maximumHeight;
            Matrix4.clone(encoding.matrix, uniformMapProperties.scaleAndBias);

            // update clipping planes
            var clippingPlanes = tileProvider._clippingPlanes;
            var clippingPlanesEnabled = defined(clippingPlanes) && clippingPlanes.enabled && tile.isClipped;
            if (clippingPlanesEnabled) {
                uniformMapProperties.clippingPlanesEdgeColor = Color.clone(clippingPlanes.edgeColor, uniformMapProperties.clippingPlanesEdgeColor);
                uniformMapProperties.clippingPlanesEdgeWidth = clippingPlanes.edgeWidth;
            }

            if (defined(tileProvider.uniformMap)) {
                uniformMap = combine(uniformMap, tileProvider.uniformMap);
            }

<<<<<<< HEAD
            command.shaderProgram = tileProvider._surfaceShaderSet.getShaderProgram(frameState, surfaceTile, numberOfDayTextures, applyBrightness, applyContrast, applyHue, applySaturation, applyGamma, applyAlpha, applySplit, showReflectiveOcean, showOceanWaves, tileProvider.enableLighting, hasVertexNormals, useWebMercatorProjection, applyFog, clippingPlanesEnabled, clippingPlanes, surfaceTile.clippedByBoundaries, highlightFillTile);
=======
            surfaceShaderSetOptions.numberOfDayTextures = numberOfDayTextures;
            surfaceShaderSetOptions.applyBrightness = applyBrightness;
            surfaceShaderSetOptions.applyContrast = applyContrast;
            surfaceShaderSetOptions.applyHue = applyHue;
            surfaceShaderSetOptions.applySaturation = applySaturation;
            surfaceShaderSetOptions.applyGamma = applyGamma;
            surfaceShaderSetOptions.applyAlpha = applyAlpha;
            surfaceShaderSetOptions.applySplit = applySplit;
            surfaceShaderSetOptions.enableFog = applyFog;
            surfaceShaderSetOptions.enableClippingPlanes = clippingPlanesEnabled;
            surfaceShaderSetOptions.clippingPlanes = clippingPlanes;

            command.shaderProgram = tileProvider._surfaceShaderSet.getShaderProgram(surfaceShaderSetOptions);
>>>>>>> 2bf42bca
            command.castShadows = castShadows;
            command.receiveShadows = receiveShadows;
            command.renderState = renderState;
            command.primitiveType = PrimitiveType.TRIANGLES;
            command.vertexArray = surfaceTile.vertexArray || surfaceTile.fill.vertexArray;
            command.uniformMap = uniformMap;
            command.pass = Pass.GLOBE;

            if (tileProvider._debug.wireframe) {
                createWireframeVertexArrayIfNecessary(context, tileProvider, tile);
                if (defined(surfaceTile.wireframeVertexArray)) {
                    command.vertexArray = surfaceTile.wireframeVertexArray;
                    command.primitiveType = PrimitiveType.LINES;
                }
            }

            var boundingVolume = command.boundingVolume;
            var orientedBoundingBox = command.orientedBoundingBox;

            if (frameState.mode !== SceneMode.SCENE3D) {
                var tileBoundingRegion = surfaceTile.tileBoundingRegion;
                BoundingSphere.fromRectangleWithHeights2D(tile.rectangle, frameState.mapProjection, tileBoundingRegion.minimumHeight, tileBoundingRegion.maximumHeight, boundingVolume);
                Cartesian3.fromElements(boundingVolume.center.z, boundingVolume.center.x, boundingVolume.center.y, boundingVolume.center);

                if (frameState.mode === SceneMode.MORPHING) {
                    boundingVolume = BoundingSphere.union(mesh.boundingSphere3D, boundingVolume, boundingVolume);
                }
            } else {
                command.boundingVolume = BoundingSphere.clone(mesh.boundingSphere3D, boundingVolume);
                command.orientedBoundingBox = OrientedBoundingBox.clone(surfaceTile.orientedBoundingBox, orientedBoundingBox);
            }

            frameState.commandList.push(command);

            renderState = otherPassesRenderState;
            initialColor = otherPassesInitialColor;
        } while (imageryIndex < imageryLen);
    }

    return GlobeSurfaceTileProvider;
});<|MERGE_RESOLUTION|>--- conflicted
+++ resolved
@@ -1814,9 +1814,6 @@
                 uniformMap = combine(uniformMap, tileProvider.uniformMap);
             }
 
-<<<<<<< HEAD
-            command.shaderProgram = tileProvider._surfaceShaderSet.getShaderProgram(frameState, surfaceTile, numberOfDayTextures, applyBrightness, applyContrast, applyHue, applySaturation, applyGamma, applyAlpha, applySplit, showReflectiveOcean, showOceanWaves, tileProvider.enableLighting, hasVertexNormals, useWebMercatorProjection, applyFog, clippingPlanesEnabled, clippingPlanes, surfaceTile.clippedByBoundaries, highlightFillTile);
-=======
             surfaceShaderSetOptions.numberOfDayTextures = numberOfDayTextures;
             surfaceShaderSetOptions.applyBrightness = applyBrightness;
             surfaceShaderSetOptions.applyContrast = applyContrast;
@@ -1828,9 +1825,9 @@
             surfaceShaderSetOptions.enableFog = applyFog;
             surfaceShaderSetOptions.enableClippingPlanes = clippingPlanesEnabled;
             surfaceShaderSetOptions.clippingPlanes = clippingPlanes;
+            surfaceShaderSetOptions.highlightFillTile = highlightFillTile;
 
             command.shaderProgram = tileProvider._surfaceShaderSet.getShaderProgram(surfaceShaderSetOptions);
->>>>>>> 2bf42bca
             command.castShadows = castShadows;
             command.receiveShadows = receiveShadows;
             command.renderState = renderState;
