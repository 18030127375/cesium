--- conflicted
+++ resolved
@@ -99,6 +99,8 @@
   var colorCorrect = options.colorCorrect;
   var highlightFillTile = options.highlightFillTile;
   var colorToAlpha = options.colorToAlpha;
+  var translucent = options.translucent;
+  var showUndergroundColor = options.showUndergroundColor;
 
   var quantization = 0;
   var quantizationDefine = "";
@@ -151,7 +153,9 @@
     (imageryCutoutFlag << 22) |
     (colorCorrect << 23) |
     (highlightFillTile << 24) |
-    (colorToAlpha << 25);
+    (colorToAlpha << 25) |
+    (translucent << 26) |
+    (showUndergroundColor << 27);
 
   var currentClippingShaderState = 0;
   if (defined(clippingPlanes) && clippingPlanes.length > 0) {
@@ -227,6 +231,14 @@
     if (colorToAlpha) {
       fs.defines.push("APPLY_COLOR_TO_ALPHA");
     }
+    if (translucent) {
+      vs.defines.push("TRANSLUCENT");
+      fs.defines.push("TRANSLUCENT");
+    }
+    if (showUndergroundColor) {
+      vs.defines.push("UNDERGROUND_COLOR");
+      fs.defines.push("UNDERGROUND_COLOR");
+    }
 
     if (enableLighting) {
       if (hasVertexNormals) {
@@ -253,52 +265,8 @@
       }
     }
 
-<<<<<<< HEAD
-    GlobeSurfaceShaderSet.prototype.getShaderProgram = function(options) {
-        var frameState = options.frameState;
-        var surfaceTile = options.surfaceTile;
-        var numberOfDayTextures = options.numberOfDayTextures;
-        var applyBrightness = options.applyBrightness;
-        var applyContrast = options.applyContrast;
-        var applyHue = options.applyHue;
-        var applySaturation = options.applySaturation;
-        var applyGamma = options.applyGamma;
-        var applyAlpha = options.applyAlpha;
-        var applySplit = options.applySplit;
-        var showReflectiveOcean = options.showReflectiveOcean;
-        var showOceanWaves = options.showOceanWaves;
-        var enableLighting = options.enableLighting;
-        var dynamicAtmosphereLighting = options.dynamicAtmosphereLighting;
-        var dynamicAtmosphereLightingFromSun = options.dynamicAtmosphereLightingFromSun;
-        var showGroundAtmosphere = options.showGroundAtmosphere;
-        var perFragmentGroundAtmosphere = options.perFragmentGroundAtmosphere;
-        var hasVertexNormals = options.hasVertexNormals;
-        var useWebMercatorProjection = options.useWebMercatorProjection;
-        var enableFog = options.enableFog;
-        var enableClippingPlanes = options.enableClippingPlanes;
-        var clippingPlanes = options.clippingPlanes;
-        var clippedByBoundaries = options.clippedByBoundaries;
-        var hasImageryLayerCutout = options.hasImageryLayerCutout;
-        var colorCorrect = options.colorCorrect;
-        var highlightFillTile = options.highlightFillTile;
-        var colorToAlpha = options.colorToAlpha;
-        var translucent = options.translucent;
-        var showUndergroundColor = options.showUndergroundColor;
-
-        var quantization = 0;
-        var quantizationDefine = '';
-
-        var mesh = surfaceTile.renderedMesh;
-        var terrainEncoding = mesh.encoding;
-        var quantizationMode = terrainEncoding.quantization;
-        if (quantizationMode === TerrainQuantization.BITS12) {
-            quantization = 1;
-            quantizationDefine = 'QUANTIZATION_BITS12';
-        }
-=======
     vs.defines.push("INCLUDE_WEB_MERCATOR_Y");
     fs.defines.push("INCLUDE_WEB_MERCATOR_Y");
->>>>>>> 2fd0e8f7
 
     if (enableFog) {
       vs.defines.push("FOG");
@@ -309,168 +277,20 @@
       fs.defines.push("APPLY_SPLIT");
     }
 
-<<<<<<< HEAD
-        var sceneMode = frameState.mode;
-        var flags = sceneMode |
-                    (applyBrightness << 2) |
-                    (applyContrast << 3) |
-                    (applyHue << 4) |
-                    (applySaturation << 5) |
-                    (applyGamma << 6) |
-                    (applyAlpha << 7) |
-                    (showReflectiveOcean << 8) |
-                    (showOceanWaves << 9) |
-                    (enableLighting << 10) |
-                    (dynamicAtmosphereLighting << 11) |
-                    (dynamicAtmosphereLightingFromSun << 12) |
-                    (showGroundAtmosphere << 13) |
-                    (perFragmentGroundAtmosphere << 14) |
-                    (hasVertexNormals << 15) |
-                    (useWebMercatorProjection << 16) |
-                    (enableFog << 17) |
-                    (quantization << 18) |
-                    (applySplit << 19) |
-                    (enableClippingPlanes << 20) |
-                    (cartographicLimitRectangleFlag << 21) |
-                    (imageryCutoutFlag << 22) |
-                    (colorCorrect << 23) |
-                    (highlightFillTile << 24) |
-                    (colorToAlpha << 25) |
-                    (translucent << 26) |
-                    (showUndergroundColor << 27);
-
-        var currentClippingShaderState = 0;
-        if (defined(clippingPlanes) && clippingPlanes.length > 0) {
-            currentClippingShaderState = enableClippingPlanes ? clippingPlanes.clippingPlanesState : 0;
-        }
-        var surfaceShader = surfaceTile.surfaceShader;
-        if (defined(surfaceShader) &&
-            surfaceShader.numberOfDayTextures === numberOfDayTextures &&
-            surfaceShader.flags === flags &&
-            surfaceShader.material === this.material &&
-            surfaceShader.clippingShaderState === currentClippingShaderState) {
-
-            return surfaceShader.shaderProgram;
-        }
-=======
     if (enableClippingPlanes) {
       fs.defines.push("ENABLE_CLIPPING_PLANES");
     }
->>>>>>> 2fd0e8f7
 
     if (colorCorrect) {
       fs.defines.push("COLOR_CORRECT");
     }
 
-<<<<<<< HEAD
-        surfaceShader = shadersByFlags[flags];
-        if (!defined(surfaceShader) || surfaceShader.material !== this.material || surfaceShader.clippingShaderState !== currentClippingShaderState) {
-            // Cache miss - we've never seen this combination of numberOfDayTextures and flags before.
-            var vs = this.baseVertexShaderSource.clone();
-            var fs = this.baseFragmentShaderSource.clone();
-
-            if (currentClippingShaderState !== 0) {
-                fs.sources.unshift(getClippingFunction(clippingPlanes, frameState.context)); // Need to go before GlobeFS
-            }
-
-            vs.defines.push(quantizationDefine);
-            fs.defines.push('TEXTURE_UNITS ' + numberOfDayTextures, cartographicLimitRectangleDefine, imageryCutoutDefine);
-
-            if (applyBrightness) {
-                fs.defines.push('APPLY_BRIGHTNESS');
-            }
-            if (applyContrast) {
-                fs.defines.push('APPLY_CONTRAST');
-            }
-            if (applyHue) {
-                fs.defines.push('APPLY_HUE');
-            }
-            if (applySaturation) {
-                fs.defines.push('APPLY_SATURATION');
-            }
-            if (applyGamma) {
-                fs.defines.push('APPLY_GAMMA');
-            }
-            if (applyAlpha) {
-                fs.defines.push('APPLY_ALPHA');
-            }
-            if (showReflectiveOcean) {
-                fs.defines.push('SHOW_REFLECTIVE_OCEAN');
-                vs.defines.push('SHOW_REFLECTIVE_OCEAN');
-            }
-            if (showOceanWaves) {
-                fs.defines.push('SHOW_OCEAN_WAVES');
-            }
-            if (colorToAlpha) {
-                fs.defines.push('APPLY_COLOR_TO_ALPHA');
-            }
-            if (translucent) {
-                vs.defines.push('TRANSLUCENT');
-                fs.defines.push('TRANSLUCENT');
-            }
-            if (showUndergroundColor) {
-                vs.defines.push('UNDERGROUND_COLOR');
-                fs.defines.push('UNDERGROUND_COLOR');
-            }
-
-            if (enableLighting) {
-                if (hasVertexNormals) {
-                    vs.defines.push('ENABLE_VERTEX_LIGHTING');
-                    fs.defines.push('ENABLE_VERTEX_LIGHTING');
-                } else {
-                    vs.defines.push('ENABLE_DAYNIGHT_SHADING');
-                    fs.defines.push('ENABLE_DAYNIGHT_SHADING');
-                }
-            }
-
-            if (dynamicAtmosphereLighting) {
-                fs.defines.push('DYNAMIC_ATMOSPHERE_LIGHTING');
-                if (dynamicAtmosphereLightingFromSun) {
-                    fs.defines.push('DYNAMIC_ATMOSPHERE_LIGHTING_FROM_SUN');
-                }
-            }
-
-            if (showGroundAtmosphere) {
-                vs.defines.push('GROUND_ATMOSPHERE');
-                fs.defines.push('GROUND_ATMOSPHERE');
-                if (perFragmentGroundAtmosphere) {
-                    fs.defines.push('PER_FRAGMENT_GROUND_ATMOSPHERE');
-                }
-            }
-
-            vs.defines.push('INCLUDE_WEB_MERCATOR_Y');
-            fs.defines.push('INCLUDE_WEB_MERCATOR_Y');
-
-            if (enableFog) {
-                vs.defines.push('FOG');
-                fs.defines.push('FOG');
-            }
-
-            if (applySplit) {
-                fs.defines.push('APPLY_SPLIT');
-            }
-
-            if (enableClippingPlanes) {
-                fs.defines.push('ENABLE_CLIPPING_PLANES');
-            }
-
-            if (colorCorrect) {
-                fs.defines.push('COLOR_CORRECT');
-            }
-
-            if (highlightFillTile) {
-                fs.defines.push('HIGHLIGHT_FILL_TILE');
-            }
-
-            var computeDayColor = '\
-=======
     if (highlightFillTile) {
       fs.defines.push("HIGHLIGHT_FILL_TILE");
     }
 
     var computeDayColor =
       "\
->>>>>>> 2fd0e8f7
     vec4 computeDayColor(vec4 initialColor, vec3 textureCoordinates)\n\
     {\n\
         vec4 color = initialColor;\n";
