define([
        '../Core/defined',
        '../Core/destroyObject',
        '../Core/TerrainQuantization',
        '../Renderer/ShaderProgram',
        './getClippingFunction',
        './SceneMode'
    ], function(
        defined,
        destroyObject,
        TerrainQuantization,
        ShaderProgram,
        getClippingFunction,
        SceneMode) {
    'use strict';

    function GlobeSurfaceShader(numberOfDayTextures, flags, material, shaderProgram, clippingShaderState) {
        this.numberOfDayTextures = numberOfDayTextures;
        this.flags = flags;
        this.material = material;
        this.shaderProgram = shaderProgram;
        this.clippingShaderState = clippingShaderState;
    }

    /**
     * Manages the shaders used to shade the surface of a {@link Globe}.
     *
     * @alias GlobeSurfaceShaderSet
     * @private
     */
    function GlobeSurfaceShaderSet() {
        this.baseVertexShaderSource = undefined;
        this.baseFragmentShaderSource = undefined;

        this._shadersByTexturesFlags = [];

        this.material = undefined;
    }

    function getPositionMode(sceneMode) {
        var getPosition3DMode = 'vec4 getPosition(vec3 position, float height, vec2 textureCoordinates) { return getPosition3DMode(position, height, textureCoordinates); }';
        var getPositionColumbusViewAnd2DMode = 'vec4 getPosition(vec3 position, float height, vec2 textureCoordinates) { return getPositionColumbusViewMode(position, height, textureCoordinates); }';
        var getPositionMorphingMode = 'vec4 getPosition(vec3 position, float height, vec2 textureCoordinates) { return getPositionMorphingMode(position, height, textureCoordinates); }';

        var positionMode;

        switch (sceneMode) {
        case SceneMode.SCENE3D:
            positionMode = getPosition3DMode;
            break;
        case SceneMode.SCENE2D:
        case SceneMode.COLUMBUS_VIEW:
            positionMode = getPositionColumbusViewAnd2DMode;
            break;
        case SceneMode.MORPHING:
            positionMode = getPositionMorphingMode;
            break;
        }

        return positionMode;
    }

    function get2DYPositionFraction(useWebMercatorProjection) {
        var get2DYPositionFractionGeographicProjection = 'float get2DYPositionFraction(vec2 textureCoordinates) { return get2DGeographicYPositionFraction(textureCoordinates); }';
        var get2DYPositionFractionMercatorProjection = 'float get2DYPositionFraction(vec2 textureCoordinates) { return get2DMercatorYPositionFraction(textureCoordinates); }';
        return useWebMercatorProjection ? get2DYPositionFractionMercatorProjection : get2DYPositionFractionGeographicProjection;
    }

    GlobeSurfaceShaderSet.prototype.getShaderProgram = function(options) {
        var frameState = options.frameState;
        var surfaceTile = options.surfaceTile;
        var numberOfDayTextures = options.numberOfDayTextures;
        var applyBrightness = options.applyBrightness;
        var applyContrast = options.applyContrast;
        var applyHue = options.applyHue;
        var applySaturation = options.applySaturation;
        var applyGamma = options.applyGamma;
        var applyAlpha = options.applyAlpha;
        var applySplit = options.applySplit;
        var showReflectiveOcean = options.showReflectiveOcean;
        var showOceanWaves = options.showOceanWaves;
        var enableLighting = options.enableLighting;
        var showGroundAtmosphere = options.showGroundAtmosphere;
        var perFragmentGroundAtmosphere = options.perFragmentGroundAtmosphere;
        var hasVertexNormals = options.hasVertexNormals;
        var useWebMercatorProjection = options.useWebMercatorProjection;
        var enableFog = options.enableFog;
        var enableClippingPlanes = options.enableClippingPlanes;
        var clippingPlanes = options.clippingPlanes;
        var clippedByBoundaries = options.clippedByBoundaries;
        var hasImageryLayerCutout = options.hasImageryLayerCutout;
<<<<<<< HEAD
        var highlightFillTile = options.highlightFillTile;
=======
        var colorCorrect = options.colorCorrect;
>>>>>>> cfb15cbe

        var quantization = 0;
        var quantizationDefine = '';

        var mesh = surfaceTile.vertexArray !== undefined ? surfaceTile.mesh : surfaceTile.fill.mesh;
        var terrainEncoding = mesh.encoding;
        var quantizationMode = terrainEncoding.quantization;
        if (quantizationMode === TerrainQuantization.BITS12) {
            quantization = 1;
            quantizationDefine = 'QUANTIZATION_BITS12';
        }

        var vertexLogDepth = 0;
        var vertexLogDepthDefine = '';
        if (surfaceTile.terrainData === undefined || surfaceTile.terrainData._createdByUpsampling) {
            vertexLogDepth = 1;
            vertexLogDepthDefine = 'DISABLE_GL_POSITION_LOG_DEPTH';
        }

        var cartographicLimitRectangleFlag = 0;
        var cartographicLimitRectangleDefine = '';
        if (clippedByBoundaries) {
            cartographicLimitRectangleFlag = 1;
            cartographicLimitRectangleDefine = 'TILE_LIMIT_RECTANGLE';
        }

        var imageryCutoutFlag = 0;
        var imageryCutoutDefine = '';
        if (hasImageryLayerCutout) {
            imageryCutoutFlag = 1;
            imageryCutoutDefine = 'APPLY_IMAGERY_CUTOUT';
        }

        var sceneMode = frameState.mode;
        var flags = sceneMode |
                    (applyBrightness << 2) |
                    (applyContrast << 3) |
                    (applyHue << 4) |
                    (applySaturation << 5) |
                    (applyGamma << 6) |
                    (applyAlpha << 7) |
                    (showReflectiveOcean << 8) |
                    (showOceanWaves << 9) |
                    (enableLighting << 10) |
                    (showGroundAtmosphere << 11) |
                    (perFragmentGroundAtmosphere << 12) |
                    (hasVertexNormals << 13) |
                    (useWebMercatorProjection << 14) |
                    (enableFog << 15) |
                    (quantization << 16) |
                    (applySplit << 17) |
                    (enableClippingPlanes << 18) |
                    (vertexLogDepth << 19) |
                    (cartographicLimitRectangleFlag << 20) |
                    (imageryCutoutFlag << 21) |
<<<<<<< HEAD
                    (highlightFillTile << 22);
=======
                    (colorCorrect << 22);
>>>>>>> cfb15cbe

        var currentClippingShaderState = 0;
        if (defined(clippingPlanes) && clippingPlanes.length > 0) {
            currentClippingShaderState = enableClippingPlanes ? clippingPlanes.clippingPlanesState : 0;
        }
        var surfaceShader = surfaceTile.surfaceShader;
        if (defined(surfaceShader) &&
            surfaceShader.numberOfDayTextures === numberOfDayTextures &&
            surfaceShader.flags === flags &&
            surfaceShader.material === this.material &&
            surfaceShader.clippingShaderState === currentClippingShaderState) {

            return surfaceShader.shaderProgram;
        }

        // New tile, or tile changed number of textures, flags, or clipping planes
        var shadersByFlags = this._shadersByTexturesFlags[numberOfDayTextures];
        if (!defined(shadersByFlags)) {
            shadersByFlags = this._shadersByTexturesFlags[numberOfDayTextures] = [];
        }

        surfaceShader = shadersByFlags[flags];
        if (!defined(surfaceShader) || surfaceShader.material !== this.material || surfaceShader.clippingShaderState !== currentClippingShaderState) {
            // Cache miss - we've never seen this combination of numberOfDayTextures and flags before.
            var vs = this.baseVertexShaderSource.clone();
            var fs = this.baseFragmentShaderSource.clone();

            if (currentClippingShaderState !== 0) {
                fs.sources.unshift(getClippingFunction(clippingPlanes, frameState.context)); // Need to go before GlobeFS
            }

            vs.defines.push(quantizationDefine, vertexLogDepthDefine);
            fs.defines.push('TEXTURE_UNITS ' + numberOfDayTextures, cartographicLimitRectangleDefine, imageryCutoutDefine);

            if (applyBrightness) {
                fs.defines.push('APPLY_BRIGHTNESS');
            }
            if (applyContrast) {
                fs.defines.push('APPLY_CONTRAST');
            }
            if (applyHue) {
                fs.defines.push('APPLY_HUE');
            }
            if (applySaturation) {
                fs.defines.push('APPLY_SATURATION');
            }
            if (applyGamma) {
                fs.defines.push('APPLY_GAMMA');
            }
            if (applyAlpha) {
                fs.defines.push('APPLY_ALPHA');
            }
            if (showReflectiveOcean) {
                fs.defines.push('SHOW_REFLECTIVE_OCEAN');
                vs.defines.push('SHOW_REFLECTIVE_OCEAN');
            }
            if (showOceanWaves) {
                fs.defines.push('SHOW_OCEAN_WAVES');
            }

            if (enableLighting) {
                if (hasVertexNormals) {
                    vs.defines.push('ENABLE_VERTEX_LIGHTING');
                    fs.defines.push('ENABLE_VERTEX_LIGHTING');
                } else {
                    vs.defines.push('ENABLE_DAYNIGHT_SHADING');
                    fs.defines.push('ENABLE_DAYNIGHT_SHADING');
                }
            }

            if (showGroundAtmosphere) {
                vs.defines.push('GROUND_ATMOSPHERE');
                fs.defines.push('GROUND_ATMOSPHERE');
                if (perFragmentGroundAtmosphere) {
                    fs.defines.push('PER_FRAGMENT_GROUND_ATMOSPHERE');
                }
            }

            vs.defines.push('INCLUDE_WEB_MERCATOR_Y');
            fs.defines.push('INCLUDE_WEB_MERCATOR_Y');

            if (enableFog) {
                vs.defines.push('FOG');
                fs.defines.push('FOG');
            }

            if (applySplit) {
                fs.defines.push('APPLY_SPLIT');
            }

            if (enableClippingPlanes) {
                fs.defines.push('ENABLE_CLIPPING_PLANES');
            }

<<<<<<< HEAD
            if (highlightFillTile) {
                fs.defines.push('HIGHLIGHT_FILL_TILE');
=======
            if (colorCorrect) {
                fs.defines.push('COLOR_CORRECT');
>>>>>>> cfb15cbe
            }

            var computeDayColor = '\
    vec4 computeDayColor(vec4 initialColor, vec3 textureCoordinates)\n\
    {\n\
        vec4 color = initialColor;\n';

        if (hasImageryLayerCutout) {
            computeDayColor += '\
        vec4 cutoutAndColorResult;\n\
        bool texelUnclipped;\n';
        }

            for (var i = 0; i < numberOfDayTextures; ++i) {
                if (hasImageryLayerCutout) {
                    computeDayColor += '\
        cutoutAndColorResult = u_dayTextureCutoutRectangles[' + i + '];\n\
        texelUnclipped = v_textureCoordinates.x < cutoutAndColorResult.x || cutoutAndColorResult.z < v_textureCoordinates.x || v_textureCoordinates.y < cutoutAndColorResult.y || cutoutAndColorResult.w < v_textureCoordinates.y;\n\
        cutoutAndColorResult = sampleAndBlend(\n';
                } else {
                    computeDayColor += '\
        color = sampleAndBlend(\n';
                }
        computeDayColor += '\
            color,\n\
            u_dayTextures[' + i + '],\n\
            u_dayTextureUseWebMercatorT[' + i + '] ? textureCoordinates.xz : textureCoordinates.xy,\n\
            u_dayTextureTexCoordsRectangle[' + i + '],\n\
            u_dayTextureTranslationAndScale[' + i + '],\n\
            ' + (applyAlpha ? 'u_dayTextureAlpha[' + i + ']' : '1.0') + ',\n\
            ' + (applyBrightness ? 'u_dayTextureBrightness[' + i + ']' : '0.0') + ',\n\
            ' + (applyContrast ? 'u_dayTextureContrast[' + i + ']' : '0.0') + ',\n\
            ' + (applyHue ? 'u_dayTextureHue[' + i + ']' : '0.0') + ',\n\
            ' + (applySaturation ? 'u_dayTextureSaturation[' + i + ']' : '0.0') + ',\n\
            ' + (applyGamma ? 'u_dayTextureOneOverGamma[' + i + ']' : '0.0') + ',\n\
            ' + (applySplit ? 'u_dayTextureSplit[' + i + ']' : '0.0') + '\n\
        );\n';
                if (hasImageryLayerCutout) {
                    computeDayColor += '\
        color = czm_branchFreeTernary(texelUnclipped, cutoutAndColorResult, color);\n';
                }
            }

            computeDayColor += '\
        return color;\n\
    }';

            fs.sources.push(computeDayColor);

            vs.sources.push(getPositionMode(sceneMode));
            vs.sources.push(get2DYPositionFraction(useWebMercatorProjection));

            var shader = ShaderProgram.fromCache({
                context : frameState.context,
                vertexShaderSource : vs,
                fragmentShaderSource : fs,
                attributeLocations : terrainEncoding.getAttributeLocations()
            });

            surfaceShader = shadersByFlags[flags] = new GlobeSurfaceShader(numberOfDayTextures, flags, this.material, shader, currentClippingShaderState);
        }

        surfaceTile.surfaceShader = surfaceShader;
        return surfaceShader.shaderProgram;
    };

    GlobeSurfaceShaderSet.prototype.destroy = function() {
        var flags;
        var shader;

        var shadersByTexturesFlags = this._shadersByTexturesFlags;
        for (var textureCount in shadersByTexturesFlags) {
            if (shadersByTexturesFlags.hasOwnProperty(textureCount)) {
                var shadersByFlags = shadersByTexturesFlags[textureCount];
                if (!defined(shadersByFlags)) {
                    continue;
                }

                for (flags in shadersByFlags) {
                    if (shadersByFlags.hasOwnProperty(flags)) {
                        shader = shadersByFlags[flags];
                        if (defined(shader)) {
                            shader.shaderProgram.destroy();
                        }
                    }
                }
            }
        }

        return destroyObject(this);
    };

    return GlobeSurfaceShaderSet;
});<|MERGE_RESOLUTION|>--- conflicted
+++ resolved
@@ -89,11 +89,8 @@
         var clippingPlanes = options.clippingPlanes;
         var clippedByBoundaries = options.clippedByBoundaries;
         var hasImageryLayerCutout = options.hasImageryLayerCutout;
-<<<<<<< HEAD
+        var colorCorrect = options.colorCorrect;
         var highlightFillTile = options.highlightFillTile;
-=======
-        var colorCorrect = options.colorCorrect;
->>>>>>> cfb15cbe
 
         var quantization = 0;
         var quantizationDefine = '';
@@ -149,11 +146,8 @@
                     (vertexLogDepth << 19) |
                     (cartographicLimitRectangleFlag << 20) |
                     (imageryCutoutFlag << 21) |
-<<<<<<< HEAD
-                    (highlightFillTile << 22);
-=======
-                    (colorCorrect << 22);
->>>>>>> cfb15cbe
+                    (colorCorrect << 22) |
+                    (highlightFillTile << 23);
 
         var currentClippingShaderState = 0;
         if (defined(clippingPlanes) && clippingPlanes.length > 0) {
@@ -248,13 +242,12 @@
                 fs.defines.push('ENABLE_CLIPPING_PLANES');
             }
 
-<<<<<<< HEAD
+            if (colorCorrect) {
+                fs.defines.push('COLOR_CORRECT');
+            }
+
             if (highlightFillTile) {
                 fs.defines.push('HIGHLIGHT_FILL_TILE');
-=======
-            if (colorCorrect) {
-                fs.defines.push('COLOR_CORRECT');
->>>>>>> cfb15cbe
             }
 
             var computeDayColor = '\
