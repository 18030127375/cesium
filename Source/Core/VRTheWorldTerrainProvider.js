<<<<<<< HEAD
import Credit from './Credit.js';
import defaultValue from './defaultValue.js';
import defer from './defer.js';
import defined from './defined.js';
import DeveloperError from './DeveloperError.js';
import Ellipsoid from './Ellipsoid.js';
import Event from './Event.js';
import GeographicTilingScheme from './GeographicTilingScheme.js';
import getImagePixels from './getImagePixels.js';
import HeightmapTerrainData from './HeightmapTerrainData.js';
import CesiumMath from './Math.js';
import Rectangle from './Rectangle.js';
import Resource from './Resource.js';
import TerrainProvider from './TerrainProvider.js';
import TileProviderError from './TileProviderError.js';

    function DataRectangle(rectangle, maxLevel) {
        this.rectangle = rectangle;
        this.maxLevel = maxLevel;
    }

    /**
     * A {@link TerrainProvider} that produces terrain geometry by tessellating height maps
     * retrieved from a {@link http://vr-theworld.com/|VT MÄK VR-TheWorld server}.
     *
     * @alias VRTheWorldTerrainProvider
     * @constructor
     *
     * @param {Object} options Object with the following properties:
     * @param {Resource|String} options.url The URL of the VR-TheWorld TileMap.
     * @param {Ellipsoid} [options.ellipsoid=Ellipsoid.WGS84] The ellipsoid.  If this parameter is not
     *                    specified, the WGS84 ellipsoid is used.
     * @param {Credit|String} [options.credit] A credit for the data source, which is displayed on the canvas.
     *
     *
     * @example
     * var terrainProvider = new Cesium.VRTheWorldTerrainProvider({
     *   url : 'https://www.vr-theworld.com/vr-theworld/tiles1.0.0/73/'
     * });
     * viewer.terrainProvider = terrainProvider;
     *
     * @see TerrainProvider
     */
    function VRTheWorldTerrainProvider(options) {
        options = defaultValue(options, defaultValue.EMPTY_OBJECT);
        //>>includeStart('debug', pragmas.debug);
        if (!defined(options.url)) {
            throw new DeveloperError('options.url is required.');
        }
        //>>includeEnd('debug');

        var resource = Resource.createIfNeeded(options.url);

        this._resource = resource;

        this._errorEvent = new Event();
        this._ready = false;
        this._readyPromise = defer();

        this._terrainDataStructure = {
            heightScale : 1.0 / 1000.0,
            heightOffset : -1000.0,
            elementsPerHeight : 3,
            stride : 4,
            elementMultiplier : 256.0,
            isBigEndian : true,
            lowestEncodedHeight : 0,
            highestEncodedHeight : 256 * 256 * 256 - 1
        };

        var credit = options.credit;
        if (typeof credit === 'string') {
            credit = new Credit(credit);
        }
        this._credit = credit;

        this._tilingScheme = undefined;
        this._rectangles = [];

        var that = this;
        var metadataError;
        var ellipsoid = defaultValue(options.ellipsoid, Ellipsoid.WGS84);

        function metadataSuccess(xml) {
            var srs = xml.getElementsByTagName('SRS')[0].textContent;
            if (srs === 'EPSG:4326') {
                that._tilingScheme = new GeographicTilingScheme({ellipsoid : ellipsoid});
            } else {
                metadataFailure('SRS ' + srs + ' is not supported.');
                return;
            }

            var tileFormat = xml.getElementsByTagName('TileFormat')[0];
            that._heightmapWidth = parseInt(tileFormat.getAttribute('width'), 10);
            that._heightmapHeight = parseInt(tileFormat.getAttribute('height'), 10);
            that._levelZeroMaximumGeometricError = TerrainProvider.getEstimatedLevelZeroGeometricErrorForAHeightmap(ellipsoid, Math.min(that._heightmapWidth, that._heightmapHeight), that._tilingScheme.getNumberOfXTilesAtLevel(0));

            var dataRectangles = xml.getElementsByTagName('DataExtent');

            for (var i = 0; i < dataRectangles.length; ++i) {
                var dataRectangle = dataRectangles[i];

                var west = CesiumMath.toRadians(parseFloat(dataRectangle.getAttribute('minx')));
                var south = CesiumMath.toRadians(parseFloat(dataRectangle.getAttribute('miny')));
                var east = CesiumMath.toRadians(parseFloat(dataRectangle.getAttribute('maxx')));
                var north = CesiumMath.toRadians(parseFloat(dataRectangle.getAttribute('maxy')));
                var maxLevel = parseInt(dataRectangle.getAttribute('maxlevel'), 10);

                that._rectangles.push(new DataRectangle(new Rectangle(west, south, east, north), maxLevel));
            }

            that._ready = true;
            that._readyPromise.resolve(true);
        }

        function metadataFailure(e) {
            var message = defaultValue(e, 'An error occurred while accessing ' + that._resource.url + '.');
            metadataError = TileProviderError.handleError(metadataError, that, that._errorEvent, message, undefined, undefined, undefined, requestMetadata);
        }

        function requestMetadata() {
            that._resource.fetchXML().then(metadataSuccess).catch(metadataFailure);
        }

        requestMetadata();
=======
import when from "../ThirdParty/when.js";
import Credit from "./Credit.js";
import defaultValue from "./defaultValue.js";
import defined from "./defined.js";
import DeveloperError from "./DeveloperError.js";
import Ellipsoid from "./Ellipsoid.js";
import Event from "./Event.js";
import GeographicTilingScheme from "./GeographicTilingScheme.js";
import getImagePixels from "./getImagePixels.js";
import HeightmapTerrainData from "./HeightmapTerrainData.js";
import CesiumMath from "./Math.js";
import Rectangle from "./Rectangle.js";
import Resource from "./Resource.js";
import TerrainProvider from "./TerrainProvider.js";
import TileProviderError from "./TileProviderError.js";

function DataRectangle(rectangle, maxLevel) {
  this.rectangle = rectangle;
  this.maxLevel = maxLevel;
}

/**
 * A {@link TerrainProvider} that produces terrain geometry by tessellating height maps
 * retrieved from a {@link http://vr-theworld.com/|VT MÄK VR-TheWorld server}.
 *
 * @alias VRTheWorldTerrainProvider
 * @constructor
 *
 * @param {Object} options Object with the following properties:
 * @param {Resource|String} options.url The URL of the VR-TheWorld TileMap.
 * @param {Ellipsoid} [options.ellipsoid=Ellipsoid.WGS84] The ellipsoid.  If this parameter is not
 *                    specified, the WGS84 ellipsoid is used.
 * @param {Credit|String} [options.credit] A credit for the data source, which is displayed on the canvas.
 *
 *
 * @example
 * var terrainProvider = new Cesium.VRTheWorldTerrainProvider({
 *   url : 'https://www.vr-theworld.com/vr-theworld/tiles1.0.0/73/'
 * });
 * viewer.terrainProvider = terrainProvider;
 *
 * @see TerrainProvider
 */
function VRTheWorldTerrainProvider(options) {
  options = defaultValue(options, defaultValue.EMPTY_OBJECT);
  //>>includeStart('debug', pragmas.debug);
  if (!defined(options.url)) {
    throw new DeveloperError("options.url is required.");
  }
  //>>includeEnd('debug');

  var resource = Resource.createIfNeeded(options.url);

  this._resource = resource;

  this._errorEvent = new Event();
  this._ready = false;
  this._readyPromise = when.defer();

  this._terrainDataStructure = {
    heightScale: 1.0 / 1000.0,
    heightOffset: -1000.0,
    elementsPerHeight: 3,
    stride: 4,
    elementMultiplier: 256.0,
    isBigEndian: true,
    lowestEncodedHeight: 0,
    highestEncodedHeight: 256 * 256 * 256 - 1,
  };

  var credit = options.credit;
  if (typeof credit === "string") {
    credit = new Credit(credit);
  }
  this._credit = credit;

  this._tilingScheme = undefined;
  this._rectangles = [];

  var that = this;
  var metadataError;
  var ellipsoid = defaultValue(options.ellipsoid, Ellipsoid.WGS84);

  function metadataSuccess(xml) {
    var srs = xml.getElementsByTagName("SRS")[0].textContent;
    if (srs === "EPSG:4326") {
      that._tilingScheme = new GeographicTilingScheme({ ellipsoid: ellipsoid });
    } else {
      metadataFailure("SRS " + srs + " is not supported.");
      return;
    }

    var tileFormat = xml.getElementsByTagName("TileFormat")[0];
    that._heightmapWidth = parseInt(tileFormat.getAttribute("width"), 10);
    that._heightmapHeight = parseInt(tileFormat.getAttribute("height"), 10);
    that._levelZeroMaximumGeometricError = TerrainProvider.getEstimatedLevelZeroGeometricErrorForAHeightmap(
      ellipsoid,
      Math.min(that._heightmapWidth, that._heightmapHeight),
      that._tilingScheme.getNumberOfXTilesAtLevel(0)
    );

    var dataRectangles = xml.getElementsByTagName("DataExtent");

    for (var i = 0; i < dataRectangles.length; ++i) {
      var dataRectangle = dataRectangles[i];

      var west = CesiumMath.toRadians(
        parseFloat(dataRectangle.getAttribute("minx"))
      );
      var south = CesiumMath.toRadians(
        parseFloat(dataRectangle.getAttribute("miny"))
      );
      var east = CesiumMath.toRadians(
        parseFloat(dataRectangle.getAttribute("maxx"))
      );
      var north = CesiumMath.toRadians(
        parseFloat(dataRectangle.getAttribute("maxy"))
      );
      var maxLevel = parseInt(dataRectangle.getAttribute("maxlevel"), 10);

      that._rectangles.push(
        new DataRectangle(new Rectangle(west, south, east, north), maxLevel)
      );
>>>>>>> 2fd0e8f7
    }

    that._ready = true;
    that._readyPromise.resolve(true);
  }

  function metadataFailure(e) {
    var message = defaultValue(
      e,
      "An error occurred while accessing " + that._resource.url + "."
    );
    metadataError = TileProviderError.handleError(
      metadataError,
      that,
      that._errorEvent,
      message,
      undefined,
      undefined,
      undefined,
      requestMetadata
    );
  }

  function requestMetadata() {
    when(that._resource.fetchXML(), metadataSuccess, metadataFailure);
  }

  requestMetadata();
}

Object.defineProperties(VRTheWorldTerrainProvider.prototype, {
  /**
   * Gets an event that is raised when the terrain provider encounters an asynchronous error.  By subscribing
   * to the event, you will be notified of the error and can potentially recover from it.  Event listeners
   * are passed an instance of {@link TileProviderError}.
   * @memberof VRTheWorldTerrainProvider.prototype
   * @type {Event}
   */
  errorEvent: {
    get: function () {
      return this._errorEvent;
    },
  },

  /**
   * Gets the credit to display when this terrain provider is active.  Typically this is used to credit
   * the source of the terrain.  This function should not be called before {@link VRTheWorldTerrainProvider#ready} returns true.
   * @memberof VRTheWorldTerrainProvider.prototype
   * @type {Credit}
   */
  credit: {
    get: function () {
      return this._credit;
    },
  },

  /**
   * Gets the tiling scheme used by this provider.  This function should
   * not be called before {@link VRTheWorldTerrainProvider#ready} returns true.
   * @memberof VRTheWorldTerrainProvider.prototype
   * @type {GeographicTilingScheme}
   */
  tilingScheme: {
    get: function () {
      //>>includeStart('debug', pragmas.debug);
      if (!this.ready) {
        throw new DeveloperError(
          "requestTileGeometry must not be called before ready returns true."
        );
      }
      //>>includeEnd('debug');

      return this._tilingScheme;
    },
  },

  /**
   * Gets a value indicating whether or not the provider is ready for use.
   * @memberof VRTheWorldTerrainProvider.prototype
   * @type {Boolean}
   */
  ready: {
    get: function () {
      return this._ready;
    },
  },

  /**
   * Gets a promise that resolves to true when the provider is ready for use.
   * @memberof VRTheWorldTerrainProvider.prototype
   * @type {Promise.<Boolean>}
   * @readonly
   */
  readyPromise: {
    get: function () {
      return this._readyPromise.promise;
    },
  },

  /**
   * Gets a value indicating whether or not the provider includes a water mask.  The water mask
   * indicates which areas of the globe are water rather than land, so they can be rendered
   * as a reflective surface with animated waves.  This function should not be
   * called before {@link VRTheWorldTerrainProvider#ready} returns true.
   * @memberof VRTheWorldTerrainProvider.prototype
   * @type {Boolean}
   */
  hasWaterMask: {
    get: function () {
      return false;
    },
  },

  /**
   * Gets a value indicating whether or not the requested tiles include vertex normals.
   * This function should not be called before {@link VRTheWorldTerrainProvider#ready} returns true.
   * @memberof VRTheWorldTerrainProvider.prototype
   * @type {Boolean}
   */
  hasVertexNormals: {
    get: function () {
      return false;
    },
  },
});

/**
 * Requests the geometry for a given tile.  This function should not be called before
 * {@link VRTheWorldTerrainProvider#ready} returns true.  The result includes terrain
 * data and indicates that all child tiles are available.
 *
 * @param {Number} x The X coordinate of the tile for which to request geometry.
 * @param {Number} y The Y coordinate of the tile for which to request geometry.
 * @param {Number} level The level of the tile for which to request geometry.
 * @param {Request} [request] The request object. Intended for internal use only.
 * @returns {Promise.<TerrainData>|undefined} A promise for the requested geometry.  If this method
 *          returns undefined instead of a promise, it is an indication that too many requests are already
 *          pending and the request will be retried later.
 */
VRTheWorldTerrainProvider.prototype.requestTileGeometry = function (
  x,
  y,
  level,
  request
) {
  //>>includeStart('debug', pragmas.debug);
  if (!this.ready) {
    throw new DeveloperError(
      "requestTileGeometry must not be called before ready returns true."
    );
  }
  //>>includeEnd('debug');

  var yTiles = this._tilingScheme.getNumberOfYTilesAtLevel(level);
  var resource = this._resource.getDerivedResource({
    url: level + "/" + x + "/" + (yTiles - y - 1) + ".tif",
    queryParameters: {
      cesium: true,
    },
    request: request,
  });
  var promise = resource.fetchImage({
    preferImageBitmap: true,
  });
  if (!defined(promise)) {
    return undefined;
  }

  var that = this;
  return when(promise).then(function (image) {
    return new HeightmapTerrainData({
      buffer: getImagePixels(image),
      width: that._heightmapWidth,
      height: that._heightmapHeight,
      childTileMask: getChildMask(that, x, y, level),
      structure: that._terrainDataStructure,
    });
<<<<<<< HEAD

    /**
     * Requests the geometry for a given tile.  This function should not be called before
     * {@link VRTheWorldTerrainProvider#ready} returns true.  The result includes terrain
     * data and indicates that all child tiles are available.
     *
     * @param {Number} x The X coordinate of the tile for which to request geometry.
     * @param {Number} y The Y coordinate of the tile for which to request geometry.
     * @param {Number} level The level of the tile for which to request geometry.
     * @param {Request} [request] The request object. Intended for internal use only.
     * @returns {Promise.<TerrainData>|undefined} A promise for the requested geometry.  If this method
     *          returns undefined instead of a promise, it is an indication that too many requests are already
     *          pending and the request will be retried later.
     */
    VRTheWorldTerrainProvider.prototype.requestTileGeometry = function(x, y, level, request) {
        //>>includeStart('debug', pragmas.debug);
        if (!this.ready) {
            throw new DeveloperError('requestTileGeometry must not be called before ready returns true.');
        }
        //>>includeEnd('debug');

        var yTiles = this._tilingScheme.getNumberOfYTilesAtLevel(level);
        var resource = this._resource.getDerivedResource({
            url : level + '/' + x + '/' + (yTiles - y - 1) + '.tif',
            queryParameters : {
                cesium : true
            },
            request : request
        });
        var promise = resource.fetchImage({
            preferImageBitmap: true
        });
        if (!defined(promise)) {
            return undefined;
        }

        var that = this;
        return Promise.resolve(promise)
            .then(function(image) {
                return new HeightmapTerrainData({
                    buffer : getImagePixels(image),
                    width : that._heightmapWidth,
                    height : that._heightmapHeight,
                    childTileMask : getChildMask(that, x, y, level),
                    structure : that._terrainDataStructure
                });
            });
    };

    /**
     * Gets the maximum geometric error allowed in a tile at a given level.
     *
     * @param {Number} level The tile level for which to get the maximum geometric error.
     * @returns {Number} The maximum geometric error.
     */
    VRTheWorldTerrainProvider.prototype.getLevelMaximumGeometricError = function(level) {
        //>>includeStart('debug', pragmas.debug);
        if (!this.ready) {
            throw new DeveloperError('requestTileGeometry must not be called before ready returns true.');
        }
        //>>includeEnd('debug');
        return this._levelZeroMaximumGeometricError / (1 << level);
    };

    var rectangleScratch = new Rectangle();

    function getChildMask(provider, x, y, level) {
        var tilingScheme = provider._tilingScheme;
        var rectangles = provider._rectangles;
        var parentRectangle = tilingScheme.tileXYToRectangle(x, y, level);

        var childMask = 0;

        for (var i = 0; i < rectangles.length && childMask !== 15; ++i) {
            var rectangle = rectangles[i];
            if (rectangle.maxLevel <= level) {
                continue;
            }

            var testRectangle = rectangle.rectangle;

            var intersection = Rectangle.intersection(testRectangle, parentRectangle, rectangleScratch);
            if (defined(intersection)) {
                // Parent tile is inside this rectangle, so at least one child is, too.
                if (isTileInRectangle(tilingScheme, testRectangle, x * 2, y * 2, level + 1)) {
                    childMask |= 4; // northwest
                }
                if (isTileInRectangle(tilingScheme, testRectangle, x * 2 + 1, y * 2, level + 1)) {
                    childMask |= 8; // northeast
                }
                if (isTileInRectangle(tilingScheme, testRectangle, x * 2, y * 2 + 1, level + 1)) {
                    childMask |= 1; // southwest
                }
                if (isTileInRectangle(tilingScheme, testRectangle, x * 2 + 1, y * 2 + 1, level + 1)) {
                    childMask |= 2; // southeast
                }
            }
        }

        return childMask;
=======
  });
};

/**
 * Gets the maximum geometric error allowed in a tile at a given level.
 *
 * @param {Number} level The tile level for which to get the maximum geometric error.
 * @returns {Number} The maximum geometric error.
 */
VRTheWorldTerrainProvider.prototype.getLevelMaximumGeometricError = function (
  level
) {
  //>>includeStart('debug', pragmas.debug);
  if (!this.ready) {
    throw new DeveloperError(
      "requestTileGeometry must not be called before ready returns true."
    );
  }
  //>>includeEnd('debug');
  return this._levelZeroMaximumGeometricError / (1 << level);
};

var rectangleScratch = new Rectangle();

function getChildMask(provider, x, y, level) {
  var tilingScheme = provider._tilingScheme;
  var rectangles = provider._rectangles;
  var parentRectangle = tilingScheme.tileXYToRectangle(x, y, level);

  var childMask = 0;

  for (var i = 0; i < rectangles.length && childMask !== 15; ++i) {
    var rectangle = rectangles[i];
    if (rectangle.maxLevel <= level) {
      continue;
>>>>>>> 2fd0e8f7
    }

    var testRectangle = rectangle.rectangle;

    var intersection = Rectangle.intersection(
      testRectangle,
      parentRectangle,
      rectangleScratch
    );
    if (defined(intersection)) {
      // Parent tile is inside this rectangle, so at least one child is, too.
      if (
        isTileInRectangle(tilingScheme, testRectangle, x * 2, y * 2, level + 1)
      ) {
        childMask |= 4; // northwest
      }
      if (
        isTileInRectangle(
          tilingScheme,
          testRectangle,
          x * 2 + 1,
          y * 2,
          level + 1
        )
      ) {
        childMask |= 8; // northeast
      }
      if (
        isTileInRectangle(
          tilingScheme,
          testRectangle,
          x * 2,
          y * 2 + 1,
          level + 1
        )
      ) {
        childMask |= 1; // southwest
      }
      if (
        isTileInRectangle(
          tilingScheme,
          testRectangle,
          x * 2 + 1,
          y * 2 + 1,
          level + 1
        )
      ) {
        childMask |= 2; // southeast
      }
    }
  }

  return childMask;
}

function isTileInRectangle(tilingScheme, rectangle, x, y, level) {
  var tileRectangle = tilingScheme.tileXYToRectangle(x, y, level);
  return defined(
    Rectangle.intersection(tileRectangle, rectangle, rectangleScratch)
  );
}

/**
 * Determines whether data for a tile is available to be loaded.
 *
 * @param {Number} x The X coordinate of the tile for which to request geometry.
 * @param {Number} y The Y coordinate of the tile for which to request geometry.
 * @param {Number} level The level of the tile for which to request geometry.
 * @returns {Boolean} Undefined if not supported, otherwise true or false.
 */
VRTheWorldTerrainProvider.prototype.getTileDataAvailable = function (
  x,
  y,
  level
) {
  return undefined;
};

/**
 * Makes sure we load availability data for a tile
 *
 * @param {Number} x The X coordinate of the tile for which to request geometry.
 * @param {Number} y The Y coordinate of the tile for which to request geometry.
 * @param {Number} level The level of the tile for which to request geometry.
 * @returns {undefined|Promise} Undefined if nothing need to be loaded or a Promise that resolves when all required tiles are loaded
 */
VRTheWorldTerrainProvider.prototype.loadTileDataAvailability = function (
  x,
  y,
  level
) {
  return undefined;
};
export default VRTheWorldTerrainProvider;<|MERGE_RESOLUTION|>--- conflicted
+++ resolved
@@ -1,133 +1,6 @@
-<<<<<<< HEAD
-import Credit from './Credit.js';
-import defaultValue from './defaultValue.js';
-import defer from './defer.js';
-import defined from './defined.js';
-import DeveloperError from './DeveloperError.js';
-import Ellipsoid from './Ellipsoid.js';
-import Event from './Event.js';
-import GeographicTilingScheme from './GeographicTilingScheme.js';
-import getImagePixels from './getImagePixels.js';
-import HeightmapTerrainData from './HeightmapTerrainData.js';
-import CesiumMath from './Math.js';
-import Rectangle from './Rectangle.js';
-import Resource from './Resource.js';
-import TerrainProvider from './TerrainProvider.js';
-import TileProviderError from './TileProviderError.js';
-
-    function DataRectangle(rectangle, maxLevel) {
-        this.rectangle = rectangle;
-        this.maxLevel = maxLevel;
-    }
-
-    /**
-     * A {@link TerrainProvider} that produces terrain geometry by tessellating height maps
-     * retrieved from a {@link http://vr-theworld.com/|VT MÄK VR-TheWorld server}.
-     *
-     * @alias VRTheWorldTerrainProvider
-     * @constructor
-     *
-     * @param {Object} options Object with the following properties:
-     * @param {Resource|String} options.url The URL of the VR-TheWorld TileMap.
-     * @param {Ellipsoid} [options.ellipsoid=Ellipsoid.WGS84] The ellipsoid.  If this parameter is not
-     *                    specified, the WGS84 ellipsoid is used.
-     * @param {Credit|String} [options.credit] A credit for the data source, which is displayed on the canvas.
-     *
-     *
-     * @example
-     * var terrainProvider = new Cesium.VRTheWorldTerrainProvider({
-     *   url : 'https://www.vr-theworld.com/vr-theworld/tiles1.0.0/73/'
-     * });
-     * viewer.terrainProvider = terrainProvider;
-     *
-     * @see TerrainProvider
-     */
-    function VRTheWorldTerrainProvider(options) {
-        options = defaultValue(options, defaultValue.EMPTY_OBJECT);
-        //>>includeStart('debug', pragmas.debug);
-        if (!defined(options.url)) {
-            throw new DeveloperError('options.url is required.');
-        }
-        //>>includeEnd('debug');
-
-        var resource = Resource.createIfNeeded(options.url);
-
-        this._resource = resource;
-
-        this._errorEvent = new Event();
-        this._ready = false;
-        this._readyPromise = defer();
-
-        this._terrainDataStructure = {
-            heightScale : 1.0 / 1000.0,
-            heightOffset : -1000.0,
-            elementsPerHeight : 3,
-            stride : 4,
-            elementMultiplier : 256.0,
-            isBigEndian : true,
-            lowestEncodedHeight : 0,
-            highestEncodedHeight : 256 * 256 * 256 - 1
-        };
-
-        var credit = options.credit;
-        if (typeof credit === 'string') {
-            credit = new Credit(credit);
-        }
-        this._credit = credit;
-
-        this._tilingScheme = undefined;
-        this._rectangles = [];
-
-        var that = this;
-        var metadataError;
-        var ellipsoid = defaultValue(options.ellipsoid, Ellipsoid.WGS84);
-
-        function metadataSuccess(xml) {
-            var srs = xml.getElementsByTagName('SRS')[0].textContent;
-            if (srs === 'EPSG:4326') {
-                that._tilingScheme = new GeographicTilingScheme({ellipsoid : ellipsoid});
-            } else {
-                metadataFailure('SRS ' + srs + ' is not supported.');
-                return;
-            }
-
-            var tileFormat = xml.getElementsByTagName('TileFormat')[0];
-            that._heightmapWidth = parseInt(tileFormat.getAttribute('width'), 10);
-            that._heightmapHeight = parseInt(tileFormat.getAttribute('height'), 10);
-            that._levelZeroMaximumGeometricError = TerrainProvider.getEstimatedLevelZeroGeometricErrorForAHeightmap(ellipsoid, Math.min(that._heightmapWidth, that._heightmapHeight), that._tilingScheme.getNumberOfXTilesAtLevel(0));
-
-            var dataRectangles = xml.getElementsByTagName('DataExtent');
-
-            for (var i = 0; i < dataRectangles.length; ++i) {
-                var dataRectangle = dataRectangles[i];
-
-                var west = CesiumMath.toRadians(parseFloat(dataRectangle.getAttribute('minx')));
-                var south = CesiumMath.toRadians(parseFloat(dataRectangle.getAttribute('miny')));
-                var east = CesiumMath.toRadians(parseFloat(dataRectangle.getAttribute('maxx')));
-                var north = CesiumMath.toRadians(parseFloat(dataRectangle.getAttribute('maxy')));
-                var maxLevel = parseInt(dataRectangle.getAttribute('maxlevel'), 10);
-
-                that._rectangles.push(new DataRectangle(new Rectangle(west, south, east, north), maxLevel));
-            }
-
-            that._ready = true;
-            that._readyPromise.resolve(true);
-        }
-
-        function metadataFailure(e) {
-            var message = defaultValue(e, 'An error occurred while accessing ' + that._resource.url + '.');
-            metadataError = TileProviderError.handleError(metadataError, that, that._errorEvent, message, undefined, undefined, undefined, requestMetadata);
-        }
-
-        function requestMetadata() {
-            that._resource.fetchXML().then(metadataSuccess).catch(metadataFailure);
-        }
-
-        requestMetadata();
-=======
-import when from "../ThirdParty/when.js";
 import Credit from "./Credit.js";
 import defaultValue from "./defaultValue.js";
+import defer from "./defer.js";
 import defined from "./defined.js";
 import DeveloperError from "./DeveloperError.js";
 import Ellipsoid from "./Ellipsoid.js";
@@ -182,7 +55,7 @@
 
   this._errorEvent = new Event();
   this._ready = false;
-  this._readyPromise = when.defer();
+  this._readyPromise = defer();
 
   this._terrainDataStructure = {
     heightScale: 1.0 / 1000.0,
@@ -248,7 +121,6 @@
       that._rectangles.push(
         new DataRectangle(new Rectangle(west, south, east, north), maxLevel)
       );
->>>>>>> 2fd0e8f7
     }
 
     that._ready = true;
@@ -273,7 +145,7 @@
   }
 
   function requestMetadata() {
-    when(that._resource.fetchXML(), metadataSuccess, metadataFailure);
+    that._resource.fetchXML().then(metadataSuccess).catch(metadataFailure);
   }
 
   requestMetadata();
@@ -418,7 +290,7 @@
   }
 
   var that = this;
-  return when(promise).then(function (image) {
+  return Promise.resolve(promise).then(function (image) {
     return new HeightmapTerrainData({
       buffer: getImagePixels(image),
       width: that._heightmapWidth,
@@ -426,108 +298,6 @@
       childTileMask: getChildMask(that, x, y, level),
       structure: that._terrainDataStructure,
     });
-<<<<<<< HEAD
-
-    /**
-     * Requests the geometry for a given tile.  This function should not be called before
-     * {@link VRTheWorldTerrainProvider#ready} returns true.  The result includes terrain
-     * data and indicates that all child tiles are available.
-     *
-     * @param {Number} x The X coordinate of the tile for which to request geometry.
-     * @param {Number} y The Y coordinate of the tile for which to request geometry.
-     * @param {Number} level The level of the tile for which to request geometry.
-     * @param {Request} [request] The request object. Intended for internal use only.
-     * @returns {Promise.<TerrainData>|undefined} A promise for the requested geometry.  If this method
-     *          returns undefined instead of a promise, it is an indication that too many requests are already
-     *          pending and the request will be retried later.
-     */
-    VRTheWorldTerrainProvider.prototype.requestTileGeometry = function(x, y, level, request) {
-        //>>includeStart('debug', pragmas.debug);
-        if (!this.ready) {
-            throw new DeveloperError('requestTileGeometry must not be called before ready returns true.');
-        }
-        //>>includeEnd('debug');
-
-        var yTiles = this._tilingScheme.getNumberOfYTilesAtLevel(level);
-        var resource = this._resource.getDerivedResource({
-            url : level + '/' + x + '/' + (yTiles - y - 1) + '.tif',
-            queryParameters : {
-                cesium : true
-            },
-            request : request
-        });
-        var promise = resource.fetchImage({
-            preferImageBitmap: true
-        });
-        if (!defined(promise)) {
-            return undefined;
-        }
-
-        var that = this;
-        return Promise.resolve(promise)
-            .then(function(image) {
-                return new HeightmapTerrainData({
-                    buffer : getImagePixels(image),
-                    width : that._heightmapWidth,
-                    height : that._heightmapHeight,
-                    childTileMask : getChildMask(that, x, y, level),
-                    structure : that._terrainDataStructure
-                });
-            });
-    };
-
-    /**
-     * Gets the maximum geometric error allowed in a tile at a given level.
-     *
-     * @param {Number} level The tile level for which to get the maximum geometric error.
-     * @returns {Number} The maximum geometric error.
-     */
-    VRTheWorldTerrainProvider.prototype.getLevelMaximumGeometricError = function(level) {
-        //>>includeStart('debug', pragmas.debug);
-        if (!this.ready) {
-            throw new DeveloperError('requestTileGeometry must not be called before ready returns true.');
-        }
-        //>>includeEnd('debug');
-        return this._levelZeroMaximumGeometricError / (1 << level);
-    };
-
-    var rectangleScratch = new Rectangle();
-
-    function getChildMask(provider, x, y, level) {
-        var tilingScheme = provider._tilingScheme;
-        var rectangles = provider._rectangles;
-        var parentRectangle = tilingScheme.tileXYToRectangle(x, y, level);
-
-        var childMask = 0;
-
-        for (var i = 0; i < rectangles.length && childMask !== 15; ++i) {
-            var rectangle = rectangles[i];
-            if (rectangle.maxLevel <= level) {
-                continue;
-            }
-
-            var testRectangle = rectangle.rectangle;
-
-            var intersection = Rectangle.intersection(testRectangle, parentRectangle, rectangleScratch);
-            if (defined(intersection)) {
-                // Parent tile is inside this rectangle, so at least one child is, too.
-                if (isTileInRectangle(tilingScheme, testRectangle, x * 2, y * 2, level + 1)) {
-                    childMask |= 4; // northwest
-                }
-                if (isTileInRectangle(tilingScheme, testRectangle, x * 2 + 1, y * 2, level + 1)) {
-                    childMask |= 8; // northeast
-                }
-                if (isTileInRectangle(tilingScheme, testRectangle, x * 2, y * 2 + 1, level + 1)) {
-                    childMask |= 1; // southwest
-                }
-                if (isTileInRectangle(tilingScheme, testRectangle, x * 2 + 1, y * 2 + 1, level + 1)) {
-                    childMask |= 2; // southeast
-                }
-            }
-        }
-
-        return childMask;
-=======
   });
 };
 
@@ -563,7 +333,6 @@
     var rectangle = rectangles[i];
     if (rectangle.maxLevel <= level) {
       continue;
->>>>>>> 2fd0e8f7
     }
 
     var testRectangle = rectangle.rectangle;
