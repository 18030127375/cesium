--- conflicted
+++ resolved
@@ -1,28 +1,3 @@
-<<<<<<< HEAD
-define([
-        './Cartesian3',
-        './Cartographic',
-        './defaultValue',
-        './defined',
-        './defineProperties',
-        './DeveloperError',
-        './Ellipsoid',
-        './MapProjectionType',
-        './SerializedMapProjection',
-        '../ThirdParty/when'
-    ], function(
-        Cartesian3,
-        Cartographic,
-        defaultValue,
-        defined,
-        defineProperties,
-        DeveloperError,
-        Ellipsoid,
-        MapProjectionType,
-        SerializedMapProjection,
-        when) {
-    'use strict';
-=======
 import Cartesian3 from './Cartesian3.js';
 import Cartographic from './Cartographic.js';
 import defaultValue from './defaultValue.js';
@@ -30,7 +5,9 @@
 import defineProperties from './defineProperties.js';
 import DeveloperError from './DeveloperError.js';
 import Ellipsoid from './Ellipsoid.js';
->>>>>>> e5cc188f
+import MapProjectionType from './MapProjectionType.js';
+import SerializedMapProjection from './SerializedMapProjection.js';
+import when from '../ThirdParty/when.js';
 
     /**
      * A simple map projection where longitude and latitude are linearly mapped to X and Y by multiplying
