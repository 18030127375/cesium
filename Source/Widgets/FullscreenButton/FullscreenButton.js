--- conflicted
+++ resolved
@@ -33,11 +33,7 @@
      *
      * @see Fullscreen
      */
-<<<<<<< HEAD
-    var FullscreenButton = function(container, fullscreenElement, vrDevice) {
-=======
-    function FullscreenButton(container, fullscreenElement) {
->>>>>>> 2a87ab33
+    function FullscreenButton(container, fullscreenElement, vrDevice) {
         //>>includeStart('debug', pragmas.debug);
         if (!defined(container)) {
             throw new DeveloperError('container is required.');
