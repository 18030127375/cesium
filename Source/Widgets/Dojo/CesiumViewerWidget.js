/*global define,console*/
define([
        'require',
        'dojo/_base/declare',
        'dojo/ready',
        'dojo/_base/lang',
        'dojo/_base/event',
        'dojo/dom-style',
        'dojo/on',
        'dijit/_WidgetBase',
        'dijit/_TemplatedMixin',
        'dijit/_WidgetsInTemplateMixin',
        'dijit/form/Button',
        'dijit/form/ToggleButton',
        'dijit/form/DropDownButton',
        'dijit/TooltipDialog',
        './TimelineWidget',
        '../../Core/defaultValue',
        '../../Core/loadJson',
        '../../Core/BoundingRectangle',
        '../../Core/Clock',
        '../../Core/ClockStep',
        '../../Core/ClockRange',
        '../../Core/Extent',
        '../../Core/AnimationController',
        '../../Core/Ellipsoid',
        '../../Core/Iso8601',
        '../../Core/Fullscreen',
        '../../Core/computeSunPosition',
        '../../Core/ScreenSpaceEventHandler',
        '../../Core/FeatureDetection',
        '../../Core/ScreenSpaceEventType',
        '../../Core/Cartesian2',
        '../../Core/Cartesian3',
        '../../Core/JulianDate',
        '../../Core/DefaultProxy',
        '../../Core/Transforms',
        '../../Core/requestAnimationFrame',
        '../../Core/Color',
        '../../Core/Matrix4',
        '../../Core/Math',
        '../../Scene/PerspectiveFrustum',
        '../../Scene/Material',
        '../../Scene/Scene',
        '../../Scene/CameraColumbusViewMode',
        '../../Scene/CentralBody',
        '../../Scene/BingMapsImageryProvider',
        '../../Scene/BingMapsStyle',
        '../../Scene/SceneTransitioner',
        '../../Scene/SingleTileImageryProvider',
        '../../Scene/PerformanceDisplay',
        '../../Scene/SceneMode',
        '../../DynamicScene/processCzml',
        '../../DynamicScene/DynamicObjectView',
        '../../DynamicScene/DynamicObjectCollection',
        '../../DynamicScene/VisualizerCollection',
        'dojo/text!./CesiumViewerWidget.html'
    ], function (
        require,
        declare,
        ready,
        lang,
        event,
        domStyle,
        on,
        _WidgetBase,
        _TemplatedMixin,
        _WidgetsInTemplateMixin,
        Button,
        ToggleButton,
        DropDownButton,
        TooltipDialog,
        TimelineWidget,
        defaultValue,
        loadJson,
        BoundingRectangle,
        Clock,
        ClockStep,
        ClockRange,
        Extent,
        AnimationController,
        Ellipsoid,
        Iso8601,
        Fullscreen,
        computeSunPosition,
        ScreenSpaceEventHandler,
        FeatureDetection,
        ScreenSpaceEventType,
        Cartesian2,
        Cartesian3,
        JulianDate,
        DefaultProxy,
        Transforms,
        requestAnimationFrame,
        Color,
        Matrix4,
        CesiumMath,
        PerspectiveFrustum,
        Material,
        Scene,
        CameraColumbusViewMode,
        CentralBody,
        BingMapsImageryProvider,
        BingMapsStyle,
        SceneTransitioner,
        SingleTileImageryProvider,
        PerformanceDisplay,
        SceneMode,
        processCzml,
        DynamicObjectView,
        DynamicObjectCollection,
        VisualizerCollection,
        template) {
    "use strict";

    /**
     * This Dojo widget wraps the full functionality of Cesium Viewer.
     *
     * @class CesiumViewerWidget
     * @param {Object} options - A list of options to pre-configure the widget.  Names matching member fields/functions will override the default values.
     */
    return declare('Cesium.CesiumViewerWidget', [_WidgetBase, _TemplatedMixin, _WidgetsInTemplateMixin],
    /** @lends CesiumViewerWidget */
    {
        // for Dojo use only
        templateString : template,

        /**
         * Enable streaming Imagery.  This is read-only after construction.
         *
         * @type {Boolean}
         * @memberof CesiumViewerWidget.prototype
         * @default true
         * @see CesiumViewerWidget#enableStreamingImagery
         */
        useStreamingImagery : true,
        /**
         * The map style for streaming imagery.  This is read-only after construction.
         *
         * @type {BingMapsStyle}
         * @memberof CesiumViewerWidget.prototype
         * @default {@link BingMapsStyle.AERIAL}
         * @see CesiumViewerWidget#setStreamingImageryMapStyle
         */
        mapStyle : BingMapsStyle.AERIAL,
        /**
         * The URL for a daytime image on the globe.
         *
         * @type {String}
         * @memberof CesiumViewerWidget.prototype
         */
        dayImageUrl : undefined,
        /**
         * The URL for a nighttime image on the globe.
         *
         * @type {String}
         * @memberof CesiumViewerWidget.prototype
         */
        nightImageUrl : undefined,
        /**
         * The URL for a specular map on the globe, typically with white for oceans and black for landmass.
         *
         * @type {String}
         * @memberof CesiumViewerWidget.prototype
         */
        specularMapUrl : undefined,
        /**
         * The URL for the clouds image on the globe.
         *
         * @type {String}
         * @memberof CesiumViewerWidget.prototype
         */
        cloudsMapUrl : undefined,
        /**
         * The URL for a bump map on the globe, showing mountain ranges.
         *
         * @type {String}
         * @memberof CesiumViewerWidget.prototype
         */
        bumpMapUrl : undefined,
        /**
         * An object containing settings supplied by the end user, typically from the query string
         * of the URL of the page with the widget.
         *
         * @type {Object}
         * @memberof CesiumViewerWidget.prototype
         * @example
         * var ioQuery = require('dojo/io-query');
         * var endUserOptions = {};
         * if (window.location.search) {
         *     endUserOptions = ioQuery.queryToObject(window.location.search.substring(1));
         * }
         *
         * @example
         * var endUserOptions = {
         *     'source' : 'file.czml', // The relative URL of the CZML file to load at startup.
         *     'lookAt' : '123abc',    // The CZML ID of the object to track at startup.
         *     'stats'  : 1,           // Enable the FPS performance display.
         *     'debug'  : 1,           // Full WebGL error reporting at substantial performance cost.
         * };
         */
        endUserOptions : {},
        /**
         * Check for WebGL errors after every WebGL API call.  Enabling this debugging feature
         * comes at a substantial performance cost, halting and restarting the graphics
         * pipeline hundreds of times per frame.  But it can uncover problems that are otherwise
         * very difficult to diagnose.
         * This property is read-only after construction.
         *
         * @type {Boolean}
         * @memberof CesiumViewerWidget.prototype
         * @default false
         */
        enableWebGLDebugging: false,
        /**
         * Allow the user to drag-and-drop CZML files into this widget.
         * This is read-only after construction.
         *
         * @type {Boolean}
         * @memberof CesiumViewerWidget.prototype
         * @default false
         */
        enableDragDrop: false,
        /**
         * Register this widget's resize handler to get called every time the browser window
         * resize event fires.  This is read-only after construction.  Generally this should
         * be true for full-screen widgets, and true for
         * fluid layouts where the widget is likely to change size at the same time as the
         * window.  The exception is, if you use a Dojo layout where this widget exists inside
         * a Dojo ContentPane or similar, you should set this to false, because Dojo will perform
         * its own layout calculations and call this widget's resize handler automatically.
         * This can also be false for a fixed-size widget.
         *
         * If unsure, test the widget with this set to false, and if window resizes cause the
         * globe to stretch, change this to true.
         *
         * @type {Boolean}
         * @memberof CesiumViewerWidget.prototype
         * @default true
         * @see CesiumViewerWidget#resize
         */
        resizeWidgetOnWindowResize: true,
        /**
         * The HTML element to place into fullscreen mode when the corresponding
         * button is pressed.  If undefined, only the widget itself will
         * go into fullscreen mode.  By specifying another container, such
         * as document.body, this property allows an application to retain
         * any overlaid or surrounding elements when in fullscreen.
         *
         * @type {Object}
         * @memberof CesiumViewerWidget.prototype
         * @default undefined
         */
        fullscreenElement : undefined,

        // for Dojo use only
        constructor : function() {
            this.ellipsoid = Ellipsoid.WGS84;
        },

        /**
         * This function will get a callback in the event of setup failure, likely indicating
         * a problem with WebGL support or the availability of a GL context.
         *
         * @function
         * @memberof CesiumViewerWidget.prototype
         * @param {Object} widget - A reference to this widget
         * @param {Object} error - The exception that was thrown during setup
         */
        onSetupError : function(widget, error) {
            console.error(error);
        },

        /**
         * This function must be called when the widget changes size.  It updates the canvas
         * size, camera aspect ratio, and viewport size.
         *
         * @function
         * @memberof CesiumViewerWidget.prototype
         * @see CesiumViewerWidget#resizeWidgetOnWindowResize
         */
        resize : function() {
            var width = this.canvas.clientWidth, height = this.canvas.clientHeight;

            if (typeof this.scene === 'undefined' || (this.canvas.width === width && this.canvas.height === height)) {
                return;
            }

            this.canvas.width = width;
            this.canvas.height = height;

            var frustum = this.scene.getCamera().frustum;
            if (typeof frustum.aspectRatio !== 'undefined') {
                frustum.aspectRatio = width / height;
            } else {
                frustum.top = frustum.right * (height / width);
                frustum.bottom = -frustum.top;
            }
        },

        /**
         * Have the camera track a particular object based on the result of a pick.
         *
         * @function
         * @memberof CesiumViewerWidget.prototype
         * @param {Object} selectedObject - The object to track, or <code>undefined</code> to stop tracking.
         */
        centerCameraOnPick : function(selectedObject) {
            this.centerCameraOnObject(typeof selectedObject !== 'undefined' ? selectedObject.dynamicObject : undefined);
        },

        _viewFromTo : undefined,

        /**
         * Have the camera track a particular object.
         *
         * @function
         * @memberof CesiumViewerWidget.prototype
         * @param {Object} selectedObject - The object to track, or <code>undefined</code> to stop tracking.
         */
        centerCameraOnObject : function(selectedObject) {
            if (typeof selectedObject !== 'undefined' && typeof selectedObject.position !== 'undefined') {
                var viewFromTo = this._viewFromTo;
                if (typeof viewFromTo === 'undefined') {
                    this._viewFromTo = viewFromTo = new DynamicObjectView(selectedObject, this.scene, this.ellipsoid);
                } else {
                    viewFromTo.dynamicObject = selectedObject;
                }
            } else {
                this._viewFromTo = undefined;
            }
        },

        /**
         * Override this function to be notified when an object is selected (left-click).
         *
         * @function
         * @memberof CesiumViewerWidget.prototype
         * @param {Object} selectedObject - The object that was selected, or <code>undefined</code> to de-select.
         */
        onObjectSelected : undefined,
        /**
         * Override this function to be notified when an object is right-clicked.
         *
         * @function
         * @memberof CesiumViewerWidget.prototype
         * @param {Object} selectedObject - The object that was selected, or <code>undefined</code> to de-select.
         */
        onObjectRightClickSelected : undefined,
        /**
         * Override this function to be notified when an object is left-double-clicked.
         *
         * @function
         * @memberof CesiumViewerWidget.prototype
         * @param {Object} selectedObject - The object that was selected, or <code>undefined</code> to de-select.
         */
        onObjectLeftDoubleClickSelected : undefined,
        /**
         * Override this function to be notified when an object hovered by the mouse.
         *
         * @function
         * @memberof CesiumViewerWidget.prototype
         * @param {Object} selectedObject - The object that was hovered, or <code>undefined</code> if the mouse moved off.
         */
        onObjectMousedOver : undefined,
        /**
         * Override this function to be notified when the left mouse button is pressed down.
         *
         * @function
         * @memberof CesiumViewerWidget.prototype
         * @param {Object} The object with the position of the mouse.
         */
        onLeftMouseDown : undefined,
        /**
         * Override this function to be notified when the left mouse button is released.
         *
         * @function
         * @memberof CesiumViewerWidget.prototype
         * @param {Object} The object with the position of the mouse.
         */
        onLeftMouseUp : undefined,
        /**
         * Override this function to be notified when the right mouse button is pressed down.
         *
         * @function
         * @memberof CesiumViewerWidget.prototype
         * @param {Object} The object with the position of the mouse.
         */
        onRightMouseDown : undefined,
        /**
         * Override this function to be notified when the right mouse button is released.
         *
         * @function
         * @memberof CesiumViewerWidget.prototype
         * @param {Object} The object with the position of the mouse.
         */
        onRightMouseUp : undefined,
        /**
         * Override this function to be notified when the left mouse button is dragged.
         *
         * @function
         * @memberof CesiumViewerWidget.prototype
         * @param {Object} The object with the start and end position of the mouse.
         */
        onLeftDrag : undefined,
        /**
         * Override this function to be notified when the right mouse button is dragged or mouse wheel is zoomed.
         *
         * @function
         * @memberof CesiumViewerWidget.prototype
         * @param {Object} The object with the start and end position of the mouse.
         */
        onZoom : undefined,

        _camera3D : undefined,

        _handleLeftClick : function(e) {
            if (typeof this.onObjectSelected !== 'undefined') {
                // Fire the selection event, regardless if it's a duplicate,
                // because the client may want to react to re-selection in some way.
                this.selectedObject = this.scene.pick(e.position);
                this.onObjectSelected(this.selectedObject);
            }
        },

        _handleRightClick : function(e) {
            if (typeof this.onObjectRightClickSelected !== 'undefined') {
                // Fire the selection event, regardless if it's a duplicate,
                // because the client may want to react to re-selection in some way.
                this.selectedObject = this.scene.pick(e.position);
                this.onObjectRightClickSelected(this.selectedObject);
            }
        },

        _handleLeftDoubleClick : function(e) {
            if (typeof this.onObjectLeftDoubleClickSelected !== 'undefined') {
                // Fire the selection event, regardless if it's a duplicate,
                // because the client may want to react to re-selection in some way.
                this.selectedObject = this.scene.pick(e.position);
                this.onObjectLeftDoubleClickSelected(this.selectedObject);
            }
        },

        _handleMouseMove : function(movement) {
            if (typeof this.onObjectMousedOver !== 'undefined') {
                // Don't fire multiple times for the same object as the mouse travels around the screen.
                var mousedOverObject = this.scene.pick(movement.endPosition);
                if (this.mousedOverObject !== mousedOverObject) {
                    this.mousedOverObject = mousedOverObject;
                    this.onObjectMousedOver(mousedOverObject);
                }
            }
            if (typeof this.leftDown !== 'undefined' && this.leftDown && typeof this.onLeftDrag !== 'undefined') {
                this.onLeftDrag(movement);
            } else if (typeof this.rightDown !== 'undefined' && this.rightDown && typeof this.onZoom !== 'undefined') {
                this.onZoom(movement);
            }
        },

        _handleRightDown : function(e) {
            this.rightDown = true;
            if (typeof this.onRightMouseDown !== 'undefined') {
                this.onRightMouseDown(e);
            }
        },

        _handleRightUp : function(e) {
            this.rightDown = false;
            if (typeof this.onRightMouseUp !== 'undefined') {
                this.onRightMouseUp(e);
            }
        },

        _handleLeftDown : function(e) {
            this.leftDown = true;
            if (typeof this.onLeftMouseDown !== 'undefined') {
                this.onLeftMouseDown(e);
            }
        },

        _handleLeftUp : function(e) {
            this.leftDown = false;
            if (typeof this.onLeftMouseUp !== 'undefined') {
                this.onLeftMouseUp(e);
            }
        },

        _handleWheel : function(e) {
            if (typeof this.onZoom !== 'undefined') {
                this.onZoom(e);
            }
        },

        _updateSpeedIndicator : function() {
            if (this.animationController.isAnimating()) {
                this.speedIndicator.innerHTML = this.clock.multiplier + 'x realtime';
            } else {
                this.speedIndicator.innerHTML = this.clock.multiplier + 'x realtime (paused)';
            }
        },

        /**
         * Apply the animation settings from a CZML buffer.
         * @function
         * @memberof CesiumViewerWidget.prototype
         */
        setTimeFromBuffer : function() {
            var clock = this.clock;

            this.animReverse.set('checked', false);
            this.animPause.set('checked', true);
            this.animPlay.set('checked', false);

            var availability = this.dynamicObjectCollection.computeAvailability();
            if (availability.start.equals(Iso8601.MINIMUM_VALUE)) {
                clock.startTime = new JulianDate();
                clock.stopTime = clock.startTime.addDays(1);
                clock.clockRange = ClockRange.UNBOUNDED;
            } else {
                clock.startTime = availability.start;
                clock.stopTime = availability.stop;
                clock.clockRange = ClockRange.LOOP;
            }

            clock.multiplier = 60;
            clock.currentTime = clock.startTime;
            this.timelineControl.zoomTo(clock.startTime, clock.stopTime);
        },

        /**
         * Removes all CZML data from the viewer.
         *
         * @function
         * @memberof CesiumViewerWidget.prototype
         */
        removeAllCzml : function() {
            this.centerCameraOnObject(undefined);
            //CZML_TODO visualizers.removeAllPrimitives(); is not really needed here, but right now visualizers
            //cache data indefinitely and removeAll is the only way to get rid of it.
            //while there are no visual differences, removeAll cleans the cache and improves performance
            this.visualizers.removeAllPrimitives();
            this.dynamicObjectCollection.clear();
        },

        /**
         * Add CZML data to the viewer.
         *
         * @function
         * @memberof CesiumViewerWidget.prototype
         * @param {CZML} czml - The CZML (as objects) to be processed and added to the viewer.
         * @param {string} source - The filename or URI that was the source of the CZML collection.
         * @param {string} lookAt - Optional.  The ID of the object to center the camera on.
         * @see CesiumViewerWidget#loadCzml
         */
        addCzml : function(czml, source, lookAt) {
            processCzml(czml, this.dynamicObjectCollection, source);
            this.setTimeFromBuffer();
            if (typeof lookAt !== 'undefined') {
                var lookAtObject = this.dynamicObjectCollection.getObject(lookAt);
                this.centerCameraOnObject(lookAtObject);
            }
        },

        /**
         * Asynchronously load and add CZML data to the viewer.
         *
         * @function
         * @memberof CesiumViewerWidget.prototype
         * @param {string} source - The URI to load the CZML from.
         * @param {string} lookAt - Optional.  The ID of the object to center the camera on.
         * @see CesiumViewerWidget#addCzml
         */
        loadCzml : function(source, lookAt) {
            var widget = this;
            loadJson(source).then(function(czml) {
                widget.addCzml(czml, source, lookAt);
            },
            function(error) {
                console.error(error);
                window.alert(error);
            });
        },

        /**
         * This function is called when files are dropped on the widget, if drag-and-drop is enabled.
         *
         * @function
         * @memberof CesiumViewerWidget.prototype
         * @param {Object} event - The drag-and-drop event containing the dropped file(s).
         */
        handleDrop : function(event) {
            event.stopPropagation(); // Stops some browsers from redirecting.
            event.preventDefault();

            var files = event.dataTransfer.files;
            var f = files[0];
            var reader = new FileReader();
            var widget = this;
            widget.removeAllCzml();
            reader.onload = function(evt) {
                widget.addCzml(JSON.parse(evt.target.result), f.name);
            };
            reader.readAsText(f);
        },

        _started : false,

        /**
         * Call this after placing the widget in the DOM, to initialize the WebGL context,
         * wire up event callbacks, begin requesting CZML, imagery, etc.
         *
         * @function
         * @memberof CesiumViewerWidget.prototype
         * @see CesiumViewerWidget#autoStartRenderLoop
         */
        startup : function() {
            if (this._started) {
                return;
            }

            var canvas = this.canvas, ellipsoid = this.ellipsoid, scene, widget = this;

            try {
                scene = this.scene = new Scene(canvas);
            } catch (ex) {
                if (typeof this.onSetupError !== 'undefined') {
                    this.onSetupError(this, ex);
                }
                return;
            }
            this._started = true;

            this.resize();

            on(canvas, 'contextmenu', event.stop);
            on(canvas, 'selectstart', event.stop);

            if (typeof widget.endUserOptions.debug !== 'undefined' && widget.endUserOptions.debug) {
                this.enableWebGLDebugging = true;
            }

            var context = scene.getContext();
            if (this.enableWebGLDebugging) {
                context.setValidateShaderProgram(true);
                context.setValidateFramebuffer(true);
                context.setLogShaderCompilation(true);
                context.setThrowOnWebGLError(true);
            }

            var imageryUrl = '../../Assets/Imagery/';
            var maxTextureSize = context.getMaximumTextureSize();
            if (maxTextureSize < 4095) {
                // Mobile, or low-end card
                this.dayImageUrl = this.dayImageUrl || require.toUrl(imageryUrl + 'NE2_50M_SR_W_2048.jpg');
                this.nightImageUrl = this.nightImageUrl || require.toUrl(imageryUrl + 'land_ocean_ice_lights_512.jpg');
            } else {
                // Desktop
                this.dayImageUrl = this.dayImageUrl || require.toUrl(imageryUrl + 'NE2_50M_SR_W_4096.jpg');
                this.nightImageUrl = this.nightImageUrl || require.toUrl(imageryUrl + 'land_ocean_ice_lights_2048.jpg');
                this.specularMapUrl = this.specularMapUrl || require.toUrl(imageryUrl + 'earthspec1k.jpg');
                this.cloudsMapUrl = this.cloudsMapUrl || require.toUrl(imageryUrl + 'earthcloudmaptrans.jpg');
                this.bumpMapUrl = this.bumpMapUrl || require.toUrl(imageryUrl + 'earthbump1k.jpg');
            }

            var centralBody = this.centralBody = new CentralBody(ellipsoid);

            // This logo is replicated by the imagery selector button, so it's hidden here.
            centralBody.logoOffset = new Cartesian2(-100, -100);

            this.showSkyAtmosphere(true);
            this.showGroundAtmosphere(true);
            this._configureCentralBodyImagery();

            scene.getPrimitives().setCentralBody(centralBody);

            var camera = scene.getCamera();
            camera.position = camera.position.multiplyByScalar(1.5);

<<<<<<< HEAD
            var handler = new ScreenSpaceEventHandler(canvas);
            handler.setInputAction(lang.hitch(this, '_handleLeftClick'), ScreenSpaceEventType.LEFT_CLICK);
            handler.setInputAction(lang.hitch(this, '_handleRightClick'), ScreenSpaceEventType.RIGHT_CLICK);
            handler.setInputAction(lang.hitch(this, '_handleLeftDoubleClick'), ScreenSpaceEventType.LEFT_DOUBLE_CLICK);
            handler.setInputAction(lang.hitch(this, '_handleMouseMove'), ScreenSpaceEventType.MOUSE_MOVE);
            handler.setInputAction(lang.hitch(this, '_handleLeftDown'), ScreenSpaceEventType.LEFT_DOWN);
            handler.setInputAction(lang.hitch(this, '_handleLeftUp'), ScreenSpaceEventType.LEFT_UP);
            handler.setInputAction(lang.hitch(this, '_handleWheel'), ScreenSpaceEventType.WHEEL);
            handler.setInputAction(lang.hitch(this, '_handleRightDown'), ScreenSpaceEventType.RIGHT_DOWN);
            handler.setInputAction(lang.hitch(this, '_handleRightUp'), ScreenSpaceEventType.RIGHT_UP);
=======
            var handler = new EventHandler(canvas);
            handler.setMouseAction(lang.hitch(this, '_handleLeftClick'), MouseEventType.LEFT_CLICK);
            handler.setMouseAction(lang.hitch(this, '_handleRightClick'), MouseEventType.RIGHT_CLICK);
            handler.setMouseAction(lang.hitch(this, '_handleLeftDoubleClick'), MouseEventType.LEFT_DOUBLE_CLICK);
            handler.setMouseAction(lang.hitch(this, '_handleMouseMove'), MouseEventType.MOVE);
            handler.setMouseAction(lang.hitch(this, '_handleLeftDown'), MouseEventType.LEFT_DOWN);
            handler.setMouseAction(lang.hitch(this, '_handleLeftUp'), MouseEventType.LEFT_UP);
            handler.setMouseAction(lang.hitch(this, '_handleWheel'), MouseEventType.WHEEL);
            handler.setMouseAction(lang.hitch(this, '_handleRightDown'), MouseEventType.RIGHT_DOWN);
            handler.setMouseAction(lang.hitch(this, '_handleRightUp'), MouseEventType.RIGHT_UP);
>>>>>>> 4a0734ad

            //////////////////////////////////////////////////////////////////////////////////////////////////

            if (typeof this.highlightColor === 'undefined') {
                this.highlightColor = new Color(0.0, 1.0, 0.0);
            }

            if (typeof this.highlightMaterial === 'undefined') {
                this.highlightMaterial = Material.fromType(scene.getContext(), Material.ColorType);
                this.highlightMaterial.uniforms.color = this.highlightColor;
            }

            if (typeof this.onObjectLeftDoubleClickSelected === 'undefined') {
                this.onObjectLeftDoubleClickSelected = function(selectedObject) {
                    if (typeof selectedObject !== 'undefined' && typeof selectedObject.dynamicObject !== 'undefined') {
                        this.centerCameraOnPick(selectedObject);
                    }
                };
            }

            if (this.enableDragDrop) {
                var dropBox = this.cesiumNode;
                on(dropBox, 'drop', lang.hitch(widget, 'handleDrop'));
                on(dropBox, 'dragenter', event.stop);
                on(dropBox, 'dragover', event.stop);
                on(dropBox, 'dragexit', event.stop);
            }

            var currentTime = new JulianDate();
            if (typeof this.animationController === 'undefined') {
                if (typeof this.clock === 'undefined') {
                    this.clock = new Clock({
                        startTime : currentTime.addDays(-0.5),
                        stopTime : currentTime.addDays(0.5),
                        currentTime : currentTime,
                        clockStep : ClockStep.SYSTEM_CLOCK_DEPENDENT,
                        multiplier : 1
                    });
                }
                this.animationController = new AnimationController(this.clock);
            } else {
                this.clock = this.animationController.clock;
            }

            var animationController = this.animationController;
            var dynamicObjectCollection = this.dynamicObjectCollection = new DynamicObjectCollection();
            var clock = this.clock;
            var transitioner = this.sceneTransitioner = new SceneTransitioner(scene);
            this.visualizers = VisualizerCollection.createCzmlStandardCollection(scene, dynamicObjectCollection);

            if (typeof widget.endUserOptions.source !== 'undefined') {
                if (typeof widget.endUserOptions.lookAt !== 'undefined') {
                    widget.loadCzml(widget.endUserOptions.source, widget.endUserOptions.lookAt);
                } else {
                    widget.loadCzml(widget.endUserOptions.source);
                }
            }

            if (typeof widget.endUserOptions.stats !== 'undefined' && widget.endUserOptions.stats) {
                widget.enableStatistics(true);
            }

            this._lastTimeLabelClock = clock.currentTime;
            this._lastTimeLabelDate = Date.now();
            this.timeLabelElement = this.timeLabel.containerNode;
            this.timeLabelElement.innerHTML = clock.currentTime.toDate().toUTCString();

            var animReverse = this.animReverse;
            var animPause = this.animPause;
            var animPlay = this.animPlay;

            on(this.animReset, 'Click', function() {
                animationController.reset();
                animReverse.set('checked', false);
                animPause.set('checked', true);
                animPlay.set('checked', false);
            });

            function onAnimPause() {
                animationController.pause();
                animReverse.set('checked', false);
                animPause.set('checked', true);
                animPlay.set('checked', false);
            }

            on(animPause, 'Click', onAnimPause);

            on(animReverse, 'Click', function() {
                animationController.playReverse();
                animReverse.set('checked', true);
                animPause.set('checked', false);
                animPlay.set('checked', false);
            });

            on(animPlay, 'Click', function() {
                animationController.play();
                animReverse.set('checked', false);
                animPause.set('checked', false);
                animPlay.set('checked', true);
            });

            on(widget.animSlow, 'Click', function() {
                animationController.slower();
            });

            on(widget.animFast, 'Click', function() {
                animationController.faster();
            });

            function onTimelineScrub(e) {
                widget.clock.currentTime = e.timeJulian;
                onAnimPause();
            }

            var timelineWidget = widget.timelineWidget;
            timelineWidget.clock = widget.clock;
            timelineWidget.setupCallback = function(t) {
                widget.timelineControl = t;
                t.addEventListener('settime', onTimelineScrub, false);
                t.zoomTo(clock.startTime, clock.stopTime);
            };
            timelineWidget.setupTimeline();

            var viewHomeButton = widget.viewHomeButton;
            var view2D = widget.view2D;
            var view3D = widget.view3D;
            var viewColumbus = widget.viewColumbus;
            var viewFullscreen = widget.viewFullscreen;

            view2D.set('checked', false);
            view3D.set('checked', true);
            viewColumbus.set('checked', false);

            if (Fullscreen.isFullscreenEnabled()) {
                on(document, Fullscreen.getFullscreenChangeEventName(), function() {
                    widget.resize();
                });

                on(viewFullscreen, 'Click', function() {
                    if (Fullscreen.isFullscreen()) {
                        Fullscreen.exitFullscreen();
                    } else {
                        Fullscreen.requestFullscreen(defaultValue(widget.fullscreenElement, widget.cesiumNode));
                    }
                });
            } else {
                domStyle.set(viewFullscreen.domNode, 'display', 'none');
            }

            on(viewHomeButton, 'Click', function() {
                widget.viewHome();
            });
            on(view2D, 'Click', function() {
                view2D.set('checked', true);
                view3D.set('checked', false);
                viewColumbus.set('checked', false);
                widget.showSkyAtmosphere(false);
                widget.showGroundAtmosphere(false);
                transitioner.morphTo2D();
            });
            on(view3D, 'Click', function() {
                view2D.set('checked', false);
                view3D.set('checked', true);
                viewColumbus.set('checked', false);
                transitioner.morphTo3D();
                widget.showSkyAtmosphere(true);
                widget.showGroundAtmosphere(true);
            });
            on(viewColumbus, 'Click', function() {
                view2D.set('checked', false);
                view3D.set('checked', false);
                viewColumbus.set('checked', true);
                widget.showSkyAtmosphere(false);
                widget.showGroundAtmosphere(false);
                transitioner.morphToColumbusView();
            });

            var cbLighting = widget.cbLighting;
            on(cbLighting, 'Change', function(value) {
                widget.centralBody.affectedByLighting = !value;
                widget.centralBody.showSkyAtmosphere = widget._showSkyAtmosphere && !value;
                widget.centralBody.showGroundAtmosphere = widget._showGroundAtmosphere && !value;
            });

            var imagery = widget.imagery;
            var imageryAerial = widget.imageryAerial;
            var imageryAerialWithLabels = widget.imageryAerialWithLabels;
            var imageryRoad = widget.imageryRoad;
            var imagerySingleTile = widget.imagerySingleTile;
            var imageryOptions = [imageryAerial, imageryAerialWithLabels, imageryRoad, imagerySingleTile];
            var bingHtml = imagery.containerNode.innerHTML;

            imagery.startup();

            function createImageryClickFunction(control, style) {
                return function() {
                    if (style) {
                        widget.setStreamingImageryMapStyle(style);
                        imagery.containerNode.innerHTML = bingHtml;
                    } else {
                        widget.enableStreamingImagery(false);
                        imagery.containerNode.innerHTML = 'Imagery';
                    }

                    imageryOptions.forEach(function(o) {
                        o.set('checked', o === control);
                    });
                };
            }

            on(imageryAerial, 'Click', createImageryClickFunction(imageryAerial, BingMapsStyle.AERIAL));
            on(imageryAerialWithLabels, 'Click', createImageryClickFunction(imageryAerialWithLabels, BingMapsStyle.AERIAL_WITH_LABELS));
            on(imageryRoad, 'Click', createImageryClickFunction(imageryRoad, BingMapsStyle.ROAD));
            on(imagerySingleTile, 'Click', createImageryClickFunction(imagerySingleTile, undefined));

            //////////////////////////////////////////////////////////////////////////////////////////////////

            if (widget.resizeWidgetOnWindowResize) {
                on(window, 'resize', function() {
                    widget.resize();
                });
            }

            this._camera3D = this.scene.getCamera().clone();

            if (this.autoStartRenderLoop) {
                this.startRenderLoop();
            }
        },

        /**
         * Reset the camera to the home view for the current scene mode.
         * @function
         * @memberof CesiumViewerWidget.prototype
         */
        viewHome : function() {
            this._viewFromTo = undefined;

            var scene = this.scene;
            var mode = scene.mode;

            var camera = scene.getCamera();
            camera.controller.constrainedAxis = undefined;

<<<<<<< HEAD
            var controller = scene.getScreenSpaceCameraController();
            controller.enableTranslate = true;
            controller.setEllipsoid(Ellipsoid.WGS84);
            controller.columbusViewMode = CameraColumbusViewMode.FREE;
=======
            var mouseHandler = scene.getCameraMouseController();
            mouseHandler.enableTranslate = true;
            mouseHandler.enableTilt = true;
            mouseHandler.setEllipsoid(Ellipsoid.WGS84);
            mouseHandler.columbusViewMode = CameraColumbusViewMode.FREE;
>>>>>>> 4a0734ad

            if (mode === SceneMode.SCENE2D) {
                camera.controller.viewExtent(Extent.MAX_VALUE);
            } else if (mode === SceneMode.SCENE3D) {
                var camera3D = this._camera3D;
                camera3D.position.clone(camera.position);
                camera3D.direction.clone(camera.direction);
                camera3D.up.clone(camera.up);
                camera3D.right.clone(camera.right);
                camera3D.transform.clone(camera.transform);
                camera3D.frustum.clone(camera.frustum);
            } else if (mode === SceneMode.COLUMBUS_VIEW) {
                var transform = new Matrix4(0.0, 0.0, 1.0, 0.0,
                                            1.0, 0.0, 0.0, 0.0,
                                            0.0, 1.0, 0.0, 0.0,
                                            0.0, 0.0, 0.0, 1.0);

                var maxRadii = Ellipsoid.WGS84.getMaximumRadius();
                var position = new Cartesian3(0.0, -1.0, 1.0).normalize().multiplyByScalar(5.0 * maxRadii);
                var direction = Cartesian3.ZERO.subtract(position).normalize();
                var right = direction.cross(Cartesian3.UNIT_Z);
                var up = right.cross(direction);
                right = direction.cross(up);
                direction = up.cross(right);

                var frustum = new PerspectiveFrustum();
                frustum.fovy = CesiumMath.toRadians(60.0);
                frustum.aspectRatio = this.canvas.clientWidth / this.canvas.clientHeight;

                camera.position = position;
                camera.direction = direction;
                camera.up = up;
                camera.right = right;
                camera.frustum = frustum;
                camera.transform = transform;
            }
        },

        /**
         * Test if the clouds are configured and available for display.
         *
         * @function
         * @memberof CesiumViewerWidget.prototype
         * @returns {Boolean} <code>true</code> if the <code>cloudsMapSource</code> is defined.
         */
        areCloudsAvailable : function() {
            return typeof this.centralBody.cloudsMapSource !== 'undefined';
        },

        /**
         * Enable or disable the display of clouds.
         *
         * @function
         * @memberof CesiumViewerWidget.prototype
         * @param {Boolean} useClouds - <code>true</code> to enable clouds, if configured.
         */
        enableClouds : function(useClouds) {
            if (this.areCloudsAvailable()) {
                this.centralBody.showClouds = useClouds;
                this.centralBody.showCloudShadows = useClouds;
            }
        },

        /**
         * Enable or disable the FPS (Frames Per Second) perfomance display.
         *
         * @function
         * @memberof CesiumViewerWidget.prototype
         * @param {Boolean} showStatistics - <code>true</code> to enable it.
         */
        enableStatistics : function(showStatistics) {
            if (typeof this._performanceDisplay === 'undefined' && showStatistics) {
                this._performanceDisplay = new PerformanceDisplay();
                this.scene.getPrimitives().add(this._performanceDisplay);
            } else if (typeof this._performanceDisplay !== 'undefined' && !showStatistics) {
                this.scene.getPrimitives().remove(this._performanceDisplay);
                this._performanceDisplay = undefined;
            }
        },

        /**
         * Enable or disable the "sky atmosphere" effect, which displays the limb
         * of the Earth (seen from space) or blue sky (seen from inside the atmosphere).
         *
         * @function
         * @memberof CesiumViewerWidget.prototype
         * @param {Boolean} show - <code>true</code> to enable the effect.
         */
        showSkyAtmosphere : function(show) {
            this._showSkyAtmosphere = show;
            this.centralBody.showSkyAtmosphere = show && this.centralBody.affectedByLighting;
        },

        /**
         * Enable or disable the "ground atmosphere" effect, which makes the surface of
         * the globe look pale at a distance.
         *
         * @function
         * @memberof CesiumViewerWidget.prototype
         * @param {Boolean} show - <code>true</code> to enable the effect.
         */
        showGroundAtmosphere : function(show) {
            this._showGroundAtmosphere = show;
            this.centralBody.showGroundAtmosphere = show && this.centralBody.affectedByLighting;
        },

        /**
         * Enable or disable streaming imagery, and update the globe.
         *
         * @function
         * @memberof CesiumViewerWidget.prototype
         * @param {Boolean} value - <code>true</code> to enable streaming imagery.
         * @see CesiumViewerWidget#useStreamingImagery
         */
        enableStreamingImagery : function(value) {
            this.useStreamingImagery = value;
            this._configureCentralBodyImagery();
        },

        /**
         * Change the streaming imagery type, and update the globe.
         *
         * @function
         * @memberof CesiumViewerWidget.prototype
         * @param {BingMapsStyle} value - the new map style to use.
         * @see CesiumViewerWidget#mapStyle
         */
        setStreamingImageryMapStyle : function(value) {
            if (!this.useStreamingImagery || this.mapStyle !== value) {
                this.useStreamingImagery = true;
                this.mapStyle = value;
                this._configureCentralBodyImagery();
            }
        },

        /**
         * Set the positional offset of the logo of the streaming imagery provider.
         *
         * @function
         * @memberof CesiumViewerWidget.prototype
         * @param {Integer} logoOffsetX - The horizontal offset in screen space
         * @param {Integer} logoOffsetY - The vertical offset in screen space
         */
        setLogoOffset : function(logoOffsetX, logoOffsetY) {
            var logoOffset = this.centralBody.logoOffset;
            if ((logoOffsetX !== logoOffset.x) || (logoOffsetY !== logoOffset.y)) {
                this.centralBody.logoOffset = new Cartesian2(logoOffsetX, logoOffsetY);
            }
        },

        /**
         * Highlight an object in the scene, usually in response to a click or hover.
         *
         * @function
         * @memberof CesiumViewerWidget.prototype
         * @param {Object} selectedObject - The object to highlight, or <code>undefined</code> to un-highlight.
         */
        highlightObject : function(selectedObject) {
            if (this.highlightedObject !== selectedObject) {
                if (typeof this.highlightedObject !== 'undefined' &&
                        (typeof this.highlightedObject.isDestroyed !== 'function' || !this.highlightedObject.isDestroyed())) {
                    if (typeof this.highlightedObject.material !== 'undefined') {
                        this.highlightedObject.material = this._originalMaterial;
                    } else if (typeof this.highlightedObject.outerMaterial !== 'undefined') {
                        this.highlightedObject.outerMaterial = this._originalMaterial;
                    } else if (typeof this.highlightedObject.setColor !== 'undefined') {
                        this.highlightedObject.setColor(this._originalColor);
                    }
                }
                this.highlightedObject = selectedObject;
                if (typeof selectedObject !== 'undefined') {
                    if (typeof selectedObject.material !== 'undefined') {
                        this._originalMaterial = selectedObject.material;
                        selectedObject.material = this.highlightMaterial;
                    } else if (typeof selectedObject.outerMaterial !== 'undefined') {
                        this._originalMaterial = selectedObject.outerMaterial;
                        selectedObject.outerMaterial = this.highlightMaterial;
                    } else if (typeof this.highlightedObject.setColor !== 'undefined') {
                        this._originalColor = Color.clone(selectedObject.getColor(), this._originalColor);
                        selectedObject.setColor(this.highlightColor);
                    }
                }
            }
        },

        _sunPosition : new Cartesian3(),

        /**
         * Initialize the current frame.
         * @function
         * @memberof CesiumViewerWidget.prototype
         */
        initializeFrame : function() {
            this.scene.initializeFrame();
        },

        /**
         * Call this function prior to rendering each animation frame, to prepare
         * all CZML objects and other settings for the next frame.
         *
         * @function
         * @memberof CesiumViewerWidget.prototype
         * @param {JulianDate} currentTime - The date and time in the scene of the frame to be rendered
         */
        update : function(currentTime) {

            this._updateSpeedIndicator();
            this.timelineControl.updateFromClock();
            this.scene.setSunPosition(computeSunPosition(currentTime, this._sunPosition));
            this.visualizers.update(currentTime);

            if ((Math.abs(currentTime.getSecondsDifference(this._lastTimeLabelClock)) >= 1.0) ||
                    ((Date.now() - this._lastTimeLabelDate) > 200)) {
                this.timeLabelElement.innerHTML = currentTime.toDate().toUTCString();
                this._lastTimeLabelClock = currentTime;
                this._lastTimeLabelDate = Date.now();
            }

            // Update the camera to stay centered on the selected object, if any.
            var viewFromTo = this._viewFromTo;
            if (typeof viewFromTo !== 'undefined') {
                viewFromTo.update(currentTime);
            }
        },

        /**
         * Render the widget's scene.
         * @function
         * @memberof CesiumViewerWidget.prototype
         */
        render : function() {
            this.scene.render();
        },

        _configureCentralBodyImagery : function() {
            var centralBody = this.centralBody;

            var imageLayers = centralBody.getImageryLayers();

            var existingImagery;
            if (imageLayers.getLength() !== 0) {
                existingImagery = imageLayers.get(0).imageryProvider;
            }

            var newLayer;

            if (this.useStreamingImagery) {
                if (!(existingImagery instanceof BingMapsImageryProvider) ||
                    existingImagery.getMapStyle() !== this.mapStyle) {

                    newLayer = imageLayers.addImageryProvider(new BingMapsImageryProvider({
                        server : 'dev.virtualearth.net',
                        mapStyle : this.mapStyle,
                        // Some versions of Safari support WebGL, but don't correctly implement
                        // cross-origin image loading, so we need to load Bing imagery using a proxy.
                        proxy : FeatureDetection.supportsCrossOriginImagery() ? undefined : new DefaultProxy('/proxy/')
                    }));
                    if (imageLayers.getLength() > 1) {
                        imageLayers.remove(imageLayers.get(0));
                    }
                    imageLayers.lowerToBottom(newLayer);
                }
            } else {
                if (!(existingImagery instanceof SingleTileImageryProvider) ||
                    existingImagery.getUrl() !== this.dayImageUrl) {

                    newLayer = imageLayers.addImageryProvider(new SingleTileImageryProvider({url : this.dayImageUrl}));
                    if (imageLayers.getLength() > 1) {
                        imageLayers.remove(imageLayers.get(0));
                    }
                    imageLayers.lowerToBottom(newLayer);
                }
            }

            centralBody.nightImageSource = this.nightImageUrl;
            centralBody.specularMapSource = this.specularMapUrl;
            centralBody.cloudsMapSource = this.cloudsMapUrl;
            centralBody.bumpMapSource = this.bumpMapUrl;
        },

        /**
         * If true, {@link CesiumViewerWidget#startRenderLoop} will be called automatically
         * at the end of {@link CesiumViewerWidget#startup}.
         *
         * @type {Boolean}
         * @memberof CesiumViewerWidget.prototype
         * @default true
         */
        autoStartRenderLoop : true,

        /**
         * This is a simple render loop that can be started if there is only one <code>CesiumViewerWidget</code>
         * on your page.  If you wish to customize your render loop, avoid this function and instead
         * use code similar to one of the following examples.
         *
         * @function
         * @memberof CesiumViewerWidget.prototype
         * @see requestAnimationFrame
         * @see CesiumViewerWidget#autoStartRenderLoop
         * @example
         * // This takes the place of startRenderLoop for a single widget.
         *
         * var animationController = widget.animationController;
         * function updateAndRender() {
         *     var currentTime = animationController.update();
         *     widget.initializeFrame();
         *     widget.update(currentTime);
         *     widget.render();
         *     requestAnimationFrame(updateAndRender);
         * }
         * requestAnimationFrame(updateAndRender);
         * @example
         * // This example requires widget1 and widget2 to share an animationController
         * // (for example, widget2's constructor was called with a copy of widget1's
         * // animationController).
         *
         * function updateAndRender() {
         *     var currentTime = animationController.update();
         *     widget1.initializeFrame();
         *     widget2.initializeFrame();
         *     widget1.update(currentTime);
         *     widget2.update(currentTime);
         *     widget1.render();
         *     widget2.render();
         *     requestAnimationFrame(updateAndRender);
         * }
         * requestAnimationFrame(updateAndRender);
         * @example
         * // This example uses separate animationControllers for widget1 and widget2.
         * // These widgets can animate at different rates and pause individually.
         *
         * function updateAndRender() {
         *     var time1 = widget1.animationController.update();
         *     var time2 = widget2.animationController.update();
         *     widget1.initializeFrame();
         *     widget2.initializeFrame();
         *     widget1.update(time1);
         *     widget2.update(time2);
         *     widget1.render();
         *     widget2.render();
         *     requestAnimationFrame(updateAndRender);
         * }
         * requestAnimationFrame(updateAndRender);
         */
        startRenderLoop : function() {
            var widget = this;
            var animationController = widget.animationController;

            function updateAndRender() {
                var currentTime = animationController.update();
                widget.initializeFrame();
                widget.update(currentTime);
                widget.render();
                requestAnimationFrame(updateAndRender);
            }

            requestAnimationFrame(updateAndRender);
        }
    });
});<|MERGE_RESOLUTION|>--- conflicted
+++ resolved
@@ -676,7 +676,6 @@
             var camera = scene.getCamera();
             camera.position = camera.position.multiplyByScalar(1.5);
 
-<<<<<<< HEAD
             var handler = new ScreenSpaceEventHandler(canvas);
             handler.setInputAction(lang.hitch(this, '_handleLeftClick'), ScreenSpaceEventType.LEFT_CLICK);
             handler.setInputAction(lang.hitch(this, '_handleRightClick'), ScreenSpaceEventType.RIGHT_CLICK);
@@ -687,18 +686,6 @@
             handler.setInputAction(lang.hitch(this, '_handleWheel'), ScreenSpaceEventType.WHEEL);
             handler.setInputAction(lang.hitch(this, '_handleRightDown'), ScreenSpaceEventType.RIGHT_DOWN);
             handler.setInputAction(lang.hitch(this, '_handleRightUp'), ScreenSpaceEventType.RIGHT_UP);
-=======
-            var handler = new EventHandler(canvas);
-            handler.setMouseAction(lang.hitch(this, '_handleLeftClick'), MouseEventType.LEFT_CLICK);
-            handler.setMouseAction(lang.hitch(this, '_handleRightClick'), MouseEventType.RIGHT_CLICK);
-            handler.setMouseAction(lang.hitch(this, '_handleLeftDoubleClick'), MouseEventType.LEFT_DOUBLE_CLICK);
-            handler.setMouseAction(lang.hitch(this, '_handleMouseMove'), MouseEventType.MOVE);
-            handler.setMouseAction(lang.hitch(this, '_handleLeftDown'), MouseEventType.LEFT_DOWN);
-            handler.setMouseAction(lang.hitch(this, '_handleLeftUp'), MouseEventType.LEFT_UP);
-            handler.setMouseAction(lang.hitch(this, '_handleWheel'), MouseEventType.WHEEL);
-            handler.setMouseAction(lang.hitch(this, '_handleRightDown'), MouseEventType.RIGHT_DOWN);
-            handler.setMouseAction(lang.hitch(this, '_handleRightUp'), MouseEventType.RIGHT_UP);
->>>>>>> 4a0734ad
 
             //////////////////////////////////////////////////////////////////////////////////////////////////
 
@@ -943,18 +930,11 @@
             var camera = scene.getCamera();
             camera.controller.constrainedAxis = undefined;
 
-<<<<<<< HEAD
             var controller = scene.getScreenSpaceCameraController();
             controller.enableTranslate = true;
+            controller.enableTilt = true;
             controller.setEllipsoid(Ellipsoid.WGS84);
             controller.columbusViewMode = CameraColumbusViewMode.FREE;
-=======
-            var mouseHandler = scene.getCameraMouseController();
-            mouseHandler.enableTranslate = true;
-            mouseHandler.enableTilt = true;
-            mouseHandler.setEllipsoid(Ellipsoid.WGS84);
-            mouseHandler.columbusViewMode = CameraColumbusViewMode.FREE;
->>>>>>> 4a0734ad
 
             if (mode === SceneMode.SCENE2D) {
                 camera.controller.viewExtent(Extent.MAX_VALUE);
