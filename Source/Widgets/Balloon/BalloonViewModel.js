--- conflicted
+++ resolved
@@ -131,10 +131,7 @@
         if (viewModel._positionY !== positionYPx) {
             viewModel._positionY = positionYPx;
         }
-<<<<<<< HEAD
-=======
-
->>>>>>> f4df4e9d
+
         return position;
     }
 
