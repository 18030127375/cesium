--- conflicted
+++ resolved
@@ -24,15 +24,9 @@
      *
      * @exports createShaderSource
      *
-<<<<<<< HEAD
-     * @param {String[]} [options.defines=undefined] An array of strings to combine containing GLSL identifiers to <code>#define</code>.
-     * @param {String[]} [options.sources=undefined] An array of strings to combine containing GLSL code for the shader.
-     * @param {String} [options.pickColorQualifier=undefined] The GLSL qualifier, <code>uniform</code> or <code>varying</code>, for the input <code>czm_pickColor</code>.  When defined, a pick fragment shader is generated.
-=======
-     * @param {Array} [options.defines] An array of strings to combine containing GLSL identifiers to <code>#define</code>.
-     * @param {Array} [options.sources] An array of strings to combine containing GLSL code for the shader.
+     * @param {String[]} [options.defines] An array of strings to combine containing GLSL identifiers to <code>#define</code>.
+     * @param {String[]} [options.sources] An array of strings to combine containing GLSL code for the shader.
      * @param {String} [options.pickColorQualifier] The GLSL qualifier, <code>uniform</code> or <code>varying</code>, for the input <code>czm_pickColor</code>.  When defined, a pick fragment shader is generated.
->>>>>>> dd596ac2
      *
      * @returns {String} The generated GLSL shader source.
      *
