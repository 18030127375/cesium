/*global define*/
define([
        '../Core/DeveloperError',
        '../Core/destroyObject',
        '../Core/Cartesian3',
        '../Core/Color',
        '../Scene/Material',
        '../Scene/PolylineCollection'
       ], function(
         DeveloperError,
         destroyObject,
         Cartesian3,
         Color,
         Material,
         PolylineCollection) {
    "use strict";

    /**
     * A DynamicObject visualizer which maps the DynamicPolyline instance
     * in DynamicObject.polyline to a Polyline primitive.
     * @alias DynamicPolylineVisualizer
     * @constructor
     *
     * @param {Scene} scene The scene the primitives will be rendered in.
     * @param {DynamicObjectCollection} [dynamicObjectCollection] The dynamicObjectCollection to visualize.
     *
     * @exception {DeveloperError} scene is required.
     *
     * @see DynamicPolyline
     * @see Scene
     * @see DynamicObject
     * @see DynamicObjectCollection
     * @see CompositeDynamicObjectCollection
     * @see VisualizerCollection
     * @see DynamicBillboardVisualizer
     * @see DynamicConeVisualizer
     * @see DynamicConeVisualizerUsingCustomSensorr
     * @see DynamicLabelVisualizer
     * @see DynamicPointVisualizer
     * @see DynamicPolygonVisualizer
     * @see DynamicPyramidVisualizer
     *
     */
    var DynamicPolylineVisualizer = function(scene, dynamicObjectCollection) {
        if (typeof scene === 'undefined') {
            throw new DeveloperError('scene is required.');
        }
        this._scene = scene;
        this._unusedIndexes = [];
        this._primitives = scene.getPrimitives();
        var polylineCollection = this._polylineCollection = new PolylineCollection();
        scene.getPrimitives().add(polylineCollection);
        this._dynamicObjectCollection = undefined;
        this.setDynamicObjectCollection(dynamicObjectCollection);
    };

    /**
     * Returns the scene being used by this visualizer.
     *
     * @returns {Scene} The scene being used by this visualizer.
     */
    DynamicPolylineVisualizer.prototype.getScene = function() {
        return this._scene;
    };

    /**
     * Gets the DynamicObjectCollection being visualized.
     *
     * @returns {DynamicObjectCollection} The DynamicObjectCollection being visualized.
     */
    DynamicPolylineVisualizer.prototype.getDynamicObjectCollection = function() {
        return this._dynamicObjectCollection;
    };

    /**
     * Sets the DynamicObjectCollection to visualize.
     *
     * @param dynamicObjectCollection The DynamicObjectCollection to visualizer.
     */
    DynamicPolylineVisualizer.prototype.setDynamicObjectCollection = function(dynamicObjectCollection) {
        var oldCollection = this._dynamicObjectCollection;
        if (oldCollection !== dynamicObjectCollection) {
            if (typeof oldCollection !== 'undefined') {
                oldCollection.objectsRemoved.removeEventListener(DynamicPolylineVisualizer.prototype._onObjectsRemoved, this);
                this.removeAllPrimitives();
            }
            this._dynamicObjectCollection = dynamicObjectCollection;
            if (typeof dynamicObjectCollection !== 'undefined') {
                dynamicObjectCollection.objectsRemoved.addEventListener(DynamicPolylineVisualizer.prototype._onObjectsRemoved, this);
            }
        }
    };

    /**
     * Updates all of the primitives created by this visualizer to match their
     * DynamicObject counterpart at the given time.
     *
     * @param {JulianDate} time The time to update to.
     *
     * @exception {DeveloperError} time is required.
     */
    DynamicPolylineVisualizer.prototype.update = function(time) {
        if (typeof time === 'undefined') {
            throw new DeveloperError('time is requied.');
        }
        if (typeof this._dynamicObjectCollection !== 'undefined') {
            var dynamicObjects = this._dynamicObjectCollection.getObjects();
            for ( var i = 0, len = dynamicObjects.length; i < len; i++) {
                this._updateObject(time, dynamicObjects[i]);
            }
        }
    };

    /**
     * Removes all primitives from the scene.
     */
    DynamicPolylineVisualizer.prototype.removeAllPrimitives = function() {
        var i;
        this._polylineCollection.removeAll();

        if (typeof this._dynamicObjectCollection !== 'undefined') {
            var dynamicObjects = this._dynamicObjectCollection.getObjects();
            for (i = dynamicObjects.length - 1; i > -1; i--) {
                dynamicObjects[i]._polylineVisualizerIndex = undefined;
            }
        }

        this._unusedIndexes = [];
    };

    /**
     * Returns true if this object was destroyed; otherwise, false.
     * <br /><br />
     * If this object was destroyed, it should not be used; calling any function other than
     * <code>isDestroyed</code> will result in a {@link DeveloperError} exception.
     *
     * @memberof DynamicPolylineVisualizer
     *
     * @return {Boolean} True if this object was destroyed; otherwise, false.
     *
     * @see DynamicPolylineVisualizer#destroy
     */
    DynamicPolylineVisualizer.prototype.isDestroyed = function() {
        return false;
    };

    /**
     * Destroys the WebGL resources held by this object.  Destroying an object allows for deterministic
     * release of WebGL resources, instead of relying on the garbage collector to destroy this object.
     * <br /><br />
     * Once an object is destroyed, it should not be used; calling any function other than
     * <code>isDestroyed</code> will result in a {@link DeveloperError} exception.  Therefore,
     * assign the return value (<code>undefined</code>) to the object as done in the example.
     *
     * @memberof DynamicPolylineVisualizer
     *
     * @return {undefined}
     *
     * @exception {DeveloperError} This object was destroyed, i.e., destroy() was called.
     *
     * @see DynamicPolylineVisualizer#isDestroyed
     *
     * @example
     * visualizer = visualizer && visualizer.destroy();
     */
    DynamicPolylineVisualizer.prototype.destroy = function() {
        this.removeAllPrimitives();
        this._scene.getPrimitives().remove(this._polylineCollection);
        return destroyObject(this);
    };

    var cachedPosition = new Cartesian3();
    var cachedColor = new Color();
    var cachedOutlineColor = new Color();
    DynamicPolylineVisualizer.prototype._updateObject = function(time, dynamicObject) {
        var dynamicPolyline = dynamicObject.polyline;
        if (typeof dynamicPolyline === 'undefined') {
            return;
        }

        var polyline;
        var showProperty = dynamicPolyline.show;
        var ellipseProperty = dynamicObject.ellipse;
        var positionProperty = dynamicObject.position;
        var vertexPositionsProperty = dynamicObject.vertexPositions;
        var polylineVisualizerIndex = dynamicObject._polylineVisualizerIndex;
        var show = dynamicObject.isAvailable(time) && (typeof showProperty === 'undefined' || showProperty.getValue(time));

        if (!show || //
           (typeof vertexPositionsProperty === 'undefined' && //
           (typeof ellipseProperty === 'undefined' || typeof positionProperty === 'undefined'))) {
            //Remove the existing primitive if we have one
            if (typeof polylineVisualizerIndex !== 'undefined') {
                polyline = this._polylineCollection.get(polylineVisualizerIndex);
                polyline.setShow(false);
                dynamicObject._polylineVisualizerIndex = undefined;
                this._unusedIndexes.push(polylineVisualizerIndex);
            }
            return;
        }

        var uniforms;
        if (typeof polylineVisualizerIndex === 'undefined') {
            var unusedIndexes = this._unusedIndexes;
            var length = unusedIndexes.length;
            if (length > 0) {
                polylineVisualizerIndex = unusedIndexes.pop();
                polyline = this._polylineCollection.get(polylineVisualizerIndex);
            } else {
                polylineVisualizerIndex = this._polylineCollection.getLength();
                polyline = this._polylineCollection.add();
            }
            dynamicObject._polylineVisualizerIndex = polylineVisualizerIndex;
            polyline.dynamicObject = dynamicObject;

            // CZML_TODO Determine official defaults
            polyline.setWidth(1);
            var material = polyline.getMaterial();
            if (typeof material === 'undefined' || (material.type !== Material.PolylineOutlineType)) {
                material = Material.fromType(this._scene.getContext(), Material.PolylineOutlineType);
                polyline.setMaterial(material);
            }
            uniforms = material.uniforms;
            Color.clone(Color.WHITE, uniforms.color);
            Color.clone(Color.BLACK, uniforms.outlineColor);
            uniforms.outlineWidth = 0;
        } else {
            polyline = this._polylineCollection.get(polylineVisualizerIndex);
            uniforms = polyline.getMaterial().uniforms;
        }

        polyline.setShow(true);

        var vertexPositions;
        if (typeof ellipseProperty !== 'undefined') {
            vertexPositions = ellipseProperty.getValue(time, positionProperty.getValueCartesian(time, cachedPosition));
        } else {
            vertexPositions = vertexPositionsProperty.getValueCartesian(time);
        }

        if (typeof vertexPositions !== 'undefined' && polyline._visualizerPositions !== vertexPositions) {
            polyline.setPositions(vertexPositions);
            polyline._visualizerPositions = vertexPositions;
        }

        var property = dynamicPolyline.color;
        if (typeof property !== 'undefined') {
<<<<<<< HEAD
            uniforms.color = property.getValue(time, uniforms.color);
=======
            polyline.setColor(property.getValue(time, cachedColor));
>>>>>>> 11b75e6c
        }

        property = dynamicPolyline.outlineColor;
        if (typeof property !== 'undefined') {
<<<<<<< HEAD
            uniforms.outlineColor = property.getValue(time, uniforms.outlineColor);
=======
            polyline.setOutlineColor(property.getValue(time, cachedOutlineColor));
>>>>>>> 11b75e6c
        }

        property = dynamicPolyline.outlineWidth;
        if (typeof property !== 'undefined') {
            uniforms.outlineWidth = property.getValue(time, uniforms.outlineWidth);
        }

        property = dynamicPolyline.width;
        if (typeof property !== 'undefined') {
            var width = property.getValue(time);
            if (typeof width !== 'undefined') {
                polyline.setWidth(width);
            }
        }
    };

    DynamicPolylineVisualizer.prototype._onObjectsRemoved = function(dynamicObjectCollection, dynamicObjects) {
        var thisPolylineCollection = this._polylineCollection;
        var thisUnusedIndexes = this._unusedIndexes;
        for ( var i = dynamicObjects.length - 1; i > -1; i--) {
            var dynamicObject = dynamicObjects[i];
            var polylineVisualizerIndex = dynamicObject._polylineVisualizerIndex;
            if (typeof polylineVisualizerIndex !== 'undefined') {
                var polyline = thisPolylineCollection.get(polylineVisualizerIndex);
                polyline.setShow(false);
                thisUnusedIndexes.push(polylineVisualizerIndex);
                dynamicObject._polylineVisualizerIndex = undefined;
            }
        }
    };

    return DynamicPolylineVisualizer;
});<|MERGE_RESOLUTION|>--- conflicted
+++ resolved
@@ -245,20 +245,12 @@
 
         var property = dynamicPolyline.color;
         if (typeof property !== 'undefined') {
-<<<<<<< HEAD
             uniforms.color = property.getValue(time, uniforms.color);
-=======
-            polyline.setColor(property.getValue(time, cachedColor));
->>>>>>> 11b75e6c
         }
 
         property = dynamicPolyline.outlineColor;
         if (typeof property !== 'undefined') {
-<<<<<<< HEAD
             uniforms.outlineColor = property.getValue(time, uniforms.outlineColor);
-=======
-            polyline.setOutlineColor(property.getValue(time, cachedOutlineColor));
->>>>>>> 11b75e6c
         }
 
         property = dynamicPolyline.outlineWidth;
