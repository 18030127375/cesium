--- conflicted
+++ resolved
@@ -159,60 +159,41 @@
         }
         //>>includeEnd('debug');
 
-<<<<<<< HEAD
-        var result = true;
-        var timeVaryingSources = this._timeVaryingSources;
-=======
->>>>>>> 13e215a3
         var i;
         var x;
         var visualizers;
         var vLength;
-
+        var result = true;
         var timeVaryingSources = this._timeVaryingSources;
         var length = timeVaryingSources.length;
         var dataSource;
         for (i = 0; i < length; i++) {
-<<<<<<< HEAD
             dataSource = timeVaryingSources[i];
             if (!dataSource.update(time)) {
                 result = false;
             }
-            dataSource._visualizerCollection.update(time);
-=======
-            visualizers = timeVaryingSources[i]._visualizers;
+            visualizers = dataSource._visualizers;
             vLength = visualizers.length;
             for (x = 0; x < vLength; x++) {
                 visualizers[x].update(time);
             }
->>>>>>> 13e215a3
         }
 
         var staticSourcesToUpdate = this._staticSourcesToUpdate;
         length = staticSourcesToUpdate.length;
-<<<<<<< HEAD
-        if (length > 0) {
-            for (i = 0; i < length; i++) {
-                dataSource = staticSourcesToUpdate[i];
-                if (!dataSource.update(time)) {
-                    result = false;
-                }
-                dataSource._visualizerCollection.update(time);
-=======
         for (i = 0; i < length; i++) {
-            visualizers = staticSourcesToUpdate[i]._visualizers;
+            dataSource = staticSourcesToUpdate[i];
+            if (!dataSource.update(time)) {
+                result = false;
+            }
+            visualizers = dataSource._visualizers;
             vLength = visualizers.length;
             for (x = 0; x < vLength; x++) {
                 visualizers[x].update(time);
->>>>>>> 13e215a3
-            }
-        }
-<<<<<<< HEAD
-
+            }
+        }
+        staticSourcesToUpdate.length = 0;
         return result;
-=======
-        staticSourcesToUpdate.length = 0;
->>>>>>> 13e215a3
     };
 
     DataSourceDisplay.prototype._onDataSourceAdded = function(dataSourceCollection, dataSource) {
