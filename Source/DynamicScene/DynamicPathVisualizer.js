/*global define*/
define([
        '../Core/DeveloperError',
        '../Core/destroyObject',
        '../Core/Cartesian3',
        '../Core/Matrix4',
        '../Core/Color',
        '../Core/Transforms',
        '../Core/ReferenceFrame',
        '../Scene/Material',
        '../Scene/SceneMode',
        '../Scene/PolylineCollection'
       ], function(
         DeveloperError,
         destroyObject,
         Cartesian3,
         Matrix4,
         Color,
         Transforms,
         ReferenceFrame,
         Material,
         SceneMode,
         PolylineCollection) {
    "use strict";

    var PolylineUpdater = function(scene, referenceFrame) {
        this._unusedIndexes = [];
        this._polylineCollection = new PolylineCollection();
        this._scene = scene;
        this._referenceFrame = referenceFrame;

        var transform;
        if (referenceFrame === ReferenceFrame.INERTIAL) {
            transform = Transforms.computeIcrfToFixedMatrix;
        }
        scene.getPrimitives().add(this._polylineCollection);
        this._transformFunction = transform;
    };

    PolylineUpdater.prototype.update = function(time) {
        var transform = this._transformFunction;
        if (typeof transform !== 'undefined') {
            var toFixed = transform(time);
            if (typeof toFixed !== 'undefined') {
                Matrix4.fromRotationTranslation(toFixed, Cartesian3.ZERO, this._polylineCollection.modelMatrix);
            }
        }
    };

    var cachedColor = new Color();
    var cachedOutlineColor = new Color();
    PolylineUpdater.prototype.updateObject = function(time, dynamicObject) {
        var dynamicPath = dynamicObject.path;
        if (typeof dynamicPath === 'undefined') {
            return;
        }

        var positionProperty = dynamicObject.position;
        if (typeof positionProperty === 'undefined') {
            return;
        }

        var polyline;
        var property;
        var sampleStart;
        var sampleStop;
        var showProperty = dynamicPath.show;
        var pathVisualizerIndex = dynamicObject._pathVisualizerIndex;
        var show = (typeof showProperty === 'undefined' || showProperty.getValue(time));

        //While we want to show the path, there may not actually be anything to show
        //depending on lead/trail settings.  Compute the interval of the path to
        //show and check against actual availability.
        if (show) {
            property = dynamicPath.leadTime;
            var leadTime;
            if (typeof property !== 'undefined') {
                leadTime = property.getValue(time);
            }

            property = dynamicPath.trailTime;
            var trailTime;
            if (typeof property !== 'undefined') {
                trailTime = property.getValue(time);
            }

            var availability = dynamicObject.availability;
            var hasAvailability = typeof availability !== 'undefined';
            var hasLeadTime = typeof leadTime !== 'undefined';
            var hasTrailTime = typeof trailTime !== 'undefined';

            //Objects need to have either defined availability or both a lead and trail time in order to
            //draw a path (since we can't draw "infinite" paths.
            show = hasAvailability || (hasLeadTime && hasTrailTime);

            //The final step is to compute the actual start/stop times of the path to show.
            //If current time is outside of the availability interval, there's a chance that
            //we won't have to draw anything anyway.
            if (show) {
                if (hasTrailTime) {
                    sampleStart = time.addSeconds(-trailTime);
                }
                if (hasAvailability && (!hasTrailTime || availability.start.greaterThan(sampleStart))) {
                    sampleStart = availability.start;
                }

                if (hasLeadTime) {
                    sampleStop = time.addSeconds(leadTime);
                }
                if (hasAvailability && (!hasLeadTime || availability.stop.lessThan(sampleStop))) {
                    sampleStop = availability.stop;
                }
                show = sampleStart.lessThan(sampleStop);
            }
        }

        if (!show) {
            //don't bother creating or updating anything else
            if (typeof pathVisualizerIndex !== 'undefined') {
                polyline = this._polylineCollection.get(pathVisualizerIndex);
                polyline.setShow(false);
                dynamicObject._pathVisualizerIndex = undefined;
                this._unusedIndexes.push(pathVisualizerIndex);
            }
            return;
        }

        var uniforms;
        if (typeof pathVisualizerIndex === 'undefined') {
            var unusedIndexes = this._unusedIndexes;
            var length = unusedIndexes.length;
            if (length > 0) {
                pathVisualizerIndex = unusedIndexes.pop();
                polyline = this._polylineCollection.get(pathVisualizerIndex);
            } else {
                pathVisualizerIndex = this._polylineCollection.getLength();
                polyline = this._polylineCollection.add();
            }
            dynamicObject._pathVisualizerIndex = pathVisualizerIndex;
            polyline.dynamicObject = dynamicObject;

            // CZML_TODO Determine official defaults
            polyline.setWidth(1);
            var material = polyline.getMaterial();
            if (typeof material === 'undefined' || (material.type !== Material.PolylineOutlineType)) {
                material = Material.fromType(this._scene.getContext(), Material.PolylineOutlineType);
                polyline.setMaterial(material);
            }
            uniforms = material.uniforms;
            Color.clone(Color.WHITE, uniforms.color);
            Color.clone(Color.BLACK, uniforms.outlineColor);
            uniforms.outlineWidth = 0;
        } else {
            polyline = this._polylineCollection.get(pathVisualizerIndex);
            uniforms = polyline.getMaterial().uniforms;
        }

        polyline.setShow(true);

        var resolution = 60.0;
        property = dynamicPath.resolution;
        if (typeof property !== 'undefined') {
            resolution = property.getValue(time);
        }

        polyline.setPositions(positionProperty._getValueRangeInReferenceFrame(sampleStart, sampleStop, time, this._referenceFrame, resolution, polyline.getPositions()));

        property = dynamicPath.color;
        if (typeof property !== 'undefined') {
<<<<<<< HEAD
            uniforms.color = property.getValue(time, uniforms.color);
=======
            polyline.setColor(property.getValue(time, cachedColor));
>>>>>>> 11b75e6c
        }

        property = dynamicPath.outlineColor;
        if (typeof property !== 'undefined') {
<<<<<<< HEAD
            uniforms.outlineColor = property.getValue(time, uniforms.outlineColor);
=======
            polyline.setOutlineColor(property.getValue(time, cachedOutlineColor));
>>>>>>> 11b75e6c
        }

        property = dynamicPath.outlineWidth;
        if (typeof property !== 'undefined') {
            uniforms.outlineWidth = property.getValue(time, uniforms.outlineWidth);
        }

        property = dynamicPath.width;
        if (typeof property !== 'undefined') {
            var width = property.getValue(time);
            if (typeof width !== 'undefined') {
                polyline.setWidth(width);
            }
        }
    };

    PolylineUpdater.prototype.removeObject = function(dynamicObject) {
        var pathVisualizerIndex = dynamicObject._pathVisualizerIndex;
        if (typeof pathVisualizerIndex !== 'undefined') {
            var polyline = this._polylineCollection.get(pathVisualizerIndex);
            polyline.setShow(false);
            this._unusedIndexes.push(pathVisualizerIndex);
            dynamicObject._pathVisualizerIndex = undefined;
        }
    };

    PolylineUpdater.prototype.destroy = function() {
        this._scene.getPrimitives().remove(this._polylineCollection);
        return destroyObject(this);
    };

    /**
     * A DynamicObject visualizer which maps the DynamicPath instance
     * in DynamicObject.path to a Polyline primitive.
     * @alias DynamicPathVisualizer
     * @constructor
     *
     * @param {Scene} scene The scene the primitives will be rendered in.
     * @param {DynamicObjectCollection} [dynamicObjectCollection] The dynamicObjectCollection to visualize.
     *
     * @exception {DeveloperError} scene is required.
     *
     * @see DynamicPath
     * @see Polyline
     * @see Scene
     * @see DynamicObject
     * @see DynamicObjectCollection
     * @see CompositeDynamicObjectCollection
     * @see VisualizerCollection
     * @see DynamicBillboardVisualizer
     * @see DynamicConeVisualizer
     * @see DynamicConeVisualizerUsingCustomSensorr
     * @see DynamicLabelVisualizer
     * @see DynamicPointVisualizer
     * @see DynamicPolygonVisualizer
     * @see DynamicPyramidVisualizer
     *
     */
    var DynamicPathVisualizer = function(scene, dynamicObjectCollection) {
        if (typeof scene === 'undefined') {
            throw new DeveloperError('scene is required.');
        }
        this._scene = scene;
        this._updaters = {
            FIXED : new PolylineUpdater(scene, ReferenceFrame.FIXED),
            INERTIAL : new PolylineUpdater(scene, ReferenceFrame.INERTIAL)
        };
        this._dynamicObjectCollection = undefined;
        this.setDynamicObjectCollection(dynamicObjectCollection);
    };

    /**
     * Returns the scene being used by this visualizer.
     *
     * @returns {Scene} The scene being used by this visualizer.
     */
    DynamicPathVisualizer.prototype.getScene = function() {
        return this._scene;
    };

    /**
     * Gets the DynamicObjectCollection being visualized.
     *
     * @returns {DynamicObjectCollection} The DynamicObjectCollection being visualized.
     */
    DynamicPathVisualizer.prototype.getDynamicObjectCollection = function() {
        return this._dynamicObjectCollection;
    };

    /**
     * Sets the DynamicObjectCollection to visualize.
     *
     * @param dynamicObjectCollection The DynamicObjectCollection to visualizer.
     */
    DynamicPathVisualizer.prototype.setDynamicObjectCollection = function(dynamicObjectCollection) {
        var oldCollection = this._dynamicObjectCollection;
        if (oldCollection !== dynamicObjectCollection) {
            if (typeof oldCollection !== 'undefined') {
                oldCollection.objectsRemoved.removeEventListener(DynamicPathVisualizer.prototype._onObjectsRemoved, this);
                this.removeAllPrimitives();
            }
            this._dynamicObjectCollection = dynamicObjectCollection;
            if (typeof dynamicObjectCollection !== 'undefined') {
                dynamicObjectCollection.objectsRemoved.addEventListener(DynamicPathVisualizer.prototype._onObjectsRemoved, this);
            }
        }
    };

    /**
     * Updates all of the primitives created by this visualizer to match their
     * DynamicObject counterpart at the given time.
     *
     * @param {JulianDate} time The time to update to.
     *
     * @exception {DeveloperError} time is required.
     */
    DynamicPathVisualizer.prototype.update = function(time) {
        if (typeof time === 'undefined') {
            throw new DeveloperError('time is requied.');
        }

        if (typeof this._dynamicObjectCollection !== 'undefined') {
            var updaters = this._updaters;
            for ( var key in updaters) {
                if (updaters.hasOwnProperty(key)) {
                    updaters[key].update(time);
                }
            }

            var dynamicObjects = this._dynamicObjectCollection.getObjects();
            for ( var i = 0, len = dynamicObjects.length; i < len; i++) {
                var dynamicObject = dynamicObjects[i];

                if (typeof dynamicObject.path === 'undefined') {
                    continue;
                }

                var positionProperty = dynamicObject.position;
                if (typeof positionProperty === 'undefined') {
                    continue;
                }

                var lastUpdater = dynamicObject._pathUpdater;

                var frameToVisualize = ReferenceFrame.FIXED;
                if (this._scene.mode === SceneMode.SCENE3D) {
                    frameToVisualize = positionProperty._getReferenceFrame();
                }

                var currentUpdater = this._updaters[frameToVisualize];

                if ((lastUpdater === currentUpdater) && (typeof currentUpdater !== 'undefined')) {
                    currentUpdater.updateObject(time, dynamicObject);
                    continue;
                }

                if (typeof lastUpdater !== 'undefined') {
                    lastUpdater.removeObject(dynamicObject);
                }

                if (typeof currentUpdater === 'undefined') {
                    currentUpdater = new PolylineUpdater(this._scene, frameToVisualize);
                    currentUpdater.update(time);
                    this._updaters[frameToVisualize] = currentUpdater;
                }

                dynamicObject._pathUpdater = currentUpdater;
                if (typeof currentUpdater !== 'undefined') {
                    currentUpdater.updateObject(time, dynamicObject);
                }
            }
        }
    };

    /**
     * Removes all primitives from the scene.
     */
    DynamicPathVisualizer.prototype.removeAllPrimitives = function() {
        var updaters = this._updaters;
        for ( var key in updaters) {
            if (updaters.hasOwnProperty(key)) {
                updaters[key].destroy();
            }
        }
        this._updaters = {};

        if (typeof this._dynamicObjectCollection !== 'undefined') {
            var dynamicObjects = this._dynamicObjectCollection.getObjects();
            for ( var i = dynamicObjects.length - 1; i > -1; i--) {
                dynamicObjects[i]._pathUpdater = undefined;
                dynamicObjects[i]._pathVisualizerIndex = undefined;
            }
        }
    };

    /**
     * Returns true if this object was destroyed; otherwise, false.
     * <br /><br />
     * If this object was destroyed, it should not be used; calling any function other than
     * <code>isDestroyed</code> will result in a {@link DeveloperError} exception.
     *
     * @memberof DynamicPathVisualizer
     *
     * @return {Boolean} True if this object was destroyed; otherwise, false.
     *
     * @see DynamicPathVisualizer#destroy
     */
    DynamicPathVisualizer.prototype.isDestroyed = function() {
        return false;
    };

    /**
     * Destroys the WebGL resources held by this object.  Destroying an object allows for deterministic
     * release of WebGL resources, instead of relying on the garbage collector to destroy this object.
     * <br /><br />
     * Once an object is destroyed, it should not be used; calling any function other than
     * <code>isDestroyed</code> will result in a {@link DeveloperError} exception.  Therefore,
     * assign the return value (<code>undefined</code>) to the object as done in the example.
     *
     * @memberof DynamicPathVisualizer
     *
     * @return {undefined}
     *
     * @exception {DeveloperError} This object was destroyed, i.e., destroy() was called.
     *
     * @see DynamicPathVisualizer#isDestroyed
     *
     * @example
     * visualizer = visualizer && visualizer.destroy();
     */
    DynamicPathVisualizer.prototype.destroy = function() {
        this.removeAllPrimitives();
        return destroyObject(this);
    };

    DynamicPathVisualizer.prototype._onObjectsRemoved = function(dynamicObjectCollection, dynamicObjects) {
        for ( var i = dynamicObjects.length - 1; i > -1; i--) {
            var dynamicObject = dynamicObjects[i];
            var _pathUpdater = dynamicObject._pathUpdater;
            if (typeof _pathUpdater !== 'undefined') {
                _pathUpdater.removeObject(dynamicObject);
            }
        }
    };

    return DynamicPathVisualizer;
});<|MERGE_RESOLUTION|>--- conflicted
+++ resolved
@@ -167,20 +167,12 @@
 
         property = dynamicPath.color;
         if (typeof property !== 'undefined') {
-<<<<<<< HEAD
             uniforms.color = property.getValue(time, uniforms.color);
-=======
-            polyline.setColor(property.getValue(time, cachedColor));
->>>>>>> 11b75e6c
         }
 
         property = dynamicPath.outlineColor;
         if (typeof property !== 'undefined') {
-<<<<<<< HEAD
             uniforms.outlineColor = property.getValue(time, uniforms.outlineColor);
-=======
-            polyline.setOutlineColor(property.getValue(time, cachedOutlineColor));
->>>>>>> 11b75e6c
         }
 
         property = dynamicPath.outlineWidth;
